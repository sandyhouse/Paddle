--- conflicted
+++ resolved
@@ -4,7 +4,6 @@
 
 ## Build Docker Image
 
-<<<<<<< HEAD
 In distributed Kubernetes cluster, we will use Ceph or other distributed
 storage system for storing training related data so that all processes in
 PaddlePaddle training can retrieve data from Ceph. In this example, we will
@@ -19,13 +18,6 @@
 so we run this Docker Image and download the training data, and then commit the whole
 Container to be a new Docker Image.
 
-=======
-In distributed Kubernetes cluster, we will use Ceph or other shared storage system for storing training data so that all processes in the training job can retrieve data from Ceph. In this example, we will only demo training job on single machine. In order to simplify the requirement of the environment, we will directly put training data into PaddlePaddle's Docker Image, so we need to create a PaddlePaddle Docker image that already includes the training data.
-
-PaddlePaddle's [Quick Start Tutorial](http://www.paddlepaddle.org/docs/develop/documentation/en/getstarted/index_en.html) introduces how to download and train data by using script from PaddlePaddle's source code.
-And `paddledev/paddle:cpu-demo-latest` image has the PaddlePaddle source code and demo. (Caution: Default PaddlePaddle image `paddledev/paddle:cpu-latest` doesn't include the source code, PaddlePaddle's different versions of image can be referred here: [Docker installation guide](http://www.paddlepaddle.org/doc/build/docker_install.html)), so we run this container and download the training data, and then commit the whole container to be a new Docker image.
-  
->>>>>>> 33e074da
 ### Run Docker Container
 
 ```
