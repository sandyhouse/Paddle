# Copyright (c) 2016 Baidu, Inc. All Rights Reserved
#
# Licensed under the Apache License, Version 2.0 (the "License");
# you may not use this file except in compliance with the License.
# You may obtain a copy of the License at
#
#     http://www.apache.org/licenses/LICENSE-2.0
#
# Unless required by applicable law or agreed to in writing, software
# distributed under the License is distributed on an "AS IS" BASIS,
# WITHOUT WARRANTIES OR CONDITIONS OF ANY KIND, either express or implied.
# See the License for the specific language governing permissions and
# limitations under the License.

import os
import numpy as np
from optparse import OptionParser
from py_paddle import swig_paddle, DataProviderConverter
from paddle.trainer.PyDataProvider2 import integer_value_sequence
from paddle.trainer.config_parser import parse_config
"""
Usage: run following command to show help message.
  python predict.py -h
"""
UNK_IDX = 0


class Prediction():
    def __init__(self, train_conf, dict_file, model_dir, label_file, predicate_dict_file):
        """
        train_conf: trainer configure.
        dict_file: word dictionary file name.
        model_dir: directory of model.
        """

        self.dict = {}
        self.labels = {}
        self.predicate_dict={}
        self.labels_reverse = {}
        self.load_dict_label(dict_file, label_file, predicate_dict_file)

        len_dict = len(self.dict)
        len_label = len(self.labels)
        len_pred = len(self.predicate_dict)

<<<<<<< HEAD
        conf = parse_config(
            train_conf,
            'dict_len=' + str(len_dict) + 
            ',label_len=' + str(len_label) +
            ',pred_len=' + str(len_pred) +
            ',is_predict=True')
=======
        conf = parse_config(train_conf, 'dict_len=' + str(len_dict) +
                            ',label_len=' + str(len_label) + ',is_predict=True')
>>>>>>> d0a908d5
        self.network = swig_paddle.GradientMachine.createFromConfigProto(
            conf.model_config)
        self.network.loadParameters(model_dir)

        slots = [
<<<<<<< HEAD
            integer_value_sequence(len_dict),
            integer_value_sequence(len_pred),
            integer_value_sequence(len_dict),
            integer_value_sequence(len_dict),
            integer_value_sequence(len_dict),
            integer_value_sequence(len_dict),
            integer_value_sequence(len_dict), 
            integer_value_sequence(2)
            ]
=======
            integer_value_sequence(len_dict), integer_value_sequence(len_dict),
            integer_value_sequence(len_dict), integer_value_sequence(len_dict),
            integer_value_sequence(len_dict), integer_value_sequence(2)
        ]
>>>>>>> d0a908d5
        self.converter = DataProviderConverter(slots)

    def load_dict_label(self, dict_file, label_file, predicate_dict_file):
        """
        Load dictionary from self.dict_file.
        """
        for line_count, line in enumerate(open(dict_file, 'r')):
            self.dict[line.strip()] = line_count

        for line_count, line in enumerate(open(label_file, 'r')):
            self.labels[line.strip()] = line_count
            self.labels_reverse[line_count] = line.strip()

        for line_count, line in enumerate(open(predicate_dict_file, 'r')):
            self.predicate_dict[line.strip()] = line_count
    def get_data(self, data_file):
        """
        Get input data of paddle format.
        """
        with open(data_file, 'r') as fdata:
            for line in fdata:
                sentence, predicate, ctx_n2, ctx_n1, ctx_0, ctx_p1, ctx_p2, mark, label = line.strip(
                ).split('\t')
                words = sentence.split()
                sen_len = len(words)
                 
                word_slot = [self.dict.get(w, UNK_IDX) for w in words]
                predicate_slot = [self.predicate_dict.get(predicate, UNK_IDX)] * sen_len
                ctx_n2_slot = [self.dict.get(ctx_n2, UNK_IDX)] * sen_len
                ctx_n1_slot = [self.dict.get(ctx_n1, UNK_IDX)] * sen_len
                ctx_0_slot = [self.dict.get(ctx_0, UNK_IDX)] * sen_len
                ctx_p1_slot = [self.dict.get(ctx_p1, UNK_IDX)] * sen_len
                ctx_p2_slot = [self.dict.get(ctx_p2, UNK_IDX)] * sen_len

                marks = mark.split()
                mark_slot = [int(w) for w in marks]
                
                yield word_slot, predicate_slot, ctx_n2_slot, ctx_n1_slot, \
                      ctx_0_slot, ctx_p1_slot, ctx_p2_slot,  mark_slot

    def predict(self, data_file, output_file):
        """
        data_file: file name of input data.
        """
        input = self.converter(self.get_data(data_file))
        output = self.network.forwardTest(input)
        lab = output[0]["id"].tolist()

        with open(data_file, 'r') as fin, open(output_file, 'w') as fout:
            index = 0
            for line in fin:
                sen = line.split('\t')[0]
                len_sen = len(sen.split())
                line_labels = lab[index:index + len_sen]
                index += len_sen
                fout.write(sen + '\t' + ' '.join(
                    [self.labels_reverse[i] for i in line_labels]) + '\n')


def option_parser():
    usage = ("python predict.py -c config -w model_dir " 
             "-d word dictionary -l label_file -i input_file  -p pred_dict_file")
    parser = OptionParser(usage="usage: %s [options]" % usage)
    parser.add_option(
        "-c",
        "--tconf",
        action="store",
        dest="train_conf",
        help="network config")
    parser.add_option(
        "-d",
        "--dict",
        action="store",
        dest="dict_file",
        help="dictionary file")
    parser.add_option(
        "-l",
        "--label",
        action="store",
        dest="label_file",
        default=None,
        help="label file")
    parser.add_option(
        "-p",
        "--predict_dict_file",
        action="store",
        dest="predict_dict_file",
        default=None,
        help="predict_dict_file")
    parser.add_option(
        "-i",
        "--data",
        action="store",
        dest="data_file",
        help="data file to predict")
    parser.add_option(
        "-w",
        "--model",
        action="store",
        dest="model_path",
        default=None,
        help="model path")

    parser.add_option(
        "-o",
        "--output_file",
        action="store",
        dest="output_file",
        default=None,
        help="output file")
    return parser.parse_args()


def main():
    options, args = option_parser()
    train_conf = options.train_conf
    data_file = options.data_file
    dict_file = options.dict_file
    model_path = options.model_path
    label_file = options.label_file
    predict_dict_file = options.predict_dict_file
    output_file = options.output_file

    swig_paddle.initPaddle("--use_gpu=0")
    predict = Prediction(train_conf, dict_file, model_path, label_file, predict_dict_file)
    predict.predict(data_file,output_file)


if __name__ == '__main__':
    main()<|MERGE_RESOLUTION|>--- conflicted
+++ resolved
@@ -43,23 +43,17 @@
         len_label = len(self.labels)
         len_pred = len(self.predicate_dict)
 
-<<<<<<< HEAD
         conf = parse_config(
             train_conf,
             'dict_len=' + str(len_dict) + 
             ',label_len=' + str(len_label) +
             ',pred_len=' + str(len_pred) +
             ',is_predict=True')
-=======
-        conf = parse_config(train_conf, 'dict_len=' + str(len_dict) +
-                            ',label_len=' + str(len_label) + ',is_predict=True')
->>>>>>> d0a908d5
         self.network = swig_paddle.GradientMachine.createFromConfigProto(
             conf.model_config)
         self.network.loadParameters(model_dir)
 
         slots = [
-<<<<<<< HEAD
             integer_value_sequence(len_dict),
             integer_value_sequence(len_pred),
             integer_value_sequence(len_dict),
@@ -69,12 +63,10 @@
             integer_value_sequence(len_dict), 
             integer_value_sequence(2)
             ]
-=======
             integer_value_sequence(len_dict), integer_value_sequence(len_dict),
             integer_value_sequence(len_dict), integer_value_sequence(len_dict),
             integer_value_sequence(len_dict), integer_value_sequence(2)
         ]
->>>>>>> d0a908d5
         self.converter = DataProviderConverter(slots)
 
     def load_dict_label(self, dict_file, label_file, predicate_dict_file):
