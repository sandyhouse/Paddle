/* Copyright (c) 2016 PaddlePaddle Authors. All Rights Reserve.

Licensed under the Apache License, Version 2.0 (the "License");
you may not use this file except in compliance with the License.
You may obtain a copy of the License at

    http://www.apache.org/licenses/LICENSE-2.0

Unless required by applicable law or agreed to in writing, software
distributed under the License is distributed on an "AS IS" BASIS,
WITHOUT WARRANTIES OR CONDITIONS OF ANY KIND, either express or implied.
See the License for the specific language governing permissions and
limitations under the License. */

#include "paddle/framework/executor.h"
#include "gtest/gtest.h"
#include "paddle/framework/attribute.h"
<<<<<<< HEAD

=======
>>>>>>> 6c4d1f55
#include "paddle/framework/grad_op_builder.h"
#include "paddle/framework/op_registry.h"
#include "paddle/framework/operator.h"

#include <vector>

USE_OP(elementwise_add);
USE_OP(gaussian_random);

using namespace paddle::platform;
using namespace paddle::framework;

<<<<<<< HEAD
typedef paddle::framework::BlockDesc proto_block;
typedef paddle::framework::OpDesc proto_op;

using std::string;

void add_gaussian_random_op(string var_name, proto_block* block) {
  std::vector<int> dim{2, 3};

  // insert variable
  auto a = block->add_vars();
  a->set_name(var_name);
  auto a_lt = a->mutable_lod_tensor();
  a_lt->set_data_type(paddle::framework::DataType::FP32);
  for (int i : dim) {
    a_lt->add_dims(i);
  }

  // insert operation
  auto op = block->add_ops();
  op->set_type("gaussian_random");
  auto dims = op->add_attrs();
  dims->set_name("dims");
  dims->set_type(paddle::framework::AttrType::INTS);
  for (int i : dim) {
    dims->add_ints(i);
  }
  auto Out = op->add_outputs();
  Out->set_parameter("Out");
  Out->add_arguments(var_name);
}

TEST(Executor, Init) {
  ProgramDesc pdesc;

  auto root_block = pdesc.add_blocks();
  root_block->set_idx(0);
  root_block->set_parent_idx(-1);

  add_gaussian_random_op("a", root_block);
  add_gaussian_random_op("b", root_block);

  auto c = root_block->add_vars();
  c->set_name("c");
  auto c_lt = c->mutable_lod_tensor();
  c_lt->set_data_type(paddle::framework::DataType::FP32);

  auto op = root_block->add_ops();
  op->set_type("elementwise_add");
  auto X = op->add_inputs();
  X->set_parameter("X");
  X->add_arguments("a");
  auto Y = op->add_inputs();
  Y->set_parameter("Y");
  Y->add_arguments("b");
  auto Out = op->add_outputs();
  Out->set_parameter("Out");
  Out->add_arguments("c");

  CPUPlace cpu_place1, cpu_place2;
=======
class ExecutorTester : public ::testing::Test {
 public:
  virtual void SetUp() override {
    auto root_block = pdesc_.add_blocks();
    root_block->set_idx(0);
    root_block->set_parent_idx(-1);

    auto a = root_block->add_vars();
    a->set_name("a");
    auto a_lt = a->mutable_lod_tensor();
    a_lt->set_data_type(paddle::framework::DataType::FP32);
    a_lt->add_dims(640);
    a_lt->add_dims(640);

    auto b = root_block->add_vars();
    b->set_name("b");
    auto b_lt = b->mutable_lod_tensor();
    b_lt->set_data_type(paddle::framework::DataType::FP32);
    b_lt->add_dims(640);
    b_lt->add_dims(640);

    auto c = root_block->add_vars();
    c->set_name("c");
    auto c_lt = c->mutable_lod_tensor();
    c_lt->set_data_type(paddle::framework::DataType::FP32);
    c_lt->add_dims(640);
    c_lt->add_dims(640);

    auto op1 = root_block->add_ops();
    op1->set_type("elementwise_add");
    auto X = op1->add_inputs();
    X->set_parameter("X");
    X->add_arguments("a");
    auto Y = op1->add_inputs();
    Y->set_parameter("Y");
    Y->add_arguments("b");
  }

 protected:
  std::vector<Tensor>* outputs_{nullptr};
  ProgramDesc pdesc_;
  Scope scope_;
};

TEST_F(ExecutorTester, InitCPU) {
>>>>>>> 6c4d1f55
  std::vector<Place> places;
  CPUPlace cpu_place1, cpu_place2;
  places.push_back(cpu_place1);
  places.push_back(cpu_place2);

  Executor* executor = new Executor(places);
  executor->Run(pdesc_, &scope_, outputs_);
  delete executor;
}

#ifndef PADDLE_ONLY_CPU
TEST_F(ExecutorTester, InitGPU) {
  std::vector<Place> places;
  GPUPlace gpu_place0(0);
  GPUPlace gpu_place1(1);
  places.push_back(gpu_place0);
  places.push_back(gpu_place1);

  Executor* executor = new Executor(places);
  executor->Run(pdesc_, &scope_, outputs_);
  delete executor;
}
#endif<|MERGE_RESOLUTION|>--- conflicted
+++ resolved
@@ -15,10 +15,7 @@
 #include "paddle/framework/executor.h"
 #include "gtest/gtest.h"
 #include "paddle/framework/attribute.h"
-<<<<<<< HEAD
 
-=======
->>>>>>> 6c4d1f55
 #include "paddle/framework/grad_op_builder.h"
 #include "paddle/framework/op_registry.h"
 #include "paddle/framework/operator.h"
@@ -28,14 +25,12 @@
 USE_OP(elementwise_add);
 USE_OP(gaussian_random);
 
+using std::string;
 using namespace paddle::platform;
 using namespace paddle::framework;
 
-<<<<<<< HEAD
 typedef paddle::framework::BlockDesc proto_block;
 typedef paddle::framework::OpDesc proto_op;
-
-using std::string;
 
 void add_gaussian_random_op(string var_name, proto_block* block) {
   std::vector<int> dim{2, 3};
@@ -63,35 +58,6 @@
   Out->add_arguments(var_name);
 }
 
-TEST(Executor, Init) {
-  ProgramDesc pdesc;
-
-  auto root_block = pdesc.add_blocks();
-  root_block->set_idx(0);
-  root_block->set_parent_idx(-1);
-
-  add_gaussian_random_op("a", root_block);
-  add_gaussian_random_op("b", root_block);
-
-  auto c = root_block->add_vars();
-  c->set_name("c");
-  auto c_lt = c->mutable_lod_tensor();
-  c_lt->set_data_type(paddle::framework::DataType::FP32);
-
-  auto op = root_block->add_ops();
-  op->set_type("elementwise_add");
-  auto X = op->add_inputs();
-  X->set_parameter("X");
-  X->add_arguments("a");
-  auto Y = op->add_inputs();
-  Y->set_parameter("Y");
-  Y->add_arguments("b");
-  auto Out = op->add_outputs();
-  Out->set_parameter("Out");
-  Out->add_arguments("c");
-
-  CPUPlace cpu_place1, cpu_place2;
-=======
 class ExecutorTester : public ::testing::Test {
  public:
   virtual void SetUp() override {
@@ -99,35 +65,25 @@
     root_block->set_idx(0);
     root_block->set_parent_idx(-1);
 
-    auto a = root_block->add_vars();
-    a->set_name("a");
-    auto a_lt = a->mutable_lod_tensor();
-    a_lt->set_data_type(paddle::framework::DataType::FP32);
-    a_lt->add_dims(640);
-    a_lt->add_dims(640);
-
-    auto b = root_block->add_vars();
-    b->set_name("b");
-    auto b_lt = b->mutable_lod_tensor();
-    b_lt->set_data_type(paddle::framework::DataType::FP32);
-    b_lt->add_dims(640);
-    b_lt->add_dims(640);
+    add_gaussian_random_op("a", root_block);
+    add_gaussian_random_op("b", root_block);
 
     auto c = root_block->add_vars();
     c->set_name("c");
     auto c_lt = c->mutable_lod_tensor();
     c_lt->set_data_type(paddle::framework::DataType::FP32);
-    c_lt->add_dims(640);
-    c_lt->add_dims(640);
 
-    auto op1 = root_block->add_ops();
-    op1->set_type("elementwise_add");
-    auto X = op1->add_inputs();
+    auto op = root_block->add_ops();
+    op->set_type("elementwise_add");
+    auto X = op->add_inputs();
     X->set_parameter("X");
     X->add_arguments("a");
-    auto Y = op1->add_inputs();
+    auto Y = op->add_inputs();
     Y->set_parameter("Y");
     Y->add_arguments("b");
+    auto Out = op->add_outputs();
+    Out->set_parameter("Out");
+    Out->add_arguments("c");
   }
 
  protected:
@@ -137,7 +93,6 @@
 };
 
 TEST_F(ExecutorTester, InitCPU) {
->>>>>>> 6c4d1f55
   std::vector<Place> places;
   CPUPlace cpu_place1, cpu_place2;
   places.push_back(cpu_place1);
@@ -152,9 +107,7 @@
 TEST_F(ExecutorTester, InitGPU) {
   std::vector<Place> places;
   GPUPlace gpu_place0(0);
-  GPUPlace gpu_place1(1);
   places.push_back(gpu_place0);
-  places.push_back(gpu_place1);
 
   Executor* executor = new Executor(places);
   executor->Run(pdesc_, &scope_, outputs_);
