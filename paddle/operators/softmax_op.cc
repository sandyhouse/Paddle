--- conflicted
+++ resolved
@@ -19,23 +19,13 @@
 
 class SoftmaxOp : public framework::OperatorWithKernel {
  protected:
-<<<<<<< HEAD
   void InferShape(const framework::InferShapeContext &ctx) const override {
-    PADDLE_ENFORCE(ctx.InputSize() == 1UL,
-                   "Only one input is need for softmax");
-    PADDLE_ENFORCE(ctx.Input<Tensor>("X")->dims().size() == 2UL,
-                   "The input of softmax op must be matrix");
-    PADDLE_ENFORCE(ctx.OutputSize() == 1UL,
-                   "Only one output is need for softmax");
-=======
-  void InferShape(const InferShapeContext &ctx) const override {
     PADDLE_ENFORCE_EQ(ctx.InputSize(), 1UL,
                       "Only one input is need for softmax");
     PADDLE_ENFORCE_EQ(ctx.Input<Tensor>("X")->dims().size(), 2UL,
                       "The input of softmax op must be matrix");
     PADDLE_ENFORCE_EQ(ctx.OutputSize(), 1UL,
                       "Only one output is need for softmax");
->>>>>>> 8c2a0a76
     ctx.Output<Tensor>("Y")->Resize(ctx.Input<Tensor>("X")->dims());
   }
 };
@@ -53,17 +43,7 @@
 
 class SoftmaxOpGrad : public framework::OperatorWithKernel {
  protected:
-<<<<<<< HEAD
   void InferShape(const framework::InferShapeContext &ctx) const override {
-    PADDLE_ENFORCE(ctx.InputSize() == 3UL,
-                   "Input of SoftmaxOpGrad should be 3, X, Y, YG");
-    PADDLE_ENFORCE(ctx.OutputSize() == 1UL,
-                   "Output of SoftmaxOpGrad should be 1");
-    PADDLE_ENFORCE(ctx.InputVar("Y") != nullptr, "Input(Y) should not be null");
-    PADDLE_ENFORCE(ctx.InputVar(framework::GradVarName("Y")) != nullptr,
-                   "Input(Y@GRAD) should not be null");
-=======
-  void InferShape(const InferShapeContext &ctx) const override {
     PADDLE_ENFORCE_EQ(ctx.InputSize(), 3UL,
                       "Input of SoftmaxOpGrad should be 3, X, Y, YG");
     PADDLE_ENFORCE_EQ(ctx.OutputSize(), 1UL,
@@ -71,7 +51,6 @@
     PADDLE_ENFORCE_NOT_NULL(ctx.InputVar("Y"), "Input(Y) should not be null");
     PADDLE_ENFORCE_NOT_NULL(ctx.InputVar(framework::GradVarName("Y")),
                             "Input(Y@GRAD) should not be null");
->>>>>>> 8c2a0a76
     PADDLE_ENFORCE(ctx.Input<Tensor>("Y")->dims() ==
                        ctx.Input<Tensor>(framework::GradVarName("Y"))->dims(),
                    "the shape of Input(0) and Input(1) should be the same");
