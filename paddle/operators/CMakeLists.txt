--- conflicted
+++ resolved
@@ -113,12 +113,9 @@
     cross_entropy_op
     softmax_with_cross_entropy_op
     sum_op
-<<<<<<< HEAD
+    pool_op
+    pool_with_index_op
     conv3d_op)
-=======
-    pool_op
-    pool_with_index_op)
->>>>>>> d8830802
 
 
 op_library(recurrent_op SRCS recurrent_op.cc rnn/recurrent_op_utils.cc
@@ -127,13 +124,9 @@
 op_library(cross_entropy_op DEPS cross_entropy)
 op_library(softmax_with_cross_entropy_op DEPS cross_entropy softmax)
 op_library(sum_op DEPS net_op)
-<<<<<<< HEAD
 op_library(conv3d_op DEPS vol2col)
-
-=======
 op_library(pool_op DEPS pooling)
 op_library(pool_with_index_op DEPS pooling)
->>>>>>> d8830802
 
 list(REMOVE_ITEM GENERAL_OPS ${DEPS_OPS})
 foreach(src ${GENERAL_OPS})
