--- conflicted
+++ resolved
@@ -47,12 +47,8 @@
   explicit AsyncGRPCServer(const std::string &address, bool sync_mode)
       : address_(address), sync_mode_(sync_mode), ready_(0) {}
 
-<<<<<<< HEAD
   ~AsyncGRPCServer() {}
-
-=======
   void WaitServerReady();
->>>>>>> b708ec0a
   void RunSyncUpdate();
 
   // functions to sync server barrier status.
