--- conflicted
+++ resolved
@@ -139,15 +139,9 @@
   optional bool fuse_all_reduce_ops = 18 [ default = true ];
   optional int32 fuse_grad_size_in_MB = 19 [ default = 32 ];
   optional float fuse_grad_size_in_TFLOPS = 20 [ default = 50 ];
-<<<<<<< HEAD
   optional bool cudnn_exhaustive_search = 21 [ default = false ];
-  optional int32 conv_workspace_size_limit = 22 [ default = 4000 ];
+  optional int32 conv_workspace_size_limit = 22 [ default = 512 ];
   optional bool cudnn_batchnorm_spatial_persistent = 23 [ default = false ];
-=======
-  optional bool cudnn_exhaustive_search = 21 [ default = true ];
-  optional int32 conv_workspace_size_limit = 22 [ default = 512 ];
-  optional bool cudnn_batchnorm_spatial_persistent = 23 [ default = true ];
->>>>>>> a87d78f1
   optional bool adaptive_localsgd = 24 [ default = false ];
   optional bool fp16_allreduce = 25 [ default = false ];
   optional bool sharding = 26 [ default = false ];
