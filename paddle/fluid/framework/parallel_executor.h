--- conflicted
+++ resolved
@@ -41,11 +41,8 @@
                             const std::string& loss_var_name, Scope* scope,
                             const std::vector<Scope*>& local_scopes,
                             bool allow_op_delay, bool use_default_grad_scale,
-<<<<<<< HEAD
+                            bool balance_parameter_opt_between_cards,
                             size_t num_trainers = 0, size_t trainer_id = 0);
-=======
-                            bool balance_parameter_opt_between_cards);
->>>>>>> 9923be5d
 
   ~ParallelExecutor();
 
