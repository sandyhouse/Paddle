# Copyright (c) 2016 PaddlePaddle Authors. All Rights Reserved.
#
# Licensed under the Apache License, Version 2.0 (the "License");
# you may not use this file except in compliance with the License.
# You may obtain a copy of the License at
#
# http://www.apache.org/licenses/LICENSE-2.0
#
# Unless required by applicable law or agreed to in writing, software
# distributed under the License is distributed on an "AS IS" BASIS,
# WITHOUT WARRANTIES OR CONDITIONS OF ANY KIND, either express or implied.
# See the License for the specific language governing permissions and
# limitations under the License.
#

if(APPLE)
    set(CMAKE_CXX_FLAGS "${CMAKE_CXX_FLAGS} -Wno-error=pessimizing-move")
endif(APPLE)


set(inference_deps paddle_inference_api paddle_fluid_api analysis pass ir_pass_manager ${GLOB_PASS_LIB})

if(WITH_GPU AND TENSORRT_FOUND)
    set(inference_deps ${inference_deps} paddle_inference_tensorrt_subgraph_engine)
endif()

function(inference_api_test TARGET_NAME)
    if (WITH_TESTING)
        set(options "")
        set(oneValueArgs SRC)
        set(multiValueArgs ARGS)
        cmake_parse_arguments(inference_test "${options}" "${oneValueArgs}" "${multiValueArgs}" ${ARGN})

        set(PYTHON_TESTS_DIR ${PADDLE_BINARY_DIR}/python/paddle/fluid/tests)
        cc_test(${TARGET_NAME}
                SRCS ${inference_test_SRC}
                DEPS "${inference_deps}"
                ARGS --dirname=${PYTHON_TESTS_DIR}/book/)
        if(inference_test_ARGS)
            set_tests_properties(${TARGET_NAME}
                    PROPERTIES DEPENDS "${inference_test_ARGS}")
        endif()
    endif(WITH_TESTING)
endfunction(inference_api_test)

cc_library(paddle_inference_api SRCS api.cc api_impl.cc helper.cc DEPS lod_tensor)
<<<<<<< HEAD
cc_library(analysis_predictor SRCS analysis_predictor.cc DEPS paddle_inference_api analysis)
=======
cc_library(analysis_predictor SRCS analysis_predictor.cc DEPS paddle_inference_api
          analysis
          ir_pass_manager
          pass
          fc_fuse_pass
          fc_lstm_fuse_pass
          seq_concat_fc_fuse_pass
          graph_viz_pass
          infer_clean_graph_pass
          graph_pattern_detector
          infer_clean_graph_pass
          attention_lstm_fuse_pass
  )
>>>>>>> 6e03f790

cc_test(test_paddle_inference_api
        SRCS api_tester.cc
        DEPS paddle_inference_api)

inference_api_test(test_api_impl SRC api_impl_tester.cc
                    ARGS test_word2vec test_image_classification)

if(WITH_GPU AND TENSORRT_FOUND)
cc_library(paddle_inference_tensorrt_subgraph_engine
        SRCS api_tensorrt_subgraph_engine.cc
        DEPS paddle_inference_api analysis tensorrt_engine paddle_inference_api paddle_fluid_api tensorrt_converter)

inference_api_test(test_api_tensorrt_subgraph_engine SRC api_tensorrt_subgraph_engine_tester.cc ARGS test_word2vec)
endif()

if (WITH_ANAKIN AND WITH_GPU) # only needed in CI
    # compile the libinference_anakin_api.a and anakin.so.
    cc_library(inference_anakin_api SRCS api.cc api_anakin_engine.cc DEPS anakin_shared anakin_saber mklml)
    cc_library(inference_anakin_api_shared SHARED SRCS api.cc api_anakin_engine.cc DEPS anakin_shared anakin_saber)
    function(anakin_target target_name)
      target_compile_options(${target_name} BEFORE PUBLIC ${ANAKIN_COMPILE_EXTRA_FLAGS})
    endfunction()
    anakin_target(inference_anakin_api)
    anakin_target(inference_anakin_api_shared)
    if (WITH_TESTING)
        cc_test(api_anakin_engine_tester SRCS api_anakin_engine_tester.cc 
                ARGS --model=${ANAKIN_SOURCE_DIR}/mobilenet_v2.anakin.bin
                DEPS inference_anakin_api_shared dynload_cuda SERIAL)
        cc_test(api_anakin_engine_rnn_tester SRCS api_anakin_engine_rnn_tester.cc 
                ARGS --model=${ANAKIN_SOURCE_DIR}/anakin_test%2Fditu_rnn.anakin2.model.bin 
                     --datapath=${ANAKIN_SOURCE_DIR}/anakin_test%2Fditu_rnn_data.txt
                DEPS inference_anakin_api_shared dynload_cuda SERIAL)
    endif(WITH_TESTING)
endif()<|MERGE_RESOLUTION|>--- conflicted
+++ resolved
@@ -44,9 +44,6 @@
 endfunction(inference_api_test)
 
 cc_library(paddle_inference_api SRCS api.cc api_impl.cc helper.cc DEPS lod_tensor)
-<<<<<<< HEAD
-cc_library(analysis_predictor SRCS analysis_predictor.cc DEPS paddle_inference_api analysis)
-=======
 cc_library(analysis_predictor SRCS analysis_predictor.cc DEPS paddle_inference_api
           analysis
           ir_pass_manager
@@ -59,8 +56,7 @@
           graph_pattern_detector
           infer_clean_graph_pass
           attention_lstm_fuse_pass
-  )
->>>>>>> 6e03f790
+)
 
 cc_test(test_paddle_inference_api
         SRCS api_tester.cc
