/* Copyright (c) 2018 PaddlePaddle Authors. All Rights Reserved.

Licensed under the Apache License, Version 2.0 (the "License");
you may not use this file except in compliance with the License.
You may obtain a copy of the License at

http://www.apache.org/licenses/LICENSE-2.0

Unless required by applicable law or agreed to in writing, software
distributed under the License is distributed on an "AS IS" BASIS,
WITHOUT WARRANTIES OR CONDITIONS OF ANY KIND, either express or implied.
See the License for the specific language governing permissions and
limitations under the License. */

/*
 * This file contains a simple demo for how to take a model for inference.
 */

#include <gflags/gflags.h>
#include <glog/logging.h>

#include <algorithm>
#include <memory>
#include <thread>  //NOLINT

#include "paddle/include/paddle_inference_api.h"

DEFINE_string(dirname, "", "Directory of the inference model.");
DEFINE_bool(use_gpu, false, "Whether use gpu.");

namespace paddle {
namespace demo {

void Main(bool use_gpu) {
  //# 1. Create PaddlePredictor with a config.
  NativeConfig config;
  if (FLAGS_dirname.empty()) {
    LOG(INFO) << "Usage: ./simple_on_word2vec --dirname=path/to/your/model";
    exit(1);
  }
  config.model_dir = FLAGS_dirname;
  config.use_gpu = use_gpu;
  config.fraction_of_gpu_memory = 0.15;
  config.device = 0;
  auto predictor = CreatePaddlePredictor<NativeConfig>(config);

  for (int batch_id = 0; batch_id < 3; batch_id++) {
    //# 2. Prepare input.
    int64_t data[4] = {1, 2, 3, 4};

    PaddleTensor tensor;
    tensor.shape = std::vector<int>({4, 1});
    tensor.data = PaddleBuf(data, sizeof(data));
    tensor.dtype = PaddleDType::INT64;

    // For simplicity, we set all the slots with the same data.
    std::vector<PaddleTensor> slots(4, tensor);

    //# 3. Run
    std::vector<PaddleTensor> outputs;
    CHECK(predictor->Run(slots, &outputs));

    //# 4. Get output.
    CHECK_EQ(outputs.size(), 1UL);
    // Check the output buffer size and result of each tid.
    CHECK_EQ(outputs.front().data.length(), 33168UL);
    float result[5] = {0.00129761, 0.00151112, 0.000423564, 0.00108815,
                       0.000932706};
    const size_t num_elements = outputs.front().data.length() / sizeof(float);
    // The outputs' buffers are in CPU memory.
    for (size_t i = 0; i < std::min(static_cast<size_t>(5), num_elements);
         i++) {
<<<<<<< HEAD
      PADDLE_ENFORCE(static_cast<float*>(outputs.front().data.data())[i],
                     result[i]);
=======
      CHECK_NEAR(static_cast<float*>(outputs.front().data.data())[i], result[i],
                 0.001);
>>>>>>> 3c957af1
    }
  }
}

void MainThreads(int num_threads, bool use_gpu) {
  // Multi-threads only support on CPU
  // 0. Create PaddlePredictor with a config.
  NativeConfig config;
  config.model_dir = FLAGS_dirname;
  config.use_gpu = use_gpu;
  config.fraction_of_gpu_memory = 0.15;
  config.device = 0;
  auto main_predictor = CreatePaddlePredictor<NativeConfig>(config);

  std::vector<std::thread> threads;
  for (int tid = 0; tid < num_threads; ++tid) {
    threads.emplace_back([&, tid]() {
      // 1. clone a predictor which shares the same parameters
      auto predictor = main_predictor->Clone();
      constexpr int num_batches = 3;
      for (int batch_id = 0; batch_id < num_batches; ++batch_id) {
        // 2. Dummy Input Data
        int64_t data[4] = {1, 2, 3, 4};
        PaddleTensor tensor;
        tensor.shape = std::vector<int>({4, 1});
        tensor.data = PaddleBuf(data, sizeof(data));
        tensor.dtype = PaddleDType::INT64;

        std::vector<PaddleTensor> inputs(4, tensor);
        std::vector<PaddleTensor> outputs;
        // 3. Run
        CHECK(predictor->Run(inputs, &outputs));

        // 4. Get output.
        CHECK_EQ(outputs.size(), 1UL);
        // Check the output buffer size and result of each tid.
        CHECK_EQ(outputs.front().data.length(), 33168UL);
        float result[5] = {0.00129761, 0.00151112, 0.000423564, 0.00108815,
                           0.000932706};
        const size_t num_elements =
            outputs.front().data.length() / sizeof(float);
        // The outputs' buffers are in CPU memory.
        for (size_t i = 0; i < std::min(static_cast<size_t>(5), num_elements);
             i++) {
<<<<<<< HEAD
          PADDLE_ENFORCE(static_cast<float*>(outputs.front().data.data())[i],
                         result[i]);
=======
          CHECK_NEAR(static_cast<float*>(outputs.front().data.data())[i],
                     result[i], 0.001);
>>>>>>> 3c957af1
        }
      }
    });
  }
  for (int i = 0; i < num_threads; ++i) {
    threads[i].join();
  }
}

}  // namespace demo
}  // namespace paddle

int main(int argc, char** argv) {
  FLAGS_dirname = "./word2vec.inference.model";
  google::ParseCommandLineFlags(&argc, &argv, true);
  paddle::demo::Main(false /* use_gpu*/);
  paddle::demo::MainThreads(1, false /* use_gpu*/);
  paddle::demo::MainThreads(4, false /* use_gpu*/);
  if (FLAGS_use_gpu) {
    paddle::demo::Main(true /*use_gpu*/);
    paddle::demo::MainThreads(1, true /*use_gpu*/);
    paddle::demo::MainThreads(4, true /*use_gpu*/);
  }
  return 0;
}<|MERGE_RESOLUTION|>--- conflicted
+++ resolved
@@ -70,13 +70,8 @@
     // The outputs' buffers are in CPU memory.
     for (size_t i = 0; i < std::min(static_cast<size_t>(5), num_elements);
          i++) {
-<<<<<<< HEAD
-      PADDLE_ENFORCE(static_cast<float*>(outputs.front().data.data())[i],
-                     result[i]);
-=======
       CHECK_NEAR(static_cast<float*>(outputs.front().data.data())[i], result[i],
                  0.001);
->>>>>>> 3c957af1
     }
   }
 }
@@ -121,13 +116,8 @@
         // The outputs' buffers are in CPU memory.
         for (size_t i = 0; i < std::min(static_cast<size_t>(5), num_elements);
              i++) {
-<<<<<<< HEAD
-          PADDLE_ENFORCE(static_cast<float*>(outputs.front().data.data())[i],
-                         result[i]);
-=======
           CHECK_NEAR(static_cast<float*>(outputs.front().data.data())[i],
                      result[i], 0.001);
->>>>>>> 3c957af1
         }
       }
     });
