--- conflicted
+++ resolved
@@ -26,25 +26,20 @@
 from . import tracer
 from .tracer import *
 
-<<<<<<< HEAD
 from . import profiler
 from .profiler import *
 
 from . import checkpoint
 from .checkpoint import *
-=======
+
 from . import learning_rate_scheduler
 from .learning_rate_scheduler import *
->>>>>>> 45c9f2a6
 
 __all__ = []
 __all__ += layers.__all__
 __all__ += base.__all__
 __all__ += nn.__all__
 __all__ += tracer.__all__
-<<<<<<< HEAD
 __all__ += profiler.__all__
 __all__ += checkpoint.__all__
-=======
-__all__ += learning_rate_scheduler.__all__
->>>>>>> 45c9f2a6
+__all__ += learning_rate_scheduler.__all__