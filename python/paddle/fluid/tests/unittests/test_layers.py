#   Copyright (c) 2018 PaddlePaddle Authors. All Rights Reserved.
#
# Licensed under the Apache License, Version 2.0 (the "License");
# you may not use this file except in compliance with the License.
# You may obtain a copy of the License at
#
#     http://www.apache.org/licenses/LICENSE-2.0
#
# Unless required by applicable law or agreed to in writing, software
# distributed under the License is distributed on an "AS IS" BASIS,
# WITHOUT WARRANTIES OR CONDITIONS OF ANY KIND, either express or implied.
# See the License for the specific language governing permissions and
# limitations under the License.

from __future__ import print_function
import unittest

import paddle.fluid.layers as layers
from paddle.fluid.layers.device import get_places
import paddle.fluid.nets as nets
from paddle.fluid.framework import Program, program_guard, default_main_program
from paddle.fluid.param_attr import ParamAttr
import decorators
from paddle.fluid.initializer import Constant


class TestBook(unittest.TestCase):
    def test_fit_a_line(self):
        program = Program()
        with program_guard(program, startup_program=Program()):
            x = layers.data(name='x', shape=[13], dtype='float32')
            y_predict = layers.fc(input=x, size=1, act=None)
            y = layers.data(name='y', shape=[1], dtype='float32')
            cost = layers.square_error_cost(input=y_predict, label=y)
            avg_cost = layers.mean(cost)
            self.assertIsNotNone(avg_cost)

        print(str(program))

    def test_recognize_digits_mlp(self):
        program = Program()
        with program_guard(program, startup_program=Program()):
            # Change g_program, so the rest layers use `g_program`
            images = layers.data(name='pixel', shape=[784], dtype='float32')
            label = layers.data(name='label', shape=[1], dtype='int32')
            hidden1 = layers.fc(input=images, size=128, act='relu')
            hidden2 = layers.fc(input=hidden1, size=64, act='relu')
            predict = layers.fc(input=[hidden2, hidden1],
                                size=10,
                                act='softmax',
                                param_attr=["sftmax.w1", "sftmax.w2"])
            cost = layers.cross_entropy(input=predict, label=label)
            avg_cost = layers.mean(cost)
            self.assertIsNotNone(avg_cost)

        print(str(program))

    def test_simple_conv2d(self):
        program = Program()
        with program_guard(program, startup_program=Program()):
            images = layers.data(name='pixel', shape=[3, 48, 48], dtype='int32')
            layers.conv2d(input=images, num_filters=3, filter_size=[4, 4])

        print(str(program))

    def test_conv2d_transpose(self):
        program = Program()
        with program_guard(program):
            img = layers.data(name='pixel', shape=[3, 2, 2], dtype='float32')
            layers.conv2d_transpose(input=img, num_filters=10, output_size=28)
        print(str(program))

    def test_recognize_digits_conv(self):
        program = Program()
        with program_guard(program, startup_program=Program()):
            images = layers.data(
                name='pixel', shape=[1, 28, 28], dtype='float32')
            label = layers.data(name='label', shape=[1], dtype='int32')
            conv_pool_1 = nets.simple_img_conv_pool(
                input=images,
                filter_size=5,
                num_filters=2,
                pool_size=2,
                pool_stride=2,
                act="relu")
            conv_pool_2 = nets.simple_img_conv_pool(
                input=conv_pool_1,
                filter_size=5,
                num_filters=4,
                pool_size=2,
                pool_stride=2,
                act="relu")

            predict = layers.fc(input=conv_pool_2, size=10, act="softmax")
            cost = layers.cross_entropy(input=predict, label=label)
            avg_cost = layers.mean(cost)

        print(str(program))

    def test_word_embedding(self):
        program = Program()
        with program_guard(program, startup_program=Program()):
            dict_size = 10000
            embed_size = 32
            first_word = layers.data(name='firstw', shape=[1], dtype='int64')
            second_word = layers.data(name='secondw', shape=[1], dtype='int64')
            third_word = layers.data(name='thirdw', shape=[1], dtype='int64')
            forth_word = layers.data(name='forthw', shape=[1], dtype='int64')
            next_word = layers.data(name='nextw', shape=[1], dtype='int64')

            embed_first = layers.embedding(
                input=first_word,
                size=[dict_size, embed_size],
                dtype='float32',
                param_attr='shared_w')
            embed_second = layers.embedding(
                input=second_word,
                size=[dict_size, embed_size],
                dtype='float32',
                param_attr='shared_w')

            embed_third = layers.embedding(
                input=third_word,
                size=[dict_size, embed_size],
                dtype='float32',
                param_attr='shared_w')
            embed_forth = layers.embedding(
                input=forth_word,
                size=[dict_size, embed_size],
                dtype='float32',
                param_attr='shared_w')

            concat_embed = layers.concat(
                input=[embed_first, embed_second, embed_third, embed_forth],
                axis=1)

            hidden1 = layers.fc(input=concat_embed, size=256, act='sigmoid')
            predict_word = layers.fc(input=hidden1,
                                     size=dict_size,
                                     act='softmax')
            cost = layers.cross_entropy(input=predict_word, label=next_word)
            avg_cost = layers.mean(cost)
            self.assertIsNotNone(avg_cost)

        print(str(program))

    def test_linear_chain_crf(self):
        program = Program()
        with program_guard(program, startup_program=Program()):
            label_dict_len = 10
            images = layers.data(name='pixel', shape=[784], dtype='float32')
            label = layers.data(name='label', shape=[1], dtype='int32')
            hidden = layers.fc(input=images, size=128)
            crf = layers.linear_chain_crf(
                input=hidden, label=label, param_attr=ParamAttr(name="crfw"))
            crf_decode = layers.crf_decoding(
                input=hidden, param_attr=ParamAttr(name="crfw"))
            layers.chunk_eval(
                input=crf_decode,
                label=label,
                chunk_scheme="IOB",
                num_chunk_types=(label_dict_len - 1) // 2)
            self.assertFalse(crf is None)
            self.assertFalse(crf_decode is None)

        print(str(program))

    def test_sigmoid_cross_entropy(self):
        program = Program()
        with program_guard(program):
            dat = layers.data(name='data', shape=[10], dtype='float32')
            lbl = layers.data(name='label', shape=[10], dtype='float32')
            self.assertIsNotNone(
                layers.sigmoid_cross_entropy_with_logits(
                    x=dat, label=lbl))
        print(str(program))

    def test_hsigmoid(self):
        program = Program()
        with program_guard(program):
            x = layers.data(name='x', shape=[2], dtype='float32')
            y = layers.data(name='y', shape=[2], dtype='int64')
            self.assertIsNotNone(
                layers.hsigmoid(
                    input=x, label=y, num_classes=2))
        print(str(program))

    def test_sequence_expand(self):
        program = Program()
        with program_guard(program):
            x = layers.data(name='x', shape=[10], dtype='float32')
            y = layers.data(
                name='y', shape=[10, 20], dtype='float32', lod_level=2)
            self.assertIsNotNone(layers.sequence_expand(x=x, y=y, ref_level=1))
        print(str(program))

    def test_sequence_unpad(self):
        program = Program()
        with program_guard(program):
            x = layers.data(name='x', shape=[10, 5], dtype='float32')
            length = layers.data(name='length', shape=[1], dtype='int64')
            self.assertIsNotNone(layers.sequence_unpad(x=x, length=length))
        print(str(program))

    def test_lstm_unit(self):
        program = Program()
        with program_guard(program):
            x_t_data = layers.data(
                name='x_t_data', shape=[10, 10], dtype='float32')
            x_t = layers.fc(input=x_t_data, size=10)
            prev_hidden_data = layers.data(
                name='prev_hidden_data', shape=[10, 30], dtype='float32')
            prev_hidden = layers.fc(input=prev_hidden_data, size=30)
            prev_cell_data = layers.data(
                name='prev_cell', shape=[10, 30], dtype='float32')
            prev_cell = layers.fc(input=prev_cell_data, size=30)
            self.assertIsNotNone(
                layers.lstm_unit(
                    x_t=x_t, hidden_t_prev=prev_hidden, cell_t_prev=prev_cell))
        print(str(program))

    def test_dynamic_lstmp(self):
        program = Program()
        with program_guard(program):
            hidden_dim, proj_dim = 16, 8
            seq_data = layers.data(
                name='seq_data', shape=[10, 10], dtype='float32', lod_level=1)
            fc_out = layers.fc(input=seq_data, size=4 * hidden_dim)
            self.assertIsNotNone(
                layers.dynamic_lstmp(
                    input=fc_out, size=4 * hidden_dim, proj_size=proj_dim))
        print(str(program))

    def test_sequence_softmax(self):
        program = Program()
        with program_guard(program):
            seq_data = layers.data(
                name='seq_data', shape=[10, 10], dtype='float32', lod_level=1)
            seq = layers.fc(input=seq_data, size=20)
            self.assertIsNotNone(layers.sequence_softmax(seq))
        print(str(program))

    def test_softmax(self):
        program = Program()
        with program_guard(program):
            data = layers.data(name='data', shape=[10], dtype='float32')
            hid = layers.fc(input=data, size=20)
            self.assertIsNotNone(layers.softmax(hid))
        print(str(program))

    def test_sequence_unsqueeze(self):
        program = Program()
        with program_guard(program):
            x = layers.data(name='x', shape=[8, 2], dtype='float32')
            out = layers.unsqueeze(input=x, axes=[1])
            self.assertIsNotNone(out)
        print(str(program))

    def test_squeeze(self):
        program = Program()
        with program_guard(program):
            x = layers.data(name='x', shape=[1, 1, 4], dtype='float32')
            out = layers.squeeze(input=x, axes=[2])
            self.assertIsNotNone(out)
        print(str(program))

    def test_lrn(self):
        program = Program()
        with program_guard(program):
            data = layers.data(name='data', shape=[6, 2, 2], dtype='float32')
            self.assertIsNotNone(layers.lrn(data))
        print(str(program))

    def test_get_places(self):
        program = Program()
        with program_guard(program):
            x = get_places(device_count=4)
            self.assertIsNotNone(x)
        print(str(program))

    def test_sequence_reshape(self):
        program = Program()
        with program_guard(program):
            x = layers.data(name='x', shape=[8], dtype='float32', lod_level=1)
            out = layers.sequence_reshape(input=x, new_dim=16)
            self.assertIsNotNone(out)
        print(str(program))

    def test_im2sequence(self):
        program = Program()
        with program_guard(program):
            x = layers.data(name='x', shape=[3, 128, 128], dtype='float32')
            y = layers.data(name='y', shape=[], dtype='float32')
            output = layers.im2sequence(
                input=x,
                input_image_size=y,
                stride=[1, 1],
                filter_size=[2, 2],
                out_stride=[1, 1])
            self.assertIsNotNone(output)
        print(str(program))

    @decorators.prog_scope()
    def test_nce(self):
        window_size = 5
        words = []
        for i in range(window_size):
            words.append(
                layers.data(
                    name='word_{0}'.format(i), shape=[1], dtype='int64'))

        dict_size = 10000
        label_word = int(window_size // 2) + 1

        embs = []
        for i in range(window_size):
            if i == label_word:
                continue

            emb = layers.embedding(
                input=words[i],
                size=[dict_size, 32],
                param_attr='emb.w',
                is_sparse=True)

            embs.append(emb)

        embs = layers.concat(input=embs, axis=1)
        loss = layers.nce(input=embs,
                          label=words[label_word],
                          num_total_classes=dict_size,
                          param_attr='nce.w',
                          bias_attr='nce.b')
        avg_loss = layers.mean(loss)
        self.assertIsNotNone(avg_loss)
        print(str(default_main_program()))

    def test_row_conv(self):
        program = Program()
        with program_guard(program):
            x = layers.data(name='x', shape=[16], dtype='float32', lod_level=1)
            out = layers.row_conv(input=x, future_context_size=2)
            self.assertIsNotNone(out)
        print(str(program))

    def test_multiplex(self):
        program = Program()
        with program_guard(program):
            x1 = layers.data(name='x1', shape=[4], dtype='float32')
            x2 = layers.data(name='x2', shape=[4], dtype='float32')
            index = layers.data(name='index', shape=[1], dtype='int32')
            out = layers.multiplex(inputs=[x1, x2], index=index)
            self.assertIsNotNone(out)
        print(str(program))

    def test_softmax_with_cross_entropy(self):
        program = Program()
        with program_guard(program):
            x = layers.data(name='x', shape=[16], dtype='float32')
            y = layers.data(name='label', shape=[1], dtype='int64')
            loss = layers.softmax_with_cross_entropy(x, y)
            self.assertIsNotNone(loss)
        print(str(program))

    def test_smooth_l1(self):
        program = Program()
        with program_guard(program):
            x = layers.data(name='x', shape=[4], dtype='float32')
            y = layers.data(name='label', shape=[4], dtype='float32')
            loss = layers.smooth_l1(x, y)
            self.assertIsNotNone(loss)
        print(str(program))

    def test_scatter(self):
        program = Program()
        with program_guard(program):
            x = layers.data(
                name='x',
                shape=[3, 3],
                append_batch_size=False,
                dtype='float32')
            idx = layers.data(
                name='idx', shape=[2], append_batch_size=False, dtype='int32')
            updates = layers.data(
                name='updates',
                shape=[2, 3],
                append_batch_size=False,
                dtype='float32')
            out = layers.scatter(input=x, index=idx, updates=updates)
            self.assertIsNotNone(out)
        print(str(program))

    def test_sequence_scatter(self):
        program = Program()
        with program_guard(program):
            x = layers.data(
                name='x',
                shape=[3, 6],
                append_batch_size=False,
                dtype='float32')
            idx = layers.data(
                name='idx',
                shape=[12, 1],
                append_batch_size=False,
                dtype='int32',
                lod_level=1)
            updates = layers.data(
                name='updates',
                shape=[12, 1],
                append_batch_size=False,
                dtype='float32',
                lod_level=1)
            out = layers.sequence_scatter(input=x, index=idx, updates=updates)
            self.assertIsNotNone(out)
        print(str(program))

    def test_sequence_slice(self):
        program = Program()
        with program_guard(program):
            import numpy as np
            seqs = layers.data(
                name='x', shape=[10, 5], dtype='float32', lod_level=1)
            offset = layers.assign(input=np.array([[0, 1]]).astype('int32'))
            length = layers.assign(input=np.array([[2, 1]]).astype('int32'))
            out = layers.sequence_slice(
                input=seqs, offset=offset, length=length)
            self.assertIsNotNone(out)
        print(str(program))

    def test_lod_reset(self):
        program = Program()
        with program_guard(program):
            x = layers.data(name='x', shape=[10], dtype='float32')
            y = layers.data(
                name='y', shape=[10, 20], dtype='float32', lod_level=2)
            print(layers.lod_reset(x=x, y=y))
        print(str(program))

    def test_label_smooth(self):
        program = Program()
        with program_guard(program):
            label = layers.data(name="label", shape=[1], dtype="float32")
            one_hot_label = layers.one_hot(input=label, depth=10)
            smooth_label = layers.label_smooth(
                label=one_hot_label, epsilon=0.1, dtype="float32")
            self.assertIsNotNone(smooth_label)
        print(str(program))

    def test_topk(self):
        program = Program()
        with program_guard(program):
            data = layers.data(name="label", shape=[200], dtype="float32")
            values, indices = layers.topk(data, k=5)
            self.assertIsNotNone(values)
            self.assertIsNotNone(indices)
        print(str(program))

    def test_roi_pool(self):
        program = Program()
        with program_guard(program):
            x = layers.data(name="x", shape=[256, 30, 30], dtype="float32")
            rois = layers.data(
                name="rois", shape=[4], dtype="float32", lod_level=1)
            output = layers.roi_pool(x, rois, 7, 7, 0.6)
            self.assertIsNotNone(output)
        print(str(program))

    def test_roi_align(self):
        program = Program()
        with program_guard(program):
            x = layers.data(name="x", shape=[256, 30, 30], dtype="float32")
            rois = layers.data(
                name="rois", shape=[4], dtype="float32", lod_level=1)
            output = layers.roi_align(x, rois, 14, 14, 0.5, 2)
            self.assertIsNotNone(output)
        print(str(program))

    def test_resize_bilinear(self):
        program = Program()
        with program_guard(program):
            x = layers.data(name='x', shape=[3, 9, 6], dtype="float32")
            output = layers.resize_bilinear(x, out_shape=[12, 12])
            self.assertIsNotNone(output)
            output = layers.resize_bilinear(x, scale=3)
            self.assertIsNotNone(output)
        print(str(program))

    def test_polygon_box_transform(self):
        program = Program()
        with program_guard(program):
            x = layers.data(name='x', shape=[8, 4, 4], dtype="float32")
            output = layers.polygon_box_transform(input=x)
            self.assertIsNotNone(output)
        print(str(program))

    def test_l2_normalize(self):
        program = Program()
        with program_guard(program):
            x = layers.data(name='x', shape=[8, 7, 10], dtype="float32")
            output = layers.l2_normalize(x, axis=1)

    def test_maxout(self):
        program = Program()
        with program_guard(program):
            data = layers.data(name='x', shape=[8, 6, 6], dtype="float32")
            output = layers.maxout(x=data, groups=2)
            self.assertIsNotNone(output)
        print(str(program))

    def test_crop(self):
        program = Program()
        with program_guard(program):
            x = layers.data(name='x', shape=[3, 5], dtype="float32")
            y = layers.data(name='y', shape=[2, 3], dtype="float32")
            output = layers.crop(x, shape=y)
            self.assertIsNotNone(output)
        print(str(program))

    def test_mean_iou(self):
        program = Program()
        with program_guard(program):
            x = layers.data(name='x', shape=[16], dtype='float32')
            y = layers.data(name='label', shape=[1], dtype='int64')
            iou = layers.mean_iou(x, y, 2)
            self.assertIsNotNone(iou)
        print(str(program))

    def test_argsort(self):
        program = Program()
        with program_guard(program):
            data = layers.data(name='x', shape=[2, 3, 3], dtype="float32")
            out, ids = layers.argsort(input=data, axis=1)
            self.assertIsNotNone(out)
            self.assertIsNotNone(ids)
        print(str(program))

    def test_rank_loss(self):
        program = Program()
        with program_guard(program):
            label = layers.data(
                name='label',
                append_batch_size=False,
                shape=[16, 1],
                dtype="float32")
            left = layers.data(
                name='left',
                append_batch_size=False,
                shape=[16, 1],
                dtype="float32")
            right = layers.data(
                name='right',
                append_batch_size=False,
                shape=[16, 1],
                dtype="float32")
            out = layers.rank_loss(label, left, right, name="rank_loss")
            self.assertIsNotNone(out)
        print(str(program))

    def test_flatten(self):
        program = Program()
        with program_guard(program):
            x = layers.data(
                name='x',
                append_batch_size=False,
                shape=[4, 4, 3],
                dtype="float32")
            out = layers.flatten(x, axis=1, name="flatten")
            self.assertIsNotNone(out)

    def test_shape(self):
        program = Program()
        with program_guard(program):
            input = layers.data(
                name="input", shape=[3, 100, 100], dtype="float32")
            out = layers.shape(input)
            self.assertIsNotNone(out)
        print(str(program))

    def test_pad2d(self):
        program = Program()
        with program_guard(program):
            input = layers.data(
                name="input", shape=[3, 100, 100], dtype="float32")
            out = layers.pad2d(
                input,
                paddings=[1, 2, 3, 4],
                mode='reflect',
                data_format='NCHW',
                name="shape")
            self.assertIsNotNone(out)
        print(str(program))

    def test_prelu(self):
        program = Program()
        with program_guard(program):
            input = layers.data(
                name="input", shape=[5, 200, 100, 100], dtype="float32")
            mode = 'channel'
            out = layers.prelu(
                input,
                mode,
                param_attr=ParamAttr(initializer=Constant(1.0)),
                name='prelu')
            self.assertIsNotNone(out)
        print(str(program))

    def test_brelu(self):
        program = Program()
        with program_guard(program):
            input = layers.data(name="input", shape=[16], dtype="float32")
            out = layers.brelu(input, t_min=1.0, t_max=20.0, name='brelu')
            self.assertIsNotNone(out)
        print(str(program))

    def test_leaky_relu(self):
        program = Program()
        with program_guard(program):
            input = layers.data(name="input", shape=[16], dtype="float32")
            out = layers.leaky_relu(input, alpha=0.1, name='leaky_relu')
            self.assertIsNotNone(out)
        print(str(program))

    def test_soft_relu(self):
        program = Program()
        with program_guard(program):
            input = layers.data(name="input", shape=[16], dtype="float32")
            out = layers.soft_relu(input, threshold=30.0, name='soft_relu')
            self.assertIsNotNone(out)
        print(str(program))

    def test_sigmoid(self):
        program = Program()
        with program_guard(program):
            input = layers.data(name="input", shape=[16], dtype="float32")
            out = layers.sigmoid(input, name='sigmoid')
            self.assertIsNotNone(out)
        print(str(program))

    def test_logsigmoid(self):
        program = Program()
        with program_guard(program):
            input = layers.data(name="input", shape=[16], dtype="float32")
            out = layers.logsigmoid(input, name='logsigmoid')
            self.assertIsNotNone(out)
        print(str(program))

    def test_exp(self):
        program = Program()
        with program_guard(program):
            input = layers.data(name="input", shape=[16], dtype="float32")
            out = layers.exp(input, name='exp')
            self.assertIsNotNone(out)
        print(str(program))

    def test_tanh(self):
        program = Program()
        with program_guard(program):
            input = layers.data(name="input", shape=[16], dtype="float32")
            out = layers.tanh(input, name='tanh')
            self.assertIsNotNone(out)
        print(str(program))

    def test_tanh_shrink(self):
        program = Program()
        with program_guard(program):
            input = layers.data(name="input", shape=[16], dtype="float32")
            out = layers.tanh_shrink(input, name='tanh_shrink')
            self.assertIsNotNone(out)
        print(str(program))

    def test_sqrt(self):
        program = Program()
        with program_guard(program):
            input = layers.data(name="input", shape=[16], dtype="float32")
            out = layers.sqrt(input, name='sqrt')
            self.assertIsNotNone(out)
        print(str(program))

    def test_abs(self):
        program = Program()
        with program_guard(program):
            input = layers.data(name="input", shape=[16], dtype="float32")
            out = layers.abs(input, name='abs')
            self.assertIsNotNone(out)
        print(str(program))

    def test_ceil(self):
        program = Program()
        with program_guard(program):
            input = layers.data(name="input", shape=[16], dtype="float32")
            out = layers.ceil(input, name='ceil')
            self.assertIsNotNone(out)
        print(str(program))

    def test_floor(self):
        program = Program()
        with program_guard(program):
            input = layers.data(name="input", shape=[16], dtype="float32")
            out = layers.floor(input, name='floor')
            self.assertIsNotNone(out)
        print(str(program))

    def test_cos(self):
        program = Program()
        with program_guard(program):
            input = layers.data(name="input", shape=[16], dtype="float32")
            out = layers.cos(input, name='cos')
            self.assertIsNotNone(out)
        print(str(program))

    def test_sin(self):
        program = Program()
        with program_guard(program):
            input = layers.data(name="input", shape=[16], dtype="float32")
            out = layers.sin(input, name='sin')
            self.assertIsNotNone(out)
        print(str(program))

    def test_round(self):
        program = Program()
        with program_guard(program):
            input = layers.data(name="input", shape=[16], dtype="float32")
            out = layers.round(input, name='round')
            self.assertIsNotNone(out)
        print(str(program))

    def test_reciprocal(self):
        program = Program()
        with program_guard(program):
            input = layers.data(name="input", shape=[16], dtype="float32")
            out = layers.reciprocal(input, name='reciprocal')
            self.assertIsNotNone(out)
        print(str(program))

    def test_square(self):
        program = Program()
        with program_guard(program):
            input = layers.data(name="input", shape=[16], dtype="float32")
            out = layers.square(input, name='square')
            self.assertIsNotNone(out)
        print(str(program))

    def test_softplus(self):
        program = Program()
        with program_guard(program):
            input = layers.data(name="input", shape=[16], dtype="float32")
            out = layers.softplus(input, name='softplus')
            self.assertIsNotNone(out)
        print(str(program))

    def test_softsign(self):
        program = Program()
        with program_guard(program):
            input = layers.data(name="input", shape=[16], dtype="float32")
            out = layers.softsign(input, name='softsign')
            self.assertIsNotNone(out)
        print(str(program))

    def test_roi_perspective_transform(self):
        program = Program()
        with program_guard(program):
            x = layers.data(name="x", shape=[256, 30, 30], dtype="float32")
            rois = layers.data(
                name="rois", shape=[8], dtype="float32", lod_level=1)
            output = layers.roi_perspective_transform(x, rois, 7, 7, 0.6)
            self.assertIsNotNone(output)
        print(str(program))

    def test_sequence_enumerate(self):
        program = Program()
        with program_guard(program):
            x = layers.data(name="input", shape=[1], dtype='int32', lod_level=1)
            out = layers.sequence_enumerate(input=x, win_size=2, pad_value=0)
        print(str(program))

    def test_cross_entropy(self):
        program = Program()
        with program_guard(program):
            x = layers.data(name="x", shape=[30, 10], dtype="float32")
            label = layers.data(name="label", shape=[30, 1], dtype="int32")
            mode = 'channel'
            out = layers.cross_entropy(x, label, False, 4)
            self.assertIsNotNone(out)

    def test_expand(self):
        program = Program()
        with program_guard(program):
            x = layers.data(name="input", shape=[10], dtype='int32')
            out = layers.expand(x, [1, 2])
        print(str(program))

    def test_uniform_random_batch_size_like(self):
        program = Program()
        with program_guard(program):
            input = layers.data(name="input", shape=[13, 11], dtype='float32')
            out = layers.uniform_random_batch_size_like(input, [-1, 11])
            self.assertIsNotNone(out)
        print(str(program))

    def test_gaussian_random(self):
        program = Program()
        with program_guard(program):
            out = layers.gaussian_random(shape=[20, 30])
            self.assertIsNotNone(out)
        print(str(program))

    def test_sampling_id(self):
        program = Program()
        with program_guard(program):
            x = layers.data(
                name="X",
                shape=[13, 11],
                dtype='float32',
                append_batch_size=False)

            out = layers.sampling_id(x)
            self.assertIsNotNone(out)
        print(str(program))

    def test_gaussian_random_batch_size_like(self):
        program = Program()
        with program_guard(program):
            input = layers.data(name="input", shape=[13, 11], dtype='float32')

            out = layers.gaussian_random_batch_size_like(
                input, shape=[-1, 11], mean=1.0, std=2.0)
            self.assertIsNotNone(out)
        print(str(program))

    def test_sum(self):
        program = Program()
        with program_guard(program):
            input = layers.data(name="input", shape=[13, 11], dtype='float32')

            out = layers.sum(input)
            self.assertIsNotNone(out)
        print(str(program))

    def test_slice(self):
        starts = [1, 0, 2]
        ends = [3, 3, 4]
        axes = [0, 1, 2]

        program = Program()
        with program_guard(program):
            input = layers.data(
                name="input", shape=[3, 4, 5, 6], dtype='float32')

            out = layers.slice(input, axes=axes, starts=starts, ends=ends)

    def test_softshrink(self):
        program = Program()
        with program_guard(program):
            input = layers.data(name="input", shape=[16], dtype="float32")
            out = layers.softshrink(input, name='softshrink')
            self.assertIsNotNone(out)
        print(str(program))

    def iou_similarity(self):
        program = Program()
        with program_guard(program):
            x = layers.data(name="x", shape=[16], dtype="float32")
            y = layers.data(name="y", shape=[16], dtype="float32")
            out = layers.iou_similarity(x, y, name='iou_similarity')
            self.assertIsNotNone(out)
        print(str(program))

<<<<<<< HEAD
    def test_grid_sampler(self):
        program = Program()
        with program_guard(program):
            x = layers.data(name='x', shape=[2, 3, 5, 7], dtype='float32')
            grid = layers.data(name='grid', shape=[2, 5, 7, 2], dtype='float32')
            out = layers.grid_sampler(x, grid)
            self.assertIsNotNone(out)
=======
    def test_affine_grid(self):
        program = Program()
        with program_guard(program):
            data = layers.data(name='data', shape=[2, 3, 3], dtype="float32")
            out, ids = layers.argsort(input=data, axis=1)

            theta = layers.data(name="theta", shape=[2, 3], dtype="float32")
            out_shape = layers.data(
                name="out_shape", shape=[-1], dtype="float32")
            data_0 = layers.affine_grid(theta, out_shape)
            data_1 = layers.affine_grid(theta, [5, 3, 28, 28])

            self.assertIsNotNone(data_0)
            self.assertIsNotNone(data_1)
>>>>>>> 0c319e0b
        print(str(program))


if __name__ == '__main__':
    unittest.main()<|MERGE_RESOLUTION|>--- conflicted
+++ resolved
@@ -865,7 +865,6 @@
             self.assertIsNotNone(out)
         print(str(program))
 
-<<<<<<< HEAD
     def test_grid_sampler(self):
         program = Program()
         with program_guard(program):
@@ -873,7 +872,8 @@
             grid = layers.data(name='grid', shape=[2, 5, 7, 2], dtype='float32')
             out = layers.grid_sampler(x, grid)
             self.assertIsNotNone(out)
-=======
+        print(str(program))
+            
     def test_affine_grid(self):
         program = Program()
         with program_guard(program):
@@ -888,7 +888,6 @@
 
             self.assertIsNotNone(data_0)
             self.assertIsNotNone(data_1)
->>>>>>> 0c319e0b
         print(str(program))
 
 
