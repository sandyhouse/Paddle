--- conflicted
+++ resolved
@@ -68,10 +68,7 @@
     LIST(REMOVE_ITEM TEST_OPS test_broadcast)
     LIST(REMOVE_ITEM TEST_OPS test_collective_reduce)
     LIST(REMOVE_ITEM TEST_OPS test_collective_scatter)
-<<<<<<< HEAD
     LIST(REMOVE_ITEM TEST_OPS test_collective_gather)
-=======
->>>>>>> d87d2867
     LIST(REMOVE_ITEM TEST_OPS test_reducescatter)
     LIST(REMOVE_ITEM TEST_OPS test_reducescatter_api)
 endif()
