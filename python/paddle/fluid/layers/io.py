#   Copyright (c) 2018 PaddlePaddle Authors. All Rights Reserved.
#
# Licensed under the Apache License, Version 2.0 (the "License");
# you may not use this file except in compliance with the License.
# You may obtain a copy of the License at
#
#     http://www.apache.org/licenses/LICENSE-2.0
#
# Unless required by applicable law or agreed to in writing, software
# distributed under the License is distributed on an "AS IS" BASIS,
# WITHOUT WARRANTIES OR CONDITIONS OF ANY KIND, either express or implied.
# See the License for the specific language governing permissions and
# limitations under the License.
import contextlib

from control_flow import BlockGuard
from layer_function_generator import templatedoc
from .. import core
from ..executor import global_scope
<<<<<<< HEAD
from layer_function_generator import generate_layer_fn, templatedoc
import sys
import multiprocessing
=======
from ..framework import convert_np_dtype_to_dtype_, default_main_program, \
    default_startup_program
from ..layer_helper import LayerHelper
from ..unique_name import generate as unique_name
>>>>>>> c9cf2bdb

__all__ = [
    'data', 'BlockGuardServ', 'ListenAndServ', 'Send', 'Recv',
    'open_recordio_file', 'open_files', 'read_file', 'shuffle', 'batch',
    'double_buffer', 'random_data_generator', 'py_reader', 'Preprocessor',
    'load'
]


def data(name,
         shape,
         append_batch_size=True,
         dtype='float32',
         lod_level=0,
         type=core.VarDesc.VarType.LOD_TENSOR,
         stop_gradient=True):
    """
    **Data Layer**

    This function takes in the input and based on whether data has
    to be returned back as a minibatch, it creates the global variable by using
    the helper functions. The global variables can be accessed by all the
    following operators in the graph.

    All the input variables of this function are passed in as local variables
    to the LayerHelper constructor.

    Args:
       name(str): The name/alias of the function
       shape(list): Tuple declaring the shape.
       append_batch_size(bool): Whether or not to append the data as a batch.
       dtype(int|float): The type of data : float32, float_16, int etc
       type(VarType): The output type. By default it is LOD_TENSOR.
       lod_level(int): The LoD Level. 0 means the input data is not a sequence.
       stop_gradient(bool): A boolean that mentions whether gradient should flow.

    Returns:
        Variable: The global variable that gives access to the data.

    Examples:
        .. code-block:: python

          data = fluid.layers.data(name='x', shape=[784], dtype='float32')
    """
    helper = LayerHelper('data', **locals())
    shape = list(shape)
    for i in xrange(len(shape)):
        if shape[i] is None:
            shape[i] = -1
            append_batch_size = False
        elif shape[i] < 0:
            append_batch_size = False

    if append_batch_size:
        shape = [-1] + shape  # append batch size as -1

    data_var = helper.create_global_variable(
        name=name,
        shape=shape,
        dtype=dtype,
        type=type,
        stop_gradient=stop_gradient,
        lod_level=lod_level,
        is_data=True)
    return data_var


class BlockGuardServ(BlockGuard):
    """
    BlockGuardServ class.

    BlockGuardServ class is used to create an op with a block in a program.
    """

    def __init__(self, server):
        if not (isinstance(server, ListenAndServ)):
            raise TypeError("BlockGuardServ takes a ListenAndServ")
        super(BlockGuardServ, self).__init__(server.helper.main_program)
        self.server = server

    def __exit__(self, exc_type, exc_val, exc_tb):
        if exc_type is not None:
            return False

        self.server.complete_op()
        return super(BlockGuardServ, self).__exit__(exc_type, exc_val, exc_tb)


class ListenAndServ(object):
    """
    **ListenAndServ Layer**

    ListenAndServ is used to create a rpc server bind and listen
    on specific TCP port, this server will run the sub-block when
    received variables from clients.

    Args:
        endpoint(string): IP:port string which the server will listen on.
        inputs(list): a list of variables that the server will get from clients.
        fan_in(int): how many client are expected to report to this server, default: 1.
        optimizer_mode(bool): whether to run the server as a parameter server, default: True.

    Examples:
        .. code-block:: python

            with fluid.program_guard(main):
                serv = layers.ListenAndServ(
                    "127.0.0.1:6170", ["X"], optimizer_mode=False)
                with serv.do():
                    x = layers.data(
                        shape=[32, 32],
                        dtype='float32',
                        name="X",
                        append_batch_size=False)
                    fluid.initializer.Constant(value=1.0)(x, main.global_block())
                    layers.scale(x=x, scale=10.0, out=out_var)

            exe = fluid.Executor(place)
            exe.run(main)
    """

    def __init__(self, endpoint, inputs, fan_in=1, optimizer_mode=True):
        self.helper = LayerHelper("listen_and_serv")
        self.inputs = inputs
        self.outputs = []
        self.endpoint = endpoint
        self.fan_in = fan_in
        # FIXME(typhoonzero): add optimizer_mode is stupid, should make it more
        # general.
        self.optimizer_mode = optimizer_mode

    def do(self):
        return BlockGuardServ(self)

    def get_params_and_grads(self):
        main_program = self.helper.main_program
        current_block = main_program.current_block()
        parent_block = self.parent_block()
        # params and grads in the same order.
        params = list()
        grads = list()
        for op in current_block.ops:
            # FIXME(typhoonzero): op.inputs is None if it's cloned.
            if self.optimizer_mode:
                if "Grad" in op.inputs and "Param" in op.inputs:
                    params.append(op.inputs["Param"].name)
                    grads.append(op.inputs["Grad"].name)
            else:
                # simple recv mode, recv operators inputs.
                for iname in op.input_names:
                    for in_var_name in op.input(iname):
                        params.append(parent_block.var(in_var_name))
                        grads.append(parent_block.var(in_var_name))

        return params, grads

    def parent_block(self):
        prog = self.helper.main_program
        parent_idx = prog.current_block().parent_idx
        assert parent_idx >= 0
        parent_block = prog.block(parent_idx)
        return parent_block

    def complete_op(self):
        main_program = self.helper.main_program
        current_block = main_program.current_block()
        parent_block = self.parent_block()

        parent_block.append_op(
            type='listen_and_serv',
            inputs={"X": self.inputs},
            outputs={},
            attrs={
                'endpoint': self.endpoint,
                'Fanin': self.fan_in,
                'optimize_blocks': [
                    current_block
                ],  # did not support multiple optimize blocks in layers
                'sync_mode': True,  # did not support async now in layers
                'grad_to_block_id': [""]
            })


def Send(endpoints, send_vars, sync=True):
    """
    Send variables to the server side, and get vars from server
    side when server have finished running server side program.

    Args:
        endpoints (str): comma seperated IP:PORT pairs in the order
                   of send_vars to send
        send_vars (list): variables to send to server
        sync (bool): whether to wait the request finish

    """
    assert (type(send_vars) == list)

    epmap = endpoints.split(",")
    endpoints = list(set(epmap))

    helper = LayerHelper("Send", **locals())
    rpc_op_role_name = core.op_proto_and_checker_maker.kOpRoleAttrName()

    helper.append_op(
        type="send",
        inputs={"X": send_vars},
        attrs={
            "endpoints": endpoints,
            "epmap": epmap,
            rpc_op_role_name: core.op_proto_and_checker_maker.OpRole.RPC
        })
    if sync:
        helper.append_op(type="send_barrier", attrs={"endpoints": endpoints})


def Recv(endpoints, get_vars, sync=True):
    """
    Receive variables from server side

    Args:
        endpoints (str): comma seperated IP:PORT pairs in the order
                   of send_vars to send
        get_vars (list): vars to get from server after send completes.
        sync (bool): whether to wait the request finish

    Returns:
        list: list of received variables
    """
    assert (type(get_vars) == list)

    epmap = endpoints.split(",")
    endpoints = list(set(epmap))

    helper = LayerHelper("Recv", **locals())
    helper.append_op(
        type="recv",
        inputs={"X": get_vars},
        outputs={"Out": get_vars},
        attrs={"endpoints": endpoints,
               "epmap": epmap})
    if sync:
        helper.append_op(type="fetch_barrier", attrs={"endpoints": endpoints})
    return get_vars


def monkey_patch_reader_methods(reader):
    def __get_reader__():
        scope = global_scope()
        var = scope.find_var(reader.name)
        return var.get_reader()

    def reset():
        return __get_reader__().reset()

    reader.reset = reset
    reader.stop_gradient = True
    reader.persistable = True
    return reader


def _copy_reader_var_(block, var):
    new_var = block.create_var(name=var.name, type=core.VarDesc.VarType.READER)
    new_var.desc.set_shapes(var.desc.shapes())
    new_var.desc.set_dtypes(var.desc.dtypes())
    new_var.persistable = True
    return new_var


def _copy_reader_create_op_(block, op):
    input_param_names = op.input_names
    new_input_map = {}
    for param_name in input_param_names:
        new_input_map[param_name] = []
        arg_names = op.input(param_name)
        for arg_name in arg_names:
            new_input_map[param_name].append(block.var(arg_name))

    output_param_names = op.output_names
    new_output_map = {}
    for param_name in output_param_names:
        new_output_map[param_name] = []
        arg_names = op.output(param_name)
        for arg_name in arg_names:
            new_output_map[param_name].append(block.var(arg_name))

    new_op = block.append_op(
        type=op.type,
        inputs=new_input_map,
        outputs=new_output_map,
        attrs=op.all_attrs())
    return new_op


@templatedoc(op_type='create_recordio_file_reader')
def open_recordio_file(filename,
                       shapes,
                       lod_levels,
                       dtypes,
                       pass_num=1,
                       for_parallel=True):
    """
    ${comment}

    Args:
       filename(${filename_type}): ${filename_comment}.
       shapes(list): List of tuples which declaring data shapes.
       lod_levels(${lod_levels_type}): ${lod_levels_comment}.
       dtypes(list): List of strs which declaring data type.
       pass_num(int): Number of passes to run.
       for_parallel(Bool): Set it as True if you are going to run
            subsequent operators in parallel.

    Returns:
       ${out_comment}.

    Examples:

        >>> import paddle.fluid as fluid
        >>> reader = fluid.layers.io.open_recordio_file(
        >>>                               filename='./data.recordio',
        >>>                               shapes=[(3,224,224), (1)],
        >>>                               lod_levels=[0, 0],
        >>>                               dtypes=['float32', 'int64'])
        >>> # Via the reader, we can use 'read_file' layer to get data:
        >>> image, label = fluid.layers.io.read_file(reader)
    """
    dtypes = [convert_np_dtype_to_dtype_(dt) for dt in dtypes]
    shape_concat = []
    ranks = []

    for shape in shapes:
        shape_concat.extend(shape)
        ranks.append(len(shape))

    var_name = unique_name('open_recordio_file')

    startup_blk = default_startup_program().current_block()
    startup_var = startup_blk.create_var(name=var_name)
    startup_blk.append_op(
        type='create_recordio_file_reader',
        outputs={'Out': [startup_var]},
        attrs={
            'shape_concat': shape_concat,
            'lod_levels': lod_levels,
            'filename': filename,
            'ranks': ranks
        })

    startup_var.desc.set_dtypes(dtypes)
    startup_var.persistable = True
    main_prog_var = _copy_reader_var_(default_main_program().current_block(),
                                      startup_var)

    if pass_num > 1:
        main_prog_var = multi_pass(reader=main_prog_var, pass_num=pass_num)

    return monkey_patch_reader_methods(main_prog_var)


def random_data_generator(low, high, shapes, lod_levels, for_parallel=True):
    """
    Create a uniform random data generator

    This layer returns a Reader Variable.
    Instead of opening a file and reading data from it, this 
    Reader Variable generates float uniform random data by itself. 
    It can be used as a dummy reader to test a network without 
    opening a real file.

    Args:
       low(float): The lower bound of data's uniform distribution.
       high(float): The upper bound of data's uniform distribution.
       shapes(list): List of tuples which declaring data shapes.
       lod_levels(list): List of ints which declaring data lod_level.
       for_parallel(Bool): Set it as True if you are going to run
            subsequent operators in parallel.

    Returns:
       Variable: A Reader Variable from which we can get random data.

    Examples:

        .. code-block:: python

            reader = fluid.layers.random_data_generator(
                                             low=0.0,
                                             high=1.0,
                                             shapes=[[3,224,224], [1]],
                                             lod_levels=[0, 0])
            # Via the reader, we can use 'read_file' layer to get data:
            image, label = fluid.layers.read_file(reader)
    """
    dtypes = [core.VarDesc.VarType.FP32] * len(shapes)
    shape_concat = []
    ranks = []

    for shape in shapes:
        shape_concat.extend(shape)
        ranks.append(len(shape))

    var_name = unique_name('random_data_generator')

    startup_blk = default_startup_program().current_block()
    startup_var = startup_blk.create_var(name=var_name)
    startup_blk.append_op(
        type='create_random_data_generator',
        outputs={'Out': [startup_var]},
        attrs={
            'low': low,
            'high': high,
            'shape_concat': shape_concat,
            'lod_levels': lod_levels,
            'ranks': ranks
        })

    startup_var.desc.set_dtypes(dtypes)
    startup_var.persistable = True
    main_prog_var = _copy_reader_var_(default_main_program().current_block(),
                                      startup_var)

    if for_parallel:
        main_prog_var = parallel(reader=main_prog_var)

    return monkey_patch_reader_methods(main_prog_var)


def py_reader(capacity,
              shapes,
              dtypes,
              lod_levels=None,
              name=None,
              use_double_buffer=True):
    """
    Create a reader and blocking queue for data feeding in Python
    
    This layer returns a Reader Variable and a BlockingQueue.
    The BlockingQueue provides `push()` method to push a `LoDTensorArray` 
    object into the queue in Python side. In C++ side, the Reader 
    Variable would invoke `pop()` method of the queue to retrieve the 
    feeding data. The process of feeding data in Python side and fetching 
    data in C++ side can run in parallel. The BlockingQueue should be closed 
    using `close()` method when unused.

    Args:
       use_double_buffer(bool): Whether use double buffer or not.
       capacity(int): The maximum capacity of the BlockingQueue.
       shapes(list|tuple): List of tuples which declaring data shapes.
       dtypes(list|tuple): List of strs which declaring data type.
       lod_levels(list|tuple): List of ints which declaring data lod_level.
       name(basestring): The prefix Python queue name and Reader name. None will
            be generated automatically.

    Returns:
       tuple(Variable, BlockingQueue):
       A Reader Variable from which we can get feeding data.
       
       A BlockingQueue object for data feeding.

    Examples:

        .. code-block:: python

            reader, queue = fluid.layers.py_reader(
                                             capacity=10,
                                             shapes=[[-1,3,224,224], [-1,1]],
                                             dtypes=['float32', 'int64'])
            # Via the reader, we can use 'read_file' layer to get data:
            image, label = fluid.layers.read_file(reader)
            
            # Via the blocking queue, we can feed data using threads
            def feed_data(queue, feed_images, feed_labels):
                for feed_image, feed_label in zip(feed_images, feed_labels):
                    data = core.LoDTensorArray()
                    data.append(feed_image)
                    data.append(feed_label)
                    queue.push(data)
            
            thread = threading.Thread(target=feed_data, args=(queue, feed_images, feed_labels))
            thread.start()
    """
    dtypes = [convert_np_dtype_to_dtype_(dt) for dt in dtypes]
    shape_concat = []
    ranks = []

    for shape in shapes:
        shape_concat.extend(shape)
        ranks.append(len(shape))

    if lod_levels is None:
        lod_levels = [0] * len(shapes)

    if name is None:
        queue_name = unique_name('lod_tensor_blocking_queue')
        reader_name = unique_name('create_py_reader')
        double_buffer_name = unique_name('double_buffer')
    else:
        queue_name = "_".join([name, "queue"])
        reader_name = "_".join([name, "reader"])
        double_buffer_name = "_".join([name, "double_buffer"])

    var = global_scope().var(queue_name)
    feed_queue = core.init_lod_tensor_blocking_queue(var, capacity, shapes)

    startup_blk = default_startup_program().current_block()
    startup_var = startup_blk.create_var(name=reader_name)
    startup_blk.append_op(
        type='create_py_reader',
        inputs={'blocking_queue': [queue_name]},
        outputs={'Out': [startup_var]},
        attrs={
            'shape_concat': shape_concat,
            'lod_levels': lod_levels,
            'ranks': ranks
        })

    startup_var.desc.set_dtypes(dtypes)
    startup_var.persistable = True

    main_prog_var = _copy_reader_var_(default_main_program().current_block(),
                                      startup_var)

    reader = monkey_patch_reader_methods(main_prog_var)
    if use_double_buffer:
        reader = double_buffer(reader, name=double_buffer_name)
    return reader, feed_queue


def open_files(filenames,
               shapes,
               lod_levels,
               dtypes,
               thread_num=None,
               buffer_size=None,
               pass_num=1,
               is_test=None):
    """
    Open files

    This layer takes a list of files to read from and returns a Reader Variable. 
    Via the Reader Variable, we can get data from given files. All files must 
    have name suffixs to indicate their formats, e.g., '*.recordio'. 

    Args:
       filenames(list): The list of file names.
       shapes(list): List of tuples which declaring data shapes.
       lod_levels(list): List of ints which declaring data lod_level.
       dtypes(list): List of strs which declaring data type.
       thread_num(None): The number of thread to read files.
            Default: min(len(filenames), cpu_number).
       buffer_size(None): The buffer size of reader. Default: 3 * thread_num
       pass_num(int): Number of passes to run.
       is_test(bool|None): Whether `open_files` used for testing or not. If it
            is used for testing, the order of data generated is same as the file
            order. Otherwise, it is not guaranteed the order of data is same
            between every epoch. [Default: False].

    Returns:
       Variable: A Reader Variable via which we can get file data.

    Examples:
       .. code-block:: python

         reader = fluid.layers.io.open_files(filenames=['./data1.recordio',
                                                     './data2.recordio'],
                                             shapes=[(3,224,224), (1)],
                                             lod_levels=[0, 0],
                                             dtypes=['float32', 'int64'])

         # Via the reader, we can use 'read_file' layer to get data:
         image, label = fluid.layers.io.read_file(reader)
    """
    if thread_num is None:
        thread_num = min(len(filenames), multiprocessing.cpu_count())
    else:
        thread_num = int(thread_num)

    if buffer_size is None:
        buffer_size = 3 * thread_num
    else:
        buffer_size = int(buffer_size)

    if isinstance(filenames, basestring):
        filenames = [filenames]
    dtypes = [convert_np_dtype_to_dtype_(dt) for dt in dtypes]
    shape_concat = []
    ranks = []

    for shape in shapes:
        shape_concat.extend(shape)
        ranks.append(len(shape))

    multi_file_reader_name = unique_name('multi_file_reader')
    startup_blk = default_startup_program().current_block()
    startup_reader = startup_blk.create_var(name=multi_file_reader_name)
    attrs = {
        'shape_concat': shape_concat,
        'lod_levels': lod_levels,
        'ranks': ranks,
        'file_names': filenames,
        'thread_num': thread_num,
        'buffer_size': buffer_size
    }
    if is_test is not None:
        attrs['is_test'] = is_test
    startup_blk.append_op(
        type='open_files', outputs={'Out': [startup_reader]}, attrs=attrs)

    startup_reader.desc.set_dtypes(dtypes)
    startup_reader.persistable = True
    main_prog_reader = _copy_reader_var_(default_main_program().current_block(),
                                         startup_reader)
    if pass_num > 1:
        main_prog_reader = multi_pass(
            reader=main_prog_reader, pass_num=pass_num)

    return monkey_patch_reader_methods(main_prog_reader)


def __create_shared_decorated_reader__(op_type, reader, attrs):
    var_name = unique_name(op_type)
    startup_blk = default_startup_program().current_block()
    startup_var = startup_blk.create_var(name=var_name)
    startop_op = startup_blk.append_op(
        type=op_type,
        inputs={'UnderlyingReader': reader},
        outputs={'Out': [startup_var]},
        attrs=attrs)
    startup_var.persistable = True
    main_prog_block = default_main_program().current_block()
    main_prog_var = _copy_reader_var_(main_prog_block, startup_var)
    _copy_reader_create_op_(main_prog_block, startop_op)
    return monkey_patch_reader_methods(main_prog_var)


def __create_unshared_decorated_reader__(op_type, reader, attrs, name=None):
    new_reader_name = name if name is not None else unique_name(op_type)
    main_blk = default_main_program().current_block()
    new_reader = main_blk.create_var(name=new_reader_name)
    main_blk.append_op(
        type=op_type,
        inputs={'UnderlyingReader': reader},
        outputs={'Out': [new_reader]},
        attrs=attrs)
    return monkey_patch_reader_methods(new_reader)


def shuffle(reader, buffer_size):
    """
    Shuffle the reader.
    """
    return __create_unshared_decorated_reader__(
        'create_shuffle_reader', reader, {'buffer_size': int(buffer_size)})


def batch(reader, batch_size):
    """
    This layer is a reader decorator. It takes a reader and adds 
    'batching' decoration on it. When reading with the result 
    decorated reader, output data will be automatically organized 
    to the form of batches.

    Args:
        reader(Variable): The reader to be decorated with 'batching'.
        batch_size(int): The batch size.

    Returns:
        Variable: The reader which has been decorated with 'batching'.

    Examples:
        .. code-block:: python

            raw_reader = fluid.layers.io.open_files(filenames=['./data1.recordio',
                                                           './data2.recordio'],
                                                    shapes=[(3,224,224), (1)],
                                                    lod_levels=[0, 0],
                                                    dtypes=['float32', 'int64'],
                                                    thread_num=2,
                                                    buffer_size=2)
            batch_reader = fluid.layers.batch(reader=raw_reader, batch_size=5)

            # If we read data with the raw_reader:
            #     data = fluid.layers.read_file(raw_reader)
            # We can only get data instance by instance.
            # 
            # However, if we read data with the batch_reader:
            #     data = fluid.layers.read_file(batch_reader)
            # Each 5 adjacent instances will be automatically combined together 
            # to become a batch. So what we get('data') is a batch data instead 
            # of an instance.
    """
    return __create_unshared_decorated_reader__(
        'create_batch_reader', reader, {'batch_size': int(batch_size)})


def double_buffer(reader, place=None, name=None):
    """
    Wrap a double buffer reader. The data will copy to target place with a
    double buffer queue. If the target place is None, the place that executor
    perform on will be used.

    Args:
        reader(Variable): the reader variable need to be wrapped.
        place(Place): the place of target data. Default is the sample place of
            executor perform.

        name(str): Variable name. None if the user does not care.

    Returns:
        wrapped reader with double buffer.

    Examples:

        >>> reader = fluid.layers.open_files(filenames=['somefile'],
        >>>                                  shapes=[[-1, 784], [-1, 1]],
        >>>                                  dtypes=['float32', 'int64'])
        >>> reader = fluid.layers.double_buffer(reader)
        >>> img, label = fluid.layers.read_file(reader)
    """
    attrs = dict()
    if place is not None:
        attrs['place'] = str(place).upper()
    return __create_unshared_decorated_reader__(
        'create_double_buffer_reader', reader, attrs, name=name)


def multi_pass(reader, pass_num):
    return __create_shared_decorated_reader__(
        'create_multi_pass_reader', reader, {'pass_num': int(pass_num)})


def read_file(reader):
    """
    Execute the given reader and get data via it.

    A reader is also a Variable. It can be a raw reader generated by 
    `fluid.layers.open_files()` or a decorated one generated by 
    `fluid.layers.double_buffer()` and so on.

    Args:

        reader(Variable): The reader to execute.

    Returns:
        Tuple[Variable]: Data read via the given reader.

    Examples:
        .. code-block:: python

           data_file = fluid.layers.open_files(
                filenames=['mnist.recordio'],
                shapes=[(-1, 748), (-1, 1)],
                lod_levels=[0, 0],
                dtypes=["float32", "int64"])
            data_file = fluid.layers.double_buffer(
                fluid.layers.batch(data_file, batch_size=64))
            input, label = fluid.layers.read_file(data_file)
    """
    helper = LayerHelper('read_file')
    out = [
        helper.create_tmp_variable(
            stop_gradient=True, dtype='float32')
        for _ in range(len(reader.desc.shapes()))
    ]
    helper.append_op(
        type='read', inputs={'Reader': [reader]}, outputs={'Out': out})
    if len(out) == 1:
        return out[0]
    else:
        return out


class Preprocessor(object):
    """
    A block for data pre-processing in reader.

    Args:
        reader (Variable): A reader variable.
        name (str, default None): The name of the reader.

    Examples:
          .. code-block:: python

            preprocessor = fluid.layers.io.Preprocessor(reader=reader)
            with preprocessor.block():
                img, lbl = preprocessor.inputs()
                img_out = img / 2
                lbl_out = lbl + 1
                preprocessor.outputs(img_out, lbl_out)

            data_file = fluid.layers.io.double_buffer(preprocessor())

    """
    BEFORE_SUB_BLOCK = 0
    IN_SUB_BLOCK = 1
    AFTER_SUB_BLOCK = 2

    def __init__(self, reader, name=None):
        self.underlying_reader = reader
        new_reader_name = name if name is not None else unique_name(
            "create_custom_reader")
        self.main_prog = default_main_program()
        self.reader = self.main_prog.current_block().create_var(
            name=new_reader_name)
        self.sub_block = None
        self.source_var_names = None
        self.sink_var_names = None
        self.status = Preprocessor.BEFORE_SUB_BLOCK

    def is_completed(self):
        return self.sub_block and self.source_var_names and self.sink_var_names

    @contextlib.contextmanager
    def block(self):
        self.status = Preprocessor.IN_SUB_BLOCK
        self.sub_block = self.main_prog.create_block()
        yield
        self.main_prog.rollback()
        self.status = Preprocessor.AFTER_SUB_BLOCK
        if not self.is_completed():
            raise RuntimeError(
                "The definition of preprocessor is incompleted! "
                "Please make sure that you have set input and output "
                "variables by invoking 'inputs' and 'outputs' in "
                "Preprocessor's sub-block.")

    def inputs(self):
        if self.status != Preprocessor.IN_SUB_BLOCK:
            raise RuntimeError(
                "Preprocessor.inputs() can only be invoked inside the sub-block."
            )

        source_shapes = self.underlying_reader.desc.shapes()
        source_dtypes = self.underlying_reader.desc.dtypes()
        source_lod_levels = self.underlying_reader.desc.lod_levels()
        self.source_var_names = [
            unique_name("preprocessor_source")
            for _ in xrange(len(source_shapes))
        ]
        source_vars = []
        for var_name, shape, dtype, lod_level in zip(
                self.source_var_names, source_shapes, source_dtypes,
                source_lod_levels):
            source_vars.append(self.main_prog.current_block().create_var(
                name=var_name, shape=shape, dtype=dtype, lod_level=lod_level))
        return source_vars

    def outputs(self, *outs):
        if self.status != Preprocessor.IN_SUB_BLOCK:
            raise RuntimeError(
                "Preprocessor.outputs() can only be invoked inside the sub-block."
            )
        self.sink_var_names = [var.name for var in outs]

    def __call__(self, *args, **kwargs):
        if self.status != Preprocessor.AFTER_SUB_BLOCK:
            raise RuntimeError(
                "Preprocessor output can only be retrieved after rnn block.")

        self.main_prog.current_block().append_op(
            type="create_custom_reader",
            inputs={'UnderlyingReader': self.underlying_reader},
            outputs={'Out': [self.reader]},
            attrs={
                "sub_block": self.sub_block,
                "source_var_names": self.source_var_names,
                "sink_var_names": self.sink_var_names
            })
        return monkey_patch_reader_methods(self.reader)


@templatedoc()
def load(out, file_path, load_as_fp16=None):
    """
    ${comment}

    >>> import paddle.fluid as fluid
    >>> tmp_tensor = fluid.layers.create_tensor(dtype='float32')
    >>> fluid.layers.load(tmp_tensor, "./tmp_tensor.bin")

    Args:
        out(${out_type}): ${out_comment}.

        file_path(${file_path_type}): ${file_path_comment}.

        load_as_fp16(${load_as_fp16_type}): ${load_as_fp16_comment}.

    Returns:
        None
    """
    helper = LayerHelper("load", **locals())
    attrs = {"file_path": file_path}
    if load_as_fp16 is not None:
        attrs['load_as_fp16'] = load_as_fp16
    helper.append_op(type="load", inputs={}, output={"Out": out}, args=attrs)<|MERGE_RESOLUTION|>--- conflicted
+++ resolved
@@ -12,21 +12,16 @@
 # See the License for the specific language governing permissions and
 # limitations under the License.
 import contextlib
+import multiprocessing
 
 from control_flow import BlockGuard
 from layer_function_generator import templatedoc
 from .. import core
 from ..executor import global_scope
-<<<<<<< HEAD
-from layer_function_generator import generate_layer_fn, templatedoc
-import sys
-import multiprocessing
-=======
 from ..framework import convert_np_dtype_to_dtype_, default_main_program, \
     default_startup_program
 from ..layer_helper import LayerHelper
 from ..unique_name import generate as unique_name
->>>>>>> c9cf2bdb
 
 __all__ = [
     'data', 'BlockGuardServ', 'ListenAndServ', 'Send', 'Recv',
