#   Copyright (c) 2018 PaddlePaddle Authors. All Rights Reserved.
#
# Licensed under the Apache License, Version 2.0 (the "License");
# you may not use this file except in compliance with the License.
# You may obtain a copy of the License at
#
#     http://www.apache.org/licenses/LICENSE-2.0
#
# Unless required by applicable law or agreed to in writing, software
# distributed under the License is distributed on an "AS IS" BASIS,
# WITHOUT WARRANTIES OR CONDITIONS OF ANY KIND, either express or implied.
# See the License for the specific language governing permissions and
# limitations under the License.

from __future__ import print_function
import os
# import all class inside framework into fluid module
from . import framework
from .framework import *
# import all class inside executor into fluid module
from . import executor
from .executor import *

from . import data_feed_desc
from .data_feed_desc import *

from . import async_executor
from .async_executor import *

from . import trainer
from . import inferencer

from . import io
from . import evaluator
from . import initializer
from . import layers
from . import imperative
from . import contrib
from . import nets
from . import optimizer
from . import backward
from . import regularizer
from . import average
from . import metrics
from . import transpiler
from . import distribute_lookup_table
from .param_attr import ParamAttr, WeightNormParamAttr
from .data_feeder import DataFeeder
from .core import LoDTensor, LoDTensorArray, CPUPlace, CUDAPlace, CUDAPinnedPlace, Scope
from .transpiler import DistributeTranspiler, \
    memory_optimize, release_memory, DistributeTranspilerConfig
from .lod_tensor import create_lod_tensor, create_random_int_lodtensor
from . import clip
from . import profiler
from . import unique_name
from . import recordio_writer
from . import parallel_executor
from .parallel_executor import *
from paddle.fluid.layers.math_op_patch import monkey_patch_variable

Tensor = LoDTensor

__all__ = framework.__all__ + executor.__all__ + \
    trainer.__all__ + inferencer.__all__ + transpiler.__all__ + \
    parallel_executor.__all__ + lod_tensor.__all__ + \
    data_feed_desc.__all__ + async_executor.__all__ + [
        'io',
        'initializer',
        'layers',
        'contrib',
        'imperative',
        'transpiler',
        'nets',
        'optimizer',
        'learning_rate_decay',
        'backward',
        'regularizer',
        'LoDTensor',
        'LoDTensorArray',
        'CPUPlace',
        'CUDAPlace',
        'CUDAPinnedPlace',
        'Tensor',
        'ParamAttr',
        'WeightNormParamAttr',
        'DataFeeder',
        'clip',
        'profiler',
        'unique_name',
        'recordio_writer',
        'Scope',
    ]


def __bootstrap__():
    """
    Enable reading gflags from environment variables.

    Returns:
        None
    """
    import sys
    import os
    import platform
    from . import core

    in_test = 'unittest' in sys.modules

    try:
        num_threads = int(os.getenv('OMP_NUM_THREADS', '1'))
    except ValueError:
        num_threads = 1

    if num_threads > 1:
        print(
            'WARNING: OMP_NUM_THREADS set to {0}, not 1. The computation '
            'speed will not be optimized if you use data parallel. It will '
            'fail if this PaddlePaddle binary is compiled with OpenBlas since'
            ' OpenBlas does not support multi-threads.'.format(num_threads),
            file=sys.stderr)
        print('PLEASE USE OMP_NUM_THREADS WISELY.', file=sys.stderr)

    os.environ['OMP_NUM_THREADS'] = str(num_threads)
    sysstr = platform.system()
    read_env_flags = [
        'check_nan_inf', 'benchmark', 'eager_delete_scope', 'use_mkldnn',
        'use_ngraph', 'initial_cpu_memory_in_mb', 'init_allocated_mem',
        'free_idle_memory', 'paddle_num_threads', "dist_threadpool_size",
<<<<<<< HEAD
        'eager_delete_tensor_gb', 'fast_eager_deletion_mode',
        'allocator_strategy', 'reader_queue_speed_test_mode',
        'print_sub_graph_dir'
=======
        'eager_delete_tensor_gb', 'allocator_strategy',
        'reader_queue_speed_test_mode', 'print_sub_graph_dir',
        'pe_profile_fname'
>>>>>>> 8175983e
    ]
    if 'Darwin' not in sysstr:
        read_env_flags.append('use_pinned_memory')

    if os.name != 'nt':
        read_env_flags.append('warpctc_dir')
        read_env_flags.append('cpu_deterministic')

    if core.is_compiled_with_dist():
        read_env_flags.append('rpc_deadline')
        read_env_flags.append('rpc_server_profile_path')
        read_env_flags.append('enable_rpc_profiler')
        read_env_flags.append('rpc_send_thread_num')
        read_env_flags.append('rpc_get_thread_num')
        read_env_flags.append('rpc_prefetch_thread_num')
        read_env_flags.append('rpc_disable_reuse_port')

    if core.is_compiled_with_cuda():
        read_env_flags += [
            'fraction_of_gpu_memory_to_use', 'cudnn_deterministic',
            'enable_cublas_tensor_op_math', 'conv_workspace_size_limit',
            'cudnn_exhaustive_search', 'selected_gpus'
        ]
    core.init_gflags([sys.argv[0]] +
                     ["--tryfromenv=" + ",".join(read_env_flags)])
    core.init_glog(sys.argv[0])
    # don't init_p2p when in unittest to save time.
    core.init_devices(not in_test)


# TODO(panyx0718): Avoid doing complex initialization logic in __init__.py.
# Consider paddle.init(args) or paddle.main(args)
monkey_patch_variable()
__bootstrap__()<|MERGE_RESOLUTION|>--- conflicted
+++ resolved
@@ -126,15 +126,9 @@
         'check_nan_inf', 'benchmark', 'eager_delete_scope', 'use_mkldnn',
         'use_ngraph', 'initial_cpu_memory_in_mb', 'init_allocated_mem',
         'free_idle_memory', 'paddle_num_threads', "dist_threadpool_size",
-<<<<<<< HEAD
         'eager_delete_tensor_gb', 'fast_eager_deletion_mode',
         'allocator_strategy', 'reader_queue_speed_test_mode',
-        'print_sub_graph_dir'
-=======
-        'eager_delete_tensor_gb', 'allocator_strategy',
-        'reader_queue_speed_test_mode', 'print_sub_graph_dir',
-        'pe_profile_fname'
->>>>>>> 8175983e
+        'print_sub_graph_dir', 'pe_profile_fname'
     ]
     if 'Darwin' not in sysstr:
         read_env_flags.append('use_pinned_memory')
