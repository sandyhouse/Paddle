--- conflicted
+++ resolved
@@ -112,7 +112,8 @@
             place=context.place,
             weight_bits=self.weight_bits,
             activation_bits=self.activation_bits,
-            activation_quantize_type=self.activation_quantize_type)
+            activation_quantize_type=self.activation_quantize_type,
+            weight_quantize_type=self.weight_quantize_type)
         transform_pass.apply(train_ir_graph)
         transform_pass.apply(test_ir_graph)
         # Put persistables created by transform_pass into context.optimize_graph.persistables
@@ -156,38 +157,7 @@
         super(QuantizationStrategy, self).on_epoch_begin(context)
         if self.start_epoch == context.epoch_id:
             _logger.info('QuantizationStrategy::on_epoch_begin')
-<<<<<<< HEAD
             self._modify_graph_for_quantization(context)
-=======
-            train_ir_graph = IrGraph(
-                core.Graph(context.optimize_graph.program.desc), for_test=False)
-            test_ir_graph = IrGraph(
-                core.Graph(context.eval_graph.program.desc), for_test=True)
-            transform_pass = QuantizationTransformPass(
-                scope=context.scope,
-                place=context.place,
-                weight_bits=self.weight_bits,
-                activation_bits=self.activation_bits,
-                activation_quantize_type=self.activation_quantize_type,
-                weight_quantize_type=self.weight_quantize_type)
-            transform_pass.apply(train_ir_graph)
-            transform_pass.apply(test_ir_graph)
-
-            build_strategy = BuildStrategy()
-            build_strategy.enable_inplace = False
-            build_strategy.memory_optimize = False
-            # for quantization training
-            context.optimize_graph.compiled_graph = CompiledProgram(
-                train_ir_graph.graph).with_data_parallel(
-                    loss_name=context.optimize_graph.out_nodes['loss'],
-                    build_strategy=build_strategy)
-            # for evaluation. And program compiled from ir graph must be with data parallel.
-            context.eval_graph.compiled_graph = CompiledProgram(
-                test_ir_graph.graph).with_data_parallel(
-                    build_strategy=build_strategy)
-            # for saving inference model after training
-            context.put('quantization_test_ir_graph_backup', test_ir_graph)
->>>>>>> 1096746c
             _logger.info('Finish QuantizationStrategy::on_epoch_begin')
 
     def on_epoch_end(self, context):
