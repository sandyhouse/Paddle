--- conflicted
+++ resolved
@@ -3842,38 +3842,23 @@
                     op_desc = op.desc
                     ap_op = program["program"].block(0).desc.append_op()
                     ap_op.copy_from(op_desc)
-<<<<<<< HEAD
                     #ap_op._set_attr(self._op_device_key, "")
             elif op.type == "create_py_reader" or op.type == "read" or op.type == "create_double_buffer_reader":
-=======
-                    ap_op._set_attr(self._op_device_key, "")
-            elif op.type == "create_py_reader" or op.type == "read":
->>>>>>> 4c4d4ba5
                 # Copy read related ops to all section to make them exit after each epoch.
                 for device in device_program_map.keys():
                     program = device_program_map[device]
                     op_desc = op.desc
                     ap_op = program["program"].block(0).desc.append_op()
                     ap_op.copy_from(op_desc)
-<<<<<<< HEAD
                     #ap_op._set_attr(self._op_device_key, "")
-=======
-                    ap_op._set_attr(self._op_device_key, "")
->>>>>>> 4c4d4ba5
             else:
                 program = device_program_map[device]
                 op_desc = op.desc
                 ap_op = program["program"].block(0).desc.append_op()
                 ap_op.copy_from(op_desc)
-<<<<<<< HEAD
                 #ap_op._set_attr(self._op_device_key, "")
 
         for key in devices:
-=======
-                ap_op._set_attr(self._op_device_key, "")
-
-        for key in sorted(device_program_map.keys()):
->>>>>>> 4c4d4ba5
             program = device_program_map[key]
             program['program']._sync_with_cpp()
             programs.append(program)
@@ -3895,12 +3880,8 @@
             ap_op.copy_from(op_desc)
             ap_op._set_attr(self._op_device_key, "")
         new_startup_program._sync_with_cpp()
-<<<<<<< HEAD
         self._create_vars(
             new_startup_program.block(0), startup_program.global_block())
-=======
-        self._create_vars(new_startup_program.block(0), startup_program)
->>>>>>> 4c4d4ba5
         return new_startup_program
 
     def _find_post_op(self, ops, cur_op, var_name):
@@ -4238,10 +4219,7 @@
             device = self._param_device_map[param_name]
             if device != dev_spec: continue
             grad_name = self._append_grad_suffix(param_name)
-<<<<<<< HEAD
             if not main_block.has_var(grad_name): continue
-=======
->>>>>>> 4c4d4ba5
             grad_var = main_block.vars[grad_name]
             main_block._insert_op(
                 index=0,
@@ -4442,7 +4420,6 @@
 
         device_specs = self._check_validation(main_block)
         assert len(device_specs) > 1
-<<<<<<< HEAD
 
         # Step3: add send and recv ops between section boundaries
         self._insert_sendrecv_ops_for_boundaries(main_block)
@@ -4471,11 +4448,6 @@
                 "You must use pipeline with fleet"
         local_rank = main_program._pipeline_opt['local_rank'] % len(
             device_specs)
-=======
-
-        # Step3: add send and recv ops between section boundaries
-        self._insert_sendrecv_ops_for_boundaries(main_block)
->>>>>>> 4c4d4ba5
 
         place_list = []
         for dev_spec in device_specs:
@@ -4487,43 +4459,14 @@
             else:
                 raise ValueError("Unknown device type: %s", dev_spec)
 
-<<<<<<< HEAD
-=======
-        # Step4: split program into sections and add pairs of
-        # send and recv ops for data var.
-        main_program = main_block.program
-        program_list = self._split_program(main_program, device_specs)
-        for p in program_list:
-            self._create_vars(p["program"].block(0), main_program)
-        self._insert_sendrecv_for_data_var(main_block, program_list,
-                                           startup_program, device_specs)
-
-        # Step5: Special Case: process persistable vars that exist in
-        # multiple sections
-        self._process_persistable_vars_in_multi_sections(
-            main_program, startup_program, program_list)
-
-        # Step6: Add sub blocks for section programs
-        self._add_sub_blocks(main_block, program_list)
-
-        assert (main_program._pipeline_opt and
-                isinstance(main_program._pipeline_opt, dict) and
-                'local_rank' in main_program._pipeline_opt), \
-                "You must use pipeline with fleet"
-        local_rank = main_program._pipeline_opt['local_rank']
-
->>>>>>> 4c4d4ba5
         # Step7: Split startup program
         new_startup_program = self._split_startup_program(startup_program,
                                                           local_rank)
 
-<<<<<<< HEAD
         with open("startup_prog_%d_0" % local_rank, 'w') as f:
             f.writelines(str(new_startup_program))
         with open("main_prog_%d_0" % local_rank, 'w') as f:
             f.writelines(str(program_list[local_rank]['program']))
-=======
->>>>>>> 4c4d4ba5
         # Step8: clear gradients before each mini-batch and 
         # accumulate gradients during backward
         self._clear_gradients(
@@ -4540,21 +4483,14 @@
         startup_program._pipeline_opt = {
             "startup_program": new_startup_program,
         }
-<<<<<<< HEAD
         place_id = int(os.getenv("FLAGS_selected_gpus", "0"))
-=======
->>>>>>> 4c4d4ba5
         main_program._pipeline_opt = {
             "trainer": "PipelineTrainer",
             "device_worker": "Section",
             "inner_parallelism": len(device_specs),
             "section_program": program_list[local_rank],
             "place": place_list[local_rank],
-<<<<<<< HEAD
             "place_id": place_id,
-=======
-            "place_id": place_id_list[local_rank],
->>>>>>> 4c4d4ba5
             "sync_steps": -1,
             "num_microbatches": self._num_microbatches,
             "start_cpu_core_id": self._start_cpu_core_id,
