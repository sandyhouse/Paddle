# Copyright (c) 2019 PaddlePaddle Authors. All Rights Reserved.
#
# Licensed under the Apache License, Version 2.0 (the "License");
# you may not use this file except in compliance with the License.
# You may obtain a copy of the License at
#
#     http://www.apache.org/licenses/LICENSE-2.0
#
# Unless required by applicable law or agreed to in writing, software
# distributed under the License is distributed on an "AS IS" BASIS,
# WITHOUT WARRANTIES OR CONDITIONS OF ANY KIND, either express or implied.
# See the License for the specific language governing permissions and
# limitations under the License.

from __future__ import print_function

import numpy as np
import six
import os
import logging
from collections import defaultdict
import time

import paddle
from paddle.fluid.distribute_lookup_table import find_distributed_lookup_table
from paddle.fluid.framework import Program, Variable, name_scope, default_main_program, default_startup_program, device_guard

from . import framework
from . import layers
from . import unique_name
from .backward import append_backward, _some_in_set_, _append_grad_suffix_, _get_no_grad_set_name
from .clip import GradientClipBase, GradientClipByNorm, error_clip_callback, append_gradient_clip_ops
from .framework import program_guard
from .initializer import Constant
from .layer_helper import LayerHelper
from .layers import ops
from .regularizer import append_regularization_ops
from .dygraph import base as imperative_base
from .dygraph import no_grad
from .dygraph.learning_rate_scheduler import LearningRateDecay, _LearningRateEpochDecay
from paddle.fluid import core
from paddle.fluid.layers import tensor
from functools import reduce
from functools import cmp_to_key
from .wrapped_decorator import signature_safe_contextmanager
from .. import compat as cpt

__all__ = [
    'SGD', 'Momentum', 'Adagrad', 'Adam', 'Adamax', 'Dpsgd', 'DecayedAdagrad',
    'Ftrl', 'SGDOptimizer', 'MomentumOptimizer', 'AdagradOptimizer',
    'AdamOptimizer', 'AdamaxOptimizer', 'DpsgdOptimizer',
    'DecayedAdagradOptimizer', 'RMSPropOptimizer', 'FtrlOptimizer', 'Adadelta',
    'AdadeltaOptimizer', 'ModelAverage', 'LarsMomentum',
    'LarsMomentumOptimizer', 'LambOptimizer', 'ExponentialMovingAverage',
    'PipelineOptimizer', 'LookaheadOptimizer', 'RecomputeOptimizer'
]


class Optimizer(object):
    """Optimizer Base class.

    Define the common interface of an optimizer.
    User should not use this class directly,
    but need to use one of it's implementation.
    """

    @imperative_base.no_grad
    def __init__(self,
                 learning_rate,
                 parameter_list=None,
                 regularization=None,
                 grad_clip=None,
                 name=None):
        # Because of the loop import, so place it in the function body
        from paddle.optimizer.lr import LRScheduler
        self._parameter_list = list(
            parameter_list) if parameter_list is not None else None
        self._name = name
        if framework.in_dygraph_mode():
            if not isinstance(learning_rate,
                              (float, LearningRateDecay, LRScheduler)):
                raise TypeError(
                    "learning rate should be float or LRScheduler, got %s here"
                    % type(learning_rate))
            if self._parameter_list is None:
                raise AttributeError(
                    "parameter_list argument given to the Optimizer should not be None in dygraph mode."
                )
            if regularization is not None:
                for param in self._parameter_list:
                    if param.regularizer is not None:
                        logging.info(
                            "If regularizer of a Parameter has been set by 'fluid.ParamAttr' or 'fluid.WeightNormParamAttr' already. "
                            "The Regularization[%s] in Optimizer will not take effect, and it will only be applied to other Parameters!"
                            % regularization.__str__())
                        break
        else:
            if not isinstance(learning_rate,
                              (float, framework.Variable, LRScheduler)):
                raise TypeError(
                    "learning rate should be float or LRScheduler, got %s here"
                    % type(learning_rate))

        if grad_clip is not None:
            if not isinstance(grad_clip, GradientClipBase):
                raise TypeError(
                    "'grad_clip' should be an instance of GradientClipBase's derived class"
                )
        self.regularization = regularization
        self._grad_clip = grad_clip
        self._learning_rate = learning_rate

        self._dtype = None
        # Infer the dtype form parameter
        if self._parameter_list:
            self._dtype = self._parameter_list[0].dtype

        # each program should have a independent learning rate
        # program -> Variable(learning_rate)
        self._learning_rate_map = dict()
        if isinstance(self._learning_rate, framework.Variable):
            self._learning_rate_map[framework.default_main_program(
            )] = self._learning_rate
        # Dictionary of accumulators. Some optimizer subclasses need to
        # allocate and manage extra variables associated with the parameters
        # to train. These variables are called accumulators.
        # {accum_name : { paramter_name : accumulator_for_parameter, ...}, ...}
        self._accumulators = defaultdict(lambda: dict())
        self.helper = None
        self._opti_name_list = []
        self._accumulators_holder = {}
        self._param_device_map = dict()

    @framework.dygraph_only
    def state_dict(self):
        '''
        Get state dict information from optimizer. It contain all the variable used by optimizer. For Adam optimizer, contains beta1, beta2, momentum etc. If LearningRateDecay have been used, global_step will be include in state dict.
        If the optimizer never be called(minimize function), the state_dict is empty.

        Args: None
        Return:
            state_dict(dict) : dict contains all the variable used by optimizer
        
        Examples:
            .. code-block:: python

                import paddle.fluid as fluid

                with fluid.dygraph.guard():
                    emb = fluid.dygraph.Embedding([10, 10])

                    adam = fluid.optimizer.Adam(0.001, parameter_list=emb.parameters())
                    state_dict = adam.state_dict()

        '''
        from paddle.optimizer.lr import LRScheduler
        state_dict = {}
        for k, v in self._accumulators.items():
            for para_name, var_tmp in v.items():
                state_dict[var_tmp.name] = var_tmp
        # global step if use lr decay
        if isinstance(self._learning_rate, LRScheduler):
            state_dict["LR_Scheduler"] = self._learning_rate.state_dict()
            return state_dict
        if isinstance(self._learning_rate, LearningRateDecay):
            state_dict["LR_Scheduler"] = self._learning_rate.state_dict()

            if not isinstance(self._learning_rate, _LearningRateEpochDecay):
                var_tmp = None
                var_temp = framework._varbase_creator(
                    None, name='global_step', dtype='int32')

                tensor.fill_constant(
                    [1], "int32", self._learning_rate.step_num, out=var_temp)

                state_dict['global_step'] = var_temp
        return state_dict

    @framework.dygraph_only
    def set_state_dict(self, state_dict):
        '''
        Load optimizer state dict. For Adam optimizer, contains beta1, beta2, momentum etc. If LearningRateDecay have been used, global_step will be changed.

        Args: 
            state_dict(dict) : Dict contains all the Variable needed by optimizer
        Return:
            None
        
        Examples:
            .. code-block:: python

                import paddle
                import paddle.fluid as fluid

                paddle.disable_static()

                emb = paddle.nn.Embedding(10, 10)

                state_dict = emb.state_dict()
                fluid.save_dygraph(state_dict, "paddle_dy")

                scheduler = paddle.optimizer.lr.NoamDecay(	
                    d_model=0.01, warmup_steps=100, verbose=True)
                adam = paddle.optimizer.Adam(
                    learning_rate=scheduler,
                    parameters=emb.parameters())
                state_dict = adam.state_dict()
                fluid.save_dygraph(state_dict, "paddle_dy")

                para_state_dict, opti_state_dict = fluid.load_dygraph("paddle_dy")
        '''
        from paddle.optimizer.lr import LRScheduler
        if isinstance(self._learning_rate, LRScheduler):
            self._learning_rate.set_dict(state_dict["LR_Scheduler"])

        if isinstance(self._learning_rate, LearningRateDecay):
            self._learning_rate.set_dict(state_dict["LR_Scheduler"])

            if not isinstance(self._learning_rate, _LearningRateEpochDecay):
                assert 'global_step' in state_dict, \
                        'Global step not in state dict, Dygraph use LearningRateDecay, global_step must in state_dict'
                global_step = state_dict['global_step']

                if isinstance(global_step, Variable):
                    step_np = global_step
                    step_np = np.array(step_np.value().get_tensor())
                    assert step_np.shape == (1,),  \
                            "global step shape is (1,), the shape is {}".format( step_np.shape )

                    self._learning_rate.step_num = int(step_np[0])
                elif isinstance(global_step, np.ndarray):
                    assert global_step.shape == (1,),  \
                            "global step shape is (1,), the shape is {}".format( global_step.shape )
                    self._learning_rate.step_num = global_step[0]
                else:
                    raise RuntimeError(
                        "Type not supprt, value in state dict must be [VarBase, Variable, numpy], the type is ",
                        type(global_step))

        self._accumulators_holder = state_dict
        for k, v in self._accumulators.items():
            for para_name, var_tmp in v.items():
                assert var_tmp.name in state_dict, \
                        "optimizer variable {} not found".format( var_tmp.name )
                var = var_tmp.value()
                tensor = var.get_tensor()
                model_np = np.array(tensor)

                load_para = state_dict[var_tmp.name]

                if isinstance(load_para, Variable):
                    load_para_np = load_para.numpy()
                elif isinstance(load_para, core.VarBase):
                    load_para_np = load_para.numpy()
                elif isinstance(load_para, np.ndarray):
                    load_para_np = load_para
                else:
                    raise RuntimeError("State dict type {} not supprt".format(
                        str(type(load_para))))

                assert model_np.shape == load_para_np.shape,  \
                                          "Parameter shape not match, Dygraph Parameter [ {} ] need tensor with shape {} but load tensor with shape {}".format(
                                                 item.name, model_np.shape, load_para_np.shape)

                assert model_np.dtype == load_para_np.dtype, \
                                          "Parameter dtype not match, Dygraph Parameter [ {} ] need tensor with dtype {}  but load tensor with dtype {}".format(
                                                item.name, model_np.dtype, load_para_np.dtype)

                tensor.set(load_para_np, framework._current_expected_place())

    # [aliases] Compatible with old method names
    set_dict = set_state_dict

    def get_opti_var_name_list(self):
        return self._opti_name_list

    def _create_global_learning_rate(self):
        from paddle.optimizer.lr import LRScheduler
        if isinstance(self._learning_rate, LRScheduler):
            lr_var = self._global_learning_rate()
            # only create global lr_var once
            if not isinstance(lr_var, framework.Variable):
                lr_name = unique_name.generate('learning_rate')
                self._learning_rate._var_name = lr_name
                lr_var = self.helper.create_global_variable(
                    name=lr_name,
                    shape=[1],
                    persistable=True,
                    stop_gradient=True,
                    dtype='float32' if self._dtype is None else self._dtype)
                main_prog = framework.default_main_program()
                main_prog.lr_sheduler = self._learning_rate
                main_prog.lr_var = lr_var
                self._learning_rate_map[framework.default_main_program(
                )] = lr_var

            lr_value = float(self._learning_rate())
            self.helper.set_variable_initializer(
                lr_var, initializer=Constant(value=lr_value))
            return

        if imperative_base.enabled():
            # create learning rate Variable
            if isinstance(self._learning_rate, float):
                lr = self._global_learning_rate()

                if isinstance(lr, framework.Variable):
                    return
                else:
                    self._learning_rate_map[framework.default_main_program(
                    )] = layers.create_global_var(
                        name=unique_name.generate("learning_rate"),
                        shape=[1],
                        value=float(self._learning_rate),
                        dtype='float32' if self._dtype is None else self._dtype,
                        persistable=True)
            # get learning rate Variable from LearningRateDecay
            elif isinstance(self._learning_rate, LearningRateDecay):
                self._learning_rate_map[framework.default_main_program(
                )] = self._learning_rate()
            else:
                raise TypeError(
                    "optimizer's learning rate must be float or LearningRateDecay"
                )
        else:
            lr = self._global_learning_rate()

            if isinstance(lr, framework.Variable):
                return
            else:
                if not isinstance(self._learning_rate, float):
                    raise TypeError(
                        "learning rate variable is create outside optimizer,"
                        "can not create new learning rate variable for new program"
                    )

            # create learning rate in the current main program
            self._learning_rate_map[framework.default_main_program(
            )] = layers.create_global_var(
                name=unique_name.generate("learning_rate"),
                shape=[1],
                value=float(self._learning_rate),
                dtype='float32' if self._dtype is None else self._dtype,
                persistable=True)

    @framework.dygraph_only
    def set_lr(self, value):
        """
        :api_attr: imperative
        
        Set the value of the learning rate manually in the optimizer. If the optimizer use LearningRateDecay,
        this API cannot be invoked, because it will lead to conflict.

        Args:
            value (float|Variable): the value of learning rate

        Returns:
            None
          
        Examples:
            .. code-block:: python

                import paddle.fluid as fluid
                        
                with fluid.dygraph.guard():
                    linear = fluid.dygraph.nn.Linear(10, 10)

                    adam = fluid.optimizer.Adam(0.1, parameter_list=linear.parameters())

                    # set learning rate manually by python float value
                    lr_list = [0.2, 0.3, 0.4, 0.5, 0.6]
                    for i in range(5):
                        adam.set_lr(lr_list[i])
                        lr = adam.current_step_lr()
                        print("current lr is {}".format(lr))
                    # Print:
                    #    current lr is 0.2
                    #    current lr is 0.3
                    #    current lr is 0.4
                    #    current lr is 0.5
                    #    current lr is 0.6


                    # set learning rate manually by framework Variable
                    lr_var = fluid.layers.create_global_var(
                        shape=[1], value=0.7, dtype='float32')
                    adam.set_lr(lr_var)
                    lr = adam.current_step_lr()
                    print("current lr is {}".format(lr))
                    # Print:
                    #    current lr is 0.7



        """
        if not isinstance(value, (framework.Variable, float)):
            raise TypeError(
                "The type of 'value' in optimizer.set_lr must be (float, Variable), but received %s."
                % (type(value)))
        if isinstance(self._learning_rate, LearningRateDecay):
            raise RuntimeError(
                "optimizer's learning rate can't be LearningRateDecay when invoke this API, because this will lead to conflict."
            )
        if isinstance(value, float):
            self._learning_rate = value
            current_lr = self._global_learning_rate()
            if current_lr is not None:
                global_block = framework.default_main_program().global_block()
                global_block.append_op(
                    type='fill_constant',
                    outputs={'Out': [current_lr]},
                    attrs={
                        'dtype': current_lr.dtype,
                        'shape': list(current_lr.shape),
                        'value': float(value)
                    },
                    stop_gradient=True)
        else:
            assert len(value.shape) == 1 and value.shape[
                0] == 1, "optimizer's learning rate must be 1-D Tensor with shape[1]"
            self._learning_rate_map[framework.default_main_program()] = value

    @framework.dygraph_only
    def current_step_lr(self):
        """
        :api_attr: imperative
        
        Get current step learning rate. The return value is all the same When LearningRateDecay is not used,
        otherwise return the step learning rate.

        Returns:
            float: The learning rate of the current step.

        Examples:
            .. code-block:: python

                import paddle.fluid as fluid
                import numpy as np

                # example1: LearningRateDecay is not used, return value is all the same
                with fluid.dygraph.guard():
                    emb = fluid.dygraph.Embedding([10, 10])
                    adam = fluid.optimizer.Adam(0.001, parameter_list = emb.parameters())
                    lr = adam.current_step_lr()
                    print(lr) # 0.001

                # example2: PiecewiseDecay is used, return the step learning rate
                with fluid.dygraph.guard():
                    inp = np.random.uniform(-0.1, 0.1, [10, 10]).astype("float32")
                    linear = fluid.dygraph.nn.Linear(10, 10)
                    inp = fluid.dygraph.to_variable(inp)
                    out = linear(inp)
                    loss = fluid.layers.reduce_mean(out)
                    
                    bd = [2, 4, 6, 8]
                    value = [0.2, 0.4, 0.6, 0.8, 1.0]
                    adam = fluid.optimizer.Adam(fluid.dygraph.PiecewiseDecay(bd, value, 0),
                                           parameter_list=linear.parameters())

                    # first step: learning rate is 0.2
                    np.allclose(adam.current_step_lr(), 0.2, rtol=1e-06, atol=0.0) # True

                    # learning rate for different steps
                    ret = [0.2, 0.2, 0.4, 0.4, 0.6, 0.6, 0.8, 0.8, 1.0, 1.0, 1.0, 1.0]
                    for i in range(12):
                        adam.minimize(loss)
                        lr = adam.current_step_lr()
                        np.allclose(lr, ret[i], rtol=1e-06, atol=0.0) # True

        """
        current_lr = self._global_learning_rate()
        if isinstance(current_lr, framework.Variable):
            return self._global_learning_rate().numpy()[0]

        if isinstance(self._learning_rate, float):
            return self._learning_rate
        elif isinstance(self._learning_rate, _LearningRateEpochDecay):
            step_lr = self._learning_rate()
            return step_lr.numpy()[0]
        else:
            step_lr = self._learning_rate.step()
            if isinstance(step_lr, (float, int)):
                return step_lr
            else:
                return step_lr.numpy()[0]

    def _global_learning_rate(self, program=None):
        """
        get global decayed learning rate
        :return:
        """
        if program is None:
            program = framework.default_main_program()
        return self._learning_rate_map.get(program, None)

    def _append_optimize_op(self, block, param_and_grad):
        """ append optimize operator to block and return all the added optimize_op
        """
        raise NotImplementedError()

    def _create_param_lr(self, param_and_grad):
        # create learning rate variable for every parameter
        param = param_and_grad[0]
        param_lr = param.optimize_attr['learning_rate']
        if type(param_lr) == Variable:
            return param_lr
        else:
            if param_lr == 1.0:
                return self._global_learning_rate()
            else:
                with default_main_program()._lr_schedule_guard(
                        is_with_opt=True), framework.name_scope(
                            'scale_with_param_lr'):
                    return self._global_learning_rate() * param_lr

    def _create_accumulators(self, block, parameters):
        """Create all accumulators needed by the parameters

        Args:
            block: the block in which the loss variable is present
            parameters: list of parameter variables for the optimizer
        """
        pass

    def _finish_update(self, block, parameters_and_grads):
        """Finish any custom updates needed
           before completing an optimization step

        Args:
            block: the block in which the loss variable is present
            parameters: list of parameter variables for the optimizer

        Returns:
            None
        """
        pass

    def _add_accumulator(self,
                         name,
                         param,
                         dtype=None,
                         fill_value=0.0,
                         shape=None,
                         type=None,
                         device=None):
        """Utility function to add an accumulator for a parameter

        Args:
            block: the block in which the loss variable is present
            name: name of the accumulator
            param: parameter variable for which accumulator is to be added
            dtype: data type of the accumulator variable
            fill_value: value to initialize the accumulator variable
        """
        if self._name is not None:
            name = self._name + "_" + name
        if (name in self._accumulators and
                param.name in self._accumulators[name]):
            if framework.in_dygraph_mode():
                return self._accumulators[name][param.name]
            raise Exception("Accumulator {} already exists for parameter {}".
                            format(name, param.name))
        if shape == None:
            shape = param.shape
        assert isinstance(self.helper, LayerHelper)

        var_name = param.name + "_" + name
        var_name = unique_name.generate(var_name)
        self._opti_name_list.append(var_name)

        var = self.helper.create_global_variable(
            name=var_name,
            persistable=True,
            dtype=dtype or param.dtype,
            type=param.type if type is None else type,
            shape=shape,
            belong_to_optimizer=True)
        if device is None:
            device = self._get_device_for_param(param.name)
        with device_guard(device):
            self.helper.set_variable_initializer(
                var, initializer=Constant(value=float(fill_value)))

        if framework.in_dygraph_mode():
            if len(self._accumulators_holder) > 0:
                assert var_name in self._accumulators_holder, \
                        "Optimizer set error, {} should in state dict".format( var_name )
                var.set_value(self._accumulators_holder[var_name])

        self._accumulators[name][param.name] = var
        return var

    def _get_accumulator(self, name, param):
        """Utility function to fetch an accumulator for a parameter

        Args:
            name: name of the accumulator
            param: parameter variable for which accumulator is to be fetched

        Returns:
            accumulator variable for the parameter
        """
        if self._name is not None:
            name = self._name + "_" + name
        if (name not in self._accumulators or
                param.name not in self._accumulators[name]):
            raise Exception("Accumulator {} does not exist for parameter {}".
                            format(name, param.name))
        return self._accumulators[name][param.name]

    def _update_param_device_map(self, parameters_and_grads, target_block):
        for param_and_grad in parameters_and_grads:
            if param_and_grad[0].trainable is True:
                param_name = param_and_grad[0].name
                ops = target_block.ops
                device_attr_name = core.op_proto_and_checker_maker.kOpDeviceAttrName(
                )
                for op in ops:
                    input_arg_names = op.input_arg_names
                    if param_name in input_arg_names:
                        self._param_device_map[param_name] = op.attr(
                            device_attr_name)
                        break

    def _get_device_for_param(self, param_name):
        device = None
        if param_name in self._param_device_map:
            device = self._param_device_map[param_name]
        return device

    def _create_optimization_pass(self, parameters_and_grads):
        """Add optimization operators to update gradients to variables.

        Args:
          parameters_and_grads(list(tuple(Variable, Variable))):
            a list of (variable, gradient) pair to update.

        Returns:
          return_op_list: a list of operators that will complete one step of
            optimization. This will include parameter update ops, global step
            update ops and any other custom ops required by subclasses to manage
            their internal state.
        """
        # This is a default implementation of create_optimization_pass that
        # can be shared by most optimizers. This implementation assumes that
        # the subclass will implement the _append_optimize_op method and the
        #  _initialize_tensors method. The subclass can extend the
        # _create_accumulators method if it needs to create accumulators
        # for parameters and extend _finish_update method to add custom ops.

        # Allways called under program_guard use global block as loss block
        # But if current block is in control flow, append optimize op in the
        # grad block of current block

        global_block = framework.default_main_program().global_block()
        target_block = global_block
        current_block = framework.default_main_program().current_block()
        if current_block.idx != global_block.idx:
            assert current_block.backward_block_idx != -1, \
                "current block is not global_block, but it doesn't have backward block."
            target_block = framework.default_main_program().blocks[
                current_block.backward_block_idx]

        start = len(target_block.ops)
        self.helper = LayerHelper(self.__class__.__name__)
        self._update_param_device_map(parameters_and_grads, target_block)
        self._create_accumulators(
            target_block,
            [p[0] for p in parameters_and_grads if p[0].trainable])
        self._create_global_learning_rate()

        if framework.in_dygraph_mode():
            for param_and_grad in parameters_and_grads:
                if param_and_grad[1] is None:
                    continue
                if param_and_grad[0].trainable is True:
                    self._append_optimize_op(target_block, param_and_grad)
        else:
            for param_and_grad in parameters_and_grads:
                if param_and_grad[1] is None:
                    continue
                with param_and_grad[0].block.program._optimized_guard(
                        param_and_grad), name_scope("optimizer"):
                    if param_and_grad[0].trainable is True:
                        device = self._get_device_for_param(param_and_grad[0]
                                                            .name)
                        with device_guard(device):
                            optimize_op = self._append_optimize_op(
                                target_block, param_and_grad)

        # Get custom finish ops for subclasses
        # FIXME: Need to fix this once we figure out how to handle dependencies
        self._finish_update(target_block, parameters_and_grads)

        end = len(target_block.ops)
        return target_block._slice_ops(start, end)

    def _process_distribute_lookuptable(self, param_grads):
        """
        Because distribute lookup table only support SGD optimizer for now, not support
        other optimizer and regularization, so we should find the table parameter out,
        and avoid to add regularization and other op for it, and add sgd optimize op
        for it independently.
        :param param_grads(list((Var, Var))): list of (param, grad) pair.
        :param loss: the loss variable.
        :param startup_program: the startup program
        """
        program = framework.default_main_program()
        global_block = framework.default_main_program().global_block()
        table_name = find_distributed_lookup_table(program)
        table_param = None
        table_grad = None
        new_param_grads = []
        for p, g in param_grads:
            if p.name == table_name:
                if table_param is not None:
                    raise RuntimeError(
                        "multi dist table var found, only support one now!")
                table_param = p
                table_grad = g
            else:
                new_param_grads.append((p, g))
        sgd_op = None
        if table_param is not None:
            param_and_grad = [table_param, table_grad]
            with table_param.block.program._optimized_guard(param_and_grad), \
                    framework.name_scope("optimizer"):
                self._create_global_learning_rate()
                # create the optimize op
                sgd_op = global_block.append_op(
                    type='sgd',
                    inputs={
                        "Param": table_param,
                        "Grad": table_grad,
                        "LearningRate": self._create_param_lr(param_and_grad)
                    },
                    outputs={"ParamOut": param_and_grad[0]})
        return new_param_grads, (table_param, table_grad), sgd_op

    def backward(self,
                 loss,
                 startup_program=None,
                 parameter_list=None,
                 no_grad_set=None,
                 callbacks=None):
        """
        The first part of ``minimize``, do auto-diff to append backward operations for
        the current program.

        Args:
            loss (Variable): ``loss`` variable to run optimizations.
            startup_program (Program, optional): :ref:`api_fluid_Program` for
                initializing parameters in ``parameter_list``. The default value
                is None, at this time :ref:`api_fluid_default_startup_program` will be used.
            parameter_list (Iterable, optional): Iterable of ``Variable`` or ``Variable.name`` to update
                to minimize ``loss``. The default value is None, at this time all parameters
                will be updated.
            no_grad_set (set, optional): Set of ``Variable``  or ``Variable.name`` that don't need
                to be updated. The default value is None.
            callbacks (list, optional): list of callable objects to run when appending backward
                operator for one parameter. The default value is None.

        Return:
            list: list of (param, grad) variable pairs, param is ``Parameter``,
                grad is the gradient value corresponding to the parameter.

        Examples:
            See examples in ``apply_gradients``.
        """
        act_no_grad_set = None
        if framework.in_dygraph_mode():
            pass
        else:
            act_no_grad_set = self._get_no_grad_set(loss, no_grad_set)

        # Infer dtype by loss if None
        if self._dtype is None:
            self._dtype = loss.dtype

        if framework.in_dygraph_mode():
            parameter_list = parameter_list if parameter_list \
                else self._parameter_list

            params_grads = []
            for param in parameter_list:
                if not param.trainable:
                    continue
                if param._grad_ivar() is not None:
                    # create gradient variable
                    grad_var = param._grad_ivar()
                    params_grads.append((param, grad_var))
        else:
            if callbacks is None:
                callbacks = [error_clip_callback]
            else:
                assert (isinstance(callbacks, list))
            program = loss.block.program
            assert len(loss.shape) == 1 and loss.shape[0] == 1, \
                "The loss.shape should be (1L,), but the current loss.shape is {}. " \
                "Maybe that you should call fluid.layers.mean to process the current loss.".format(
                    loss.shape)
            parameter_list = parameter_list if parameter_list \
                else self._parameter_list
            with program_guard(program, startup_program):
                params_grads = append_backward(loss, parameter_list,
                                               act_no_grad_set, callbacks)
        return params_grads

    def apply_gradients(self, params_grads):
        """
        Second part of `minimize`, appending optimization operators for
        given `params_grads` pairs.

        Args:
            params_grads (list): list of (param, grad) pair to do optimization.

        Returns:
            list: A list of operators appended to the current program.

        Examples:
            .. code-block:: python

                import paddle.fluid as fluid
                loss = network()
                optimizer = fluid.optimizer.SGD(learning_rate=0.1)
                params_grads = optimizer.backward(loss)
                # you may append operations for params_grads here
                # ...
                optimizer.apply_gradients(params_grads)
        """

        params_grads = sorted(params_grads, key=lambda x: x[0].name)

        # 'optimizer(grad_clip)' or 'set_gradient_clip'
        if self._grad_clip is not None:
            params_grads = self._grad_clip(params_grads)
        else:
            params_grads = append_gradient_clip_ops(params_grads)

        # Add regularization if any
        params_grads = append_regularization_ops(params_grads,
                                                 self.regularization)

        optimize_ops = self._create_optimization_pass(params_grads)
        return optimize_ops

    def apply_optimize(self, loss, startup_program, params_grads):
        """
        Second part of `minimize`, appending optimization operators for
        given `params_grads` pairs.
        Args:
            loss (Variable): loss variable to run optimizations.
            startup_program (Program): startup_program for initializing parameters
                in `parameter_list`.
            params_grads (list): list of (param, grad) pair to do optimization.
        Returns:
            list: A list of operators appended to the current program.
        """
        if framework.in_dygraph_mode():
            with program_guard(framework.default_main_program(),
                               framework.default_startup_program()):
                if self._grad_clip is not None:
                    params_grads = self._grad_clip(params_grads)
                params_grads = append_regularization_ops(params_grads,
                                                         self.regularization)
                optimize_ops = self._create_optimization_pass(params_grads)
        else:
            program = loss.block.program
            with program_guard(program, startup_program):
                optimize_ops = self.apply_gradients(params_grads)
        return optimize_ops

    def _get_no_grad_set(self, loss, no_grad_set=None):
        no_grad_set = _get_no_grad_set_name(no_grad_set)
        parameters = loss.block.program.global_block().all_parameters()
        param_no_trainable = set(
            [param.name for param in parameters if param.trainable is False])
        # If the parameter is no trainable, it should not have a gradient.
        no_grad_set.update(param_no_trainable)

        return no_grad_set

    @framework.dygraph_only
    def clear_gradients(self):
        """
        Clear the gradients of all optimized parameters for model.

        If not, new gradient will accumulat on previous gradient.
        
        Returns:
            None
        
        Examples:
            .. code-block:: python

                import paddle.fluid as fluid
                import numpy as np

                with fluid.dygraph.guard():
                    value = np.arange(26).reshape(2, 13).astype("float32")
                    a = fluid.dygraph.to_variable(value)
                    linear = fluid.Linear(13, 5, dtype="float32")
                    # This can be any optimizer supported by dygraph.
                    adam = fluid.optimizer.Adam(learning_rate = 0.01, 
                                                parameter_list = linear.parameters())
                    out = linear(a)
                    out.backward()
                    adam.minimize(out)
                    adam.clear_gradients()

        """
        for p in self._parameter_list:
            if p.trainable:
                p.clear_gradient()

    @imperative_base.no_grad
    def minimize(self,
                 loss,
                 startup_program=None,
                 parameter_list=None,
                 no_grad_set=None):
        """
        Add operations to minimize ``loss`` by updating ``parameter_list``.

        Args:
            loss (Variable): A ``Variable`` containing the value to minimize.
            startup_program (Program, optional): :ref:`api_fluid_Program` for
                initializing parameters in ``parameter_list``. The default value
                is None, at this time :ref:`api_fluid_default_startup_program` will be used.
            parameter_list (Iterable, optional): Iterable of ``Variable`` or ``Variable.name`` to update
                to minimize ``loss``. The default value is None, at this time all parameters
                will be updated.
            no_grad_set (set, optional): Set of ``Variable``  or ``Variable.name`` that don't need
                to be updated. The default value is None.

        Returns:
            tuple: tuple (optimize_ops, params_grads), A list of operators appended
            by minimize and a list of (param, grad) variable pairs, param is
            ``Parameter``, grad is the gradient value corresponding to the parameter.
            The returned tuple can be passed to ``fetch_list`` in ``Executor.run()`` to 
            indicate program pruning. If so, the program will be pruned by ``feed`` and 
            ``fetch_list`` before run, see details in ``Executor``.

        Examples:
            Please refer to the example of current Optimizer.
        """
        assert isinstance(loss, Variable), "The loss should be an Variable."

        parameter_list = parameter_list if parameter_list \
            else self._parameter_list

        params_grads = self.backward(
            loss,
            startup_program=startup_program,
            parameter_list=parameter_list,
            no_grad_set=no_grad_set)

        optimize_ops = self.apply_optimize(
            loss, startup_program=startup_program, params_grads=params_grads)

        return optimize_ops, params_grads


class SGDOptimizer(Optimizer):
    r"""
    Optimizer of the stochastic gradient descent algorithm.

    .. math::

        param\_out = param - learning\_rate * grad

    Parameters:
        learning_rate (float|Variable): The learning rate used to update parameters. \
            Can be a float value or a Variable with one float value as data element.
        parameter_list (Iterable, optional):  Iterable of ``Variable`` names to update to minimize ``loss``. \
            This parameter is required in dygraph mode. \
            The default value is None in static mode, at this time all parameters will be updated.
        regularization (WeightDecayRegularizer, optional): The strategy of regularization. There are two method: \
             :ref:`api_fluid_regularizer_L1Decay` , :ref:`api_fluid_regularizer_L2Decay` . If a parameter has set \
            regularizer using :ref:`api_fluid_ParamAttr` already, the regularization setting here in optimizer will be \
            ignored for this parameter. Otherwise, the regularization setting here in optimizer will take effect.  \
            Default None, meaning there is no regularization.
        grad_clip (GradientClipBase, optional): Gradient cliping strategy, it's an instance of 
            some derived class of ``GradientClipBase`` . There are three cliping strategies 
            ( :ref:`api_fluid_clip_GradientClipByGlobalNorm` , :ref:`api_fluid_clip_GradientClipByNorm` , 
            :ref:`api_fluid_clip_GradientClipByValue` ). Default None, meaning there is no gradient clipping.
        name (str, optional): This parameter is used by developers to print debugging information. \
            For details, please refer to :ref:`api_guide_Name`. Default is None.

    Examples:
        .. code-block:: python

            import paddle
            import paddle.fluid as fluid
            import numpy as np

            place = fluid.CPUPlace()
            main = fluid.Program()
            with fluid.program_guard(main):
                x = fluid.layers.data(name='x', shape=[13], dtype='float32')
                y = fluid.layers.data(name='y', shape=[1], dtype='float32')
                y_predict = fluid.layers.fc(input=x, size=1, act=None)
                cost = fluid.layers.square_error_cost(input=y_predict, label=y)
                avg_cost = fluid.layers.mean(cost)

                sgd_optimizer = fluid.optimizer.SGD(learning_rate=0.001)
                sgd_optimizer.minimize(avg_cost)

                fetch_list = [avg_cost]
                train_reader = paddle.batch(
                    paddle.dataset.uci_housing.train(), batch_size=1)
                feeder = fluid.DataFeeder(place=place, feed_list=[x, y])
                exe = fluid.Executor(place)
                exe.run(fluid.default_startup_program())
                for data in train_reader():
                    exe.run(main, feed=feeder.feed(data), fetch_list=fetch_list)

    """

    def __init__(self,
                 learning_rate,
                 parameter_list=None,
                 regularization=None,
                 grad_clip=None,
                 name=None):
        assert learning_rate is not None
        super(SGDOptimizer, self).__init__(
            learning_rate=learning_rate,
            parameter_list=parameter_list,
            regularization=regularization,
            grad_clip=grad_clip,
            name=name)
        self.type = "sgd"

    @no_grad
    def _append_optimize_op(self, block, param_and_grad):
        lr = self._create_param_lr(param_and_grad)
        if framework.in_dygraph_mode():
            core.ops.sgd(param_and_grad[0], lr, param_and_grad[1],
                         param_and_grad[0])
            return None

        assert isinstance(block, framework.Block)
        # create the optimize op
        sgd_op = block.append_op(
            type=self.type,
            inputs={
                "Param": param_and_grad[0],
                "Grad": param_and_grad[1],
                "LearningRate": lr
            },
            outputs={"ParamOut": param_and_grad[0]},
            stop_gradient=True)

        return sgd_op


class MomentumOptimizer(Optimizer):
    r"""

    Simple Momentum optimizer with velocity state

    This optimizer has a flag for Nestrov Momentum.

    The update equations are as follows:

    .. math::

        & velocity = mu * velocity + gradient

        & if (use\_nesterov):

        &\quad   param = param - (gradient + mu * velocity) * learning\_rate

        & else:

        &\quad   param = param - learning\_rate * velocity

    Parameters:
        learning_rate (float|Variable): The learning rate used to update parameters. \
            Can be a float value or a Variable with one float value as data element.
        momentum (float): Momentum factor
        parameter_list (Iterable, optional):  Iterable of ``Variable`` names to update to minimize ``loss``. \
            This parameter is required in dygraph mode. \
            The default value is None in static mode, at this time all parameters will be updated.
        use_nesterov (bool, optional): Enables Nesterov momentum, default is false.
        regularization (WeightDecayRegularizer, optional): The strategy of regularization. There are two method: \
             :ref:`api_fluid_regularizer_L1Decay` , :ref:`api_fluid_regularizer_L2Decay` . If a parameter has set \
            regularizer using :ref:`api_fluid_ParamAttr` already, the regularization setting here in optimizer will be \
            ignored for this parameter. Otherwise, the regularization setting here in optimizer will take effect.  \
            Default None, meaning there is no regularization.
        grad_clip (GradientClipBase, optional): Gradient cliping strategy, it's an instance of 
            some derived class of ``GradientClipBase`` . There are three cliping strategies 
            ( :ref:`api_fluid_clip_GradientClipByGlobalNorm` , :ref:`api_fluid_clip_GradientClipByNorm` , 
            :ref:`api_fluid_clip_GradientClipByValue` ). Default None, meaning there is no gradient clipping.
        name (str, optional): This parameter is used by developers to print debugging information. \
            For details, please refer to :ref:`api_guide_Name`. Default is None.

    Examples:
        .. code-block:: python

            import paddle
            import paddle.fluid as fluid
            import numpy as np

            place = fluid.CPUPlace()
            main = fluid.Program()
            with fluid.program_guard(main):
                x = fluid.layers.data(name='x', shape=[13], dtype='float32')
                y = fluid.layers.data(name='y', shape=[1], dtype='float32')
                y_predict = fluid.layers.fc(input=x, size=1, act=None)
                cost = fluid.layers.square_error_cost(input=y_predict, label=y)
                avg_cost = fluid.layers.mean(cost)

                moment_optimizer = fluid.optimizer.MomentumOptimizer(learning_rate=0.001, momentum=0.9)
                moment_optimizer.minimize(avg_cost)

                fetch_list = [avg_cost]
                train_reader = paddle.batch(
                    paddle.dataset.uci_housing.train(), batch_size=1)
                feeder = fluid.DataFeeder(place=place, feed_list=[x, y])
                exe = fluid.Executor(place)
                exe.run(fluid.default_startup_program())
                for data in train_reader():
                    exe.run(main, feed=feeder.feed(data), fetch_list=fetch_list)

    """
    _velocity_acc_str = "velocity"

    def __init__(self,
                 learning_rate,
                 momentum,
                 parameter_list=None,
                 use_nesterov=False,
                 regularization=None,
                 grad_clip=None,
                 name=None):
        assert learning_rate is not None
        assert momentum is not None
        super(MomentumOptimizer, self).__init__(
            learning_rate=learning_rate,
            parameter_list=parameter_list,
            regularization=regularization,
            grad_clip=grad_clip,
            name=name)
        self.type = "momentum"
        self._momentum = momentum
        self._use_nesterov = bool(use_nesterov)

    def _create_accumulators(self, block, parameters):
        assert isinstance(block, framework.Block)

        for p in parameters:
            self._add_accumulator(self._velocity_acc_str, p)

    def _append_optimize_op(self, block, param_and_grad):
        assert isinstance(block, framework.Block)

        velocity_acc = self._get_accumulator(self._velocity_acc_str,
                                             param_and_grad[0])
        lr = self._create_param_lr(param_and_grad)

        if framework.in_dygraph_mode():
            _, _ = core.ops.momentum(param_and_grad[0], param_and_grad[1],
                                     velocity_acc, lr, param_and_grad[0],
                                     velocity_acc, 'mu', self._momentum,
                                     'use_nesterov', self._use_nesterov)
            return None

        attrs = {"mu": self._momentum, "use_nesterov": self._use_nesterov}
        inputs = {
            "Param": [param_and_grad[0]],
            "Grad": [param_and_grad[1]],
            "Velocity": [velocity_acc],
            "LearningRate": [lr]
        }

        outputs = {
            "ParamOut": [param_and_grad[0]],
            "VelocityOut": [velocity_acc]
        }
        # create the momentum optimize op
        momentum_op = block.append_op(
            type=self.type,
            inputs=inputs,
            outputs=outputs,
            attrs=attrs,
            stop_gradient=True)

        return momentum_op


class DGCMomentumOptimizer(Optimizer):
    r"""
	:api_attr: Static Graph

    DGC (Deep Gradient Compression) Momentum Optimizer. Original paper is https://arxiv.org/abs/1712.01887

    DGC reduces the communication bandwidth by sending only the important gradients (sparse update):\
        only gradients larger than a threshold are transmitted.

    To avoid losing information, DGC accumulates the rest of the gradients locally.

    Eventually, these gradients become large enough to be transmitted.

    Thus, DGC sends the large gradients immediately but eventually sends all of the gradients over time.

    To ensure no loss of accuracy, DGC employs momentum correction and local gradient clipping on top of the gradient sparsification to maintain model performance.

    DGC also uses momentum factor masking and warmup training to overcome the staleness problem caused by reduced communication.

    This optimizer will do two things:

        1. Compress the gradient by get TopK import value from tensor \
            and use it for allreduce to reduce network bandwidth.

        2. Call momentum to optimize the cost.

    Args:
        learning_rate (float|Variable): The learning rate used to update parameters. \
            It can be a float value or a Variable with one float value as a data element.
        momentum (float): Momentum factor.
        rampup_begin_step (int): The beginning step from which gradient compression is implemented.
        rampup_step (int): Time steps used in sparsity warm-up periods. Default is 1.
            For example, if the sparsity is [0.75, 0.9375, 0.984375, 0.996, 0.999], and the rampup_step is 100, \
                it will use 0.75 at 0~19 steps, and 0.9375 at 20~39 steps, and so on. \
                And when reach sparsity array ends, it will use 0.999 then and after.
        sparsity (list[float]): Get top important element from gradient tensor, the ratio is (1 - current sparsity). \
            Default is [0.999]. For example, if the sparsity is [0.99, 0.999], \
                the top [1%, 0.1%] important element will be transmitted.
        parameter_list (Iterable, optional):  Iterable of ``Variable`` names to update to minimize ``loss``. \
            This parameter is required in dygraph mode. \
            The default value is None in static mode, at this time all parameters will be updated.
        use_nesterov (bool): Enables Nesterov momentum. True means use Nesterov. Default is False.
        regularization (WeightDecayRegularizer, optional): The strategy of regularization. There are two method: \
             :ref:`api_fluid_regularizer_L1Decay` , :ref:`api_fluid_regularizer_L2Decay` . If a parameter has set \
            regularizer using :ref:`api_fluid_ParamAttr` already, the regularization setting here in optimizer will be \
            ignored for this parameter. Otherwise, the regularization setting here in optimizer will take effect.  \
            Default None, meaning there is no regularization.
        grad_clip (GradientClipByNorm, optional): Gradient cliping strategy. ``DGCMomentumOptimizer`` only support 
            :ref:`api_fluid_clip_GradientClipByNorm` , and if not, it will raise TypeError. Default None, 
            meaning there is no gradient clipping.
        name (str, optional): This parameter is used by developers to print debugging information. \
            For details, please refer to :ref:`api_guide_Name`. Default is None.

    Examples:
        .. code-block:: python

            import paddle.fluid as fluid
            optimizer = fluid.optimizer.DGCMomentumOptimizer(
                        learning_rate=0.0001,
                        momentum=0.9,
                        rampup_step=1000,
                        rampup_begin_step=1252,
                        sparsity=[0.999, 0.999])

    """
    _u_velocity_acc_str = "_dgc_u_"
    _v_velocity_acc_str = "_dgc_v_"

    def __init__(self,
                 learning_rate,
                 momentum,
                 rampup_begin_step,
                 rampup_step=1,
                 sparsity=[0.999],
                 parameter_list=None,
                 use_nesterov=False,
                 num_trainers=None,
                 regularization=None,
                 grad_clip=None,
                 name=None):
        if framework.in_dygraph_mode():
            raise Exception("In dygraph, don't support DGCMomentumOptimizer.")

        assert core.is_compiled_with_cuda(), \
            "Paddle is not compiled with CUDA. DGC is only support GPU for now."

        assert learning_rate is not None
        assert momentum is not None
        super(DGCMomentumOptimizer, self).__init__(
            learning_rate=learning_rate,
            parameter_list=parameter_list,
            regularization=regularization,
            grad_clip=grad_clip,
            name=name)
        self.type = "dgc_momentum"
        self._momentum = momentum
        self._use_nesterov = bool(use_nesterov)

        assert rampup_begin_step >= 0, "rampup_begin_step must >= 0"
        self._rampup_begin_step = rampup_begin_step
        self._rampup_step = rampup_step
        self._sparsity = sparsity

        self._rampup_begin_step_var = None
        self._global_step_var = None

        self._dgc_clip_norm = None
        if grad_clip is not None:
            if not isinstance(grad_clip, GradientClipByNorm):
                raise TypeError(
                    "The type of grad_clip should be 'GradientClipByNorm', because DGCMomentumOptimizer only support GradientClipByNorm"
                )
            assert isinstance(
                num_trainers, int
            ), "The type of num_trainers should be 'int', but received %s" % type(
                value)
            assert num_trainers > 0, "The value of num_trainers should be greater than 0!"

            self._num_trainers = num_trainers
            self._dgc_clip_norm = grad_clip.clip_norm * (num_trainers**-0.5)

        self.regular_type, self.regular_coeff = self._get_regularization_param(
            self.regularization)

    def _get_regularization_param(self, regularization):
        regular_type = 0
        regular_coeff = 0.0

        if regularization is not None:
            regular_coeff = regularization._regularization_coeff
            from .regularizer import L1Decay, L2Decay
            if isinstance(regularization, L1Decay):
                regular_type = 1
            elif isinstance(regularization, L2Decay):
                regular_type = 2
            else:
                assert False, 'regularization must be None|L1Decay|L2Deacy'
        return regular_type, regular_coeff

    def _is_use_dgc(self, param_var, grad_var):
        var_numel = abs(reduce(lambda x, y: x * y, param_var.shape))
        if var_numel < 16384 or \
           param_var.type == core.VarDesc.VarType.SELECTED_ROWS  or \
           grad_var.type == core.VarDesc.VarType.SELECTED_ROWS  or  \
               param_var.dtype != core.VarDesc.VarType.FP32 :
            return False
        return True

    def _append_optimize_op(self, block, param_and_grad):
        assert isinstance(block, framework.Block)
        velocity_acc = self._get_accumulator(self._u_velocity_acc_str,
                                             param_and_grad[0])
        assert velocity_acc is not None

        inputs = {
            "Param": param_and_grad[0],
            "Grad": param_and_grad[1],
            "Velocity": velocity_acc,
            "LearningRate": self._create_param_lr(param_and_grad),
        }
        outputs = {
            "ParamOut": param_and_grad[0],
            "VelocityOut": velocity_acc,
        }
        attrs = {"mu": self._momentum, "use_nesterov": self._use_nesterov}

        if not self._is_use_dgc(param_and_grad[0], param_and_grad[1]):
            type = "momentum"
        else:
            type = "dgc_momentum"
            inputs.update({
                "current_step": self._global_step_var,
                "nranks": self._nranks_var
            })
            outputs.update({'Grad_out': param_and_grad[1]})
            attrs.update({"rampup_begin_step": float(self._rampup_begin_step)})

        # create the dgc momentum optimize op
        dgc_momentum_op = block.append_op(
            type=type,
            inputs=inputs,
            outputs=outputs,
            attrs=attrs,
            stop_gradient=True)
        return dgc_momentum_op

    def _add_auto_increment_var(self, counter_name, begin, step=1):
        helper = LayerHelper('global_step_counter')
        counter, is_new_var = helper.create_or_get_global_variable(
            name=counter_name, dtype='float32', shape=[1], persistable=True)
        if is_new_var:
            helper.set_variable_initializer(
                counter,
                initializer=Constant(
                    value=float(begin - 1), force_cpu=True))
            helper.main_program.global_block()._prepend_op(
                type='increment',
                inputs={'X': [counter]},
                outputs={'Out': [counter]},
                attrs={'step': float(step)},
                stop_gradient=True)
            counter.stop_gradient = True

        return counter

    def _add_nranks_var(self, name, value=-1):
        helper = LayerHelper('global_step_counter')
        counter, is_new_var = helper.create_or_get_global_variable(
            name=name, dtype='float32', shape=[1], persistable=True)
        if is_new_var:
            helper.set_variable_initializer(
                counter,
                initializer=Constant(
                    value=float(value), force_cpu=True))
            counter.stop_gradient = True

        return counter

    def _append_dgc_ops(self, param_and_grads):
        main_program = default_main_program()
        main_program._enable_dgc = True

        # step counter
        self._global_step_var = self._add_auto_increment_var(
            counter_name=core.dgc.kDGCCounterName(), begin=0)

        self._nranks_var = self._add_nranks_var(
            name=core.dgc.kDGCNRanksName(), value=-1)

        # rampup begin step var for all_reduce_op_handle
        self._rampup_begin_step_var = tensor.create_global_var(
            shape=[1],
            dtype=core.VarDesc.VarType.FP32,
            persistable=True,
            name=core.dgc.kDGCRampUpBeginStepName(),
            value=self._rampup_begin_step * 1.0,
            force_cpu=True)

        self.helper = LayerHelper(self.__class__.__name__)

        for param_var, grad_var in param_and_grads:
            # reuse velocity in dgc_op and dgc_momentum_op
            u_var = self._add_accumulator(self._u_velocity_acc_str, param_var)

            if not self._is_use_dgc(param_var, grad_var):
                continue

            v_var = self._add_accumulator(self._v_velocity_acc_str, param_var)

            k_var = tensor.create_global_var(
                shape=[1],
                dtype=param_var.dtype,
                persistable=True,
                name=param_var.name + core.dgc.kDGCKName(),
                value=0.0,
                force_cpu=True)

            encoded_var = tensor.create_global_var(
                shape=[1],
                dtype=param_var.dtype,
                persistable=True,
                name=param_var.name + core.dgc.kDGCEncodedName(),
                value=0.0,
                force_cpu=False)

            gather_var = tensor.create_global_var(
                shape=[1],
                dtype=param_var.dtype,
                persistable=True,
                name=param_var.name + core.dgc.kDGCGatherName(),
                value=0.0,
                force_cpu=False)

            # del back oprolevarname
            op_maker = core.op_proto_and_checker_maker
            backward = core.op_proto_and_checker_maker.OpRole.Backward
            for op in main_program.global_block().ops:
                if not self._is_the_backward_op(op):
                    continue

                var_attr = op.all_attrs()[op_maker.kOpRoleVarAttrName()]
                if param_var.name not in var_attr:
                    continue

                var_attr.remove(param_var.name)
                var_attr.remove(grad_var.name)
                if len(var_attr) > 1:
                    op._set_attr(op_maker.kOpRoleVarAttrName(), var_attr)
                else:
                    op._remove_attr(op_maker.kOpRoleVarAttrName())

            clip_var = grad_var
            if self._dgc_clip_norm is not None:
                clip_var = self._append_clip_norm(grad_var, self._dgc_clip_norm)
            self._dgc_op(param_var, clip_var, grad_var, u_var, v_var, k_var,
                         encoded_var, gather_var)

    def _is_the_backward_op(self, op):
        op_maker = core.op_proto_and_checker_maker
        backward = core.op_proto_and_checker_maker.OpRole.Backward
        if op_maker.kOpRoleVarAttrName() in op.attr_names and \
                int(op.all_attrs()[op_maker.kOpRoleAttrName()]) == int(backward):
            return True
        return False

    def _clip_by_norm(self, x, max_norm, name=None):
        args = {'x': x, 'max_norm': max_norm, 'name': name}

        helper = LayerHelper("dgc_clip_by_norm_op", **args)

        if name is None:
            name = unique_name.generate_with_ignorable_key(".".join(
                [helper.name, 'tmp']))

        out = helper.create_variable(
            type=x.type, name=name, dtype=x.dtype, persistable=False)

        helper.append_op(
            type="dgc_clip_by_norm",
            inputs={"X": x,
                    "current_step": self._global_step_var},
            attrs={
                "max_norm": max_norm,
                "rampup_begin_step": float(self._rampup_begin_step)
            },
            outputs={"Out": out})
        return out

    def _append_clip_norm(self, grad_var, clip_norm):
        with grad_var.block.program._backward_role_guard():
            return self._clip_by_norm(
                x=grad_var, max_norm=clip_norm, name=grad_var.name)

    def _dgc_op(self, param_var, clip_var, grad_var, u_var, v_var, k_var,
                encoded_var, gather_var):
        block = framework.default_main_program().global_block()
        op_maker = core.op_proto_and_checker_maker

        regular_type = self.regular_type
        regular_coeff = self.regular_coeff
        # The regularizer of the Parameters have higher priority
        if param_var.regularizer is not None:
            regular_type, regular_coeff = self._get_regularization_param(
                param_var.regularizer)

        dgc_op = block.append_op(
            type="dgc",
            inputs={
                "U": u_var,
                "V": v_var,
                "Grad": clip_var,
                "Param": param_var,
                "current_step": self._global_step_var,
                "nranks": self._nranks_var,
            },
            outputs={
                "U_out": u_var,
                "V_out": v_var,
                "EncodeGrad": encoded_var,
                "k": k_var,
                "Grad_out": grad_var,
                "GatherBuff": gather_var,
            },
            attrs={
                "m": self._momentum,
                "sparsity": self._sparsity,
                "use_nesterov": self._use_nesterov,
                "rampup_begin_step": float(self._rampup_begin_step),
                "rampup_step": float(self._rampup_step),
                "regular_coeff": float(regular_coeff),
                "regular_type": int(regular_type),
            },
            stop_gradient=True)

        backward = op_maker.OpRole.Backward
        dgc_op._set_attr(op_maker.kOpRoleAttrName(), backward)
        dgc_op._set_attr(op_maker.kOpRoleVarAttrName(),
                         [param_var.name, grad_var.name])

    @imperative_base.no_grad
    def apply_gradients(self, params_grads):
        # Note: since we can't use all_reduce_op now,
        # dgc_op should be the last op of one grad.
        # Maybe need a grad allreduce pass.
        self._append_dgc_ops(params_grads)

        params_grads = sorted(params_grads, key=lambda x: x[0].name)
        params_grads, table_param_and_grad, table_optimize_op = \
            self._process_distribute_lookuptable(params_grads)

        not_dgc_params_grads = []
        dgc_params_grads = []
        # DGC clip and regularization in optimizer.backward
        for param, grad in params_grads:
            if not self._is_use_dgc(param, grad):
                not_dgc_params_grads.append((param, grad))
            else:
                dgc_params_grads.append((param, grad))

        # 'optimizer(grad_clip)' or 'set_gradient_clip'
        if self._grad_clip is not None:
            not_dgc_params_grads = self._grad_clip(not_dgc_params_grads)
        else:
            not_dgc_params_grads = append_gradient_clip_ops(
                not_dgc_params_grads)

        not_dgc_params_grads = append_regularization_ops(not_dgc_params_grads,
                                                         self.regularization)

        params_grads = not_dgc_params_grads + dgc_params_grads
        params_grads = sorted(params_grads, key=lambda x: x[0].name)

        optimize_ops = self._create_optimization_pass(params_grads)
        if table_optimize_op is not None:
            optimize_ops.append(table_optimize_op)
            params_grads.append(table_param_and_grad)

        return optimize_ops


class LarsMomentumOptimizer(Optimizer):
    r"""
    Momentum optimizer with LARS support

    The update equations are as follows:

    .. math::

        & local\_learning\_rate = learning\_rate * lars\_coeff * \\
          \\frac{||param||}{||gradient|| + lars\_weight\_decay * ||param||}

        & velocity = mu * velocity + local\_learning\_rate * (gradient + lars\_weight\_decay * param + epsilon)

        & param = param - velocity

    Parameters:
        learning_rate (float|Variable): The learning rate used to update parameters. \
            Can be a float value or a Variable with one float value as data element. \
            momentum (float): momentum factor
        lars_coeff (float): Defines how much we trust the layer to change its weights.
        lars_weight_decay (float): Weight decay coefficient for decaying using LARS.
        parameter_list (Iterable, optional):  Iterable of ``Variable`` names to update to minimize ``loss``. \
            This parameter is required in dygraph mode. \
            The default value is None in static mode, at this time all parameters will be updated.
        regularization (WeightDecayRegularizer, optional): The strategy of regularization. There are two method: \
             :ref:`api_fluid_regularizer_L1Decay` , :ref:`api_fluid_regularizer_L2Decay` . If a parameter has set \
            regularizer using :ref:`api_fluid_ParamAttr` already, the regularization setting here in optimizer will be \
            ignored for this parameter. Otherwise, the regularization setting here in optimizer will take effect.  \
            Default None, meaning there is no regularization.
        grad_clip (GradientClipBase, optional): Gradient cliping strategy, it's an instance of 
            some derived class of ``GradientClipBase`` . There are three cliping strategies 
            ( :ref:`api_fluid_clip_GradientClipByGlobalNorm` , :ref:`api_fluid_clip_GradientClipByNorm` , 
            :ref:`api_fluid_clip_GradientClipByValue` ). Default None, meaning there is no gradient clipping.
        name (str, optional): This parameter is used by developers to print debugging information. \
            For details, please refer to :ref:`api_guide_Name`. Default is None.
        exclude_from_weight_decay (list[str], optional): Name string of layers which will be exclude from lars weight decay. Default is None.
        epsilon (float, optional): Epsilon to avoid Division by Zero when calculate local lr. Default is 0.
        
    Examples:
        .. code-block:: python

            import paddle.fluid as fluid
            import numpy as np

            np_inp = np.array([[1.0, 2.0], [3.0, 4.0]], dtype=np.float32)
            inp = fluid.layers.data(
                name="inp", shape=[2, 2], append_batch_size=False)
            out = fluid.layers.fc(inp, size=3)
            out = fluid.layers.reduce_sum(out)
            optimizer = fluid.optimizer.LarsMomentumOptimizer(learning_rate=0.001, momentum=0.9)
            optimizer.minimize(out)

            exe = fluid.Executor(fluid.CPUPlace())
            exe.run(fluid.default_startup_program())
            exe.run(
                feed={"inp": np_inp},
                fetch_list=[out.name])
    """
    _velocity_acc_str = "velocity"

    def __init__(self,
                 learning_rate,
                 momentum,
                 lars_coeff=0.001,
                 lars_weight_decay=0.0005,
                 parameter_list=None,
                 regularization=None,
                 grad_clip=None,
                 name=None,
                 exclude_from_weight_decay=None,
                 epsilon=0):
        assert learning_rate is not None
        assert momentum is not None
        super(LarsMomentumOptimizer, self).__init__(
            learning_rate=learning_rate,
            parameter_list=parameter_list,
            regularization=regularization,
            grad_clip=grad_clip,
            name=name)
        self.type = "lars_momentum"
        self._momentum = momentum
        self._lars_coeff = float(lars_coeff)
        self._lars_weight_decay = float(lars_weight_decay)
        self._epsilon = float(epsilon)
        if exclude_from_weight_decay is None:
            self._exclude_from_weight_decay = []
        else:
            self._exclude_from_weight_decay = exclude_from_weight_decay

    def _create_accumulators(self, block, parameters):
        assert isinstance(block, framework.Block)

        for p in parameters:
            self._add_accumulator(self._velocity_acc_str, p)

    def _append_optimize_op(self, block, param_and_grad):
        assert isinstance(block, framework.Block)

        _lars_weight_decay = self._lars_weight_decay
        param_name = param_and_grad[0].name
        if len(self._exclude_from_weight_decay) > 0:
            for name in self._exclude_from_weight_decay:
                if name in param_name:
                    _lars_weight_decay = 0.0
                    break

        velocity_acc = self._get_accumulator(self._velocity_acc_str,
                                             param_and_grad[0])
        # create the momentum optimize op
        momentum_op = block.append_op(
            type=self.type,
            inputs={
                "Param": param_and_grad[0],
                "Grad": param_and_grad[1],
                "Velocity": velocity_acc,
                "LearningRate": self._create_param_lr(param_and_grad)
            },
            outputs={
                "ParamOut": param_and_grad[0],
                "VelocityOut": velocity_acc
            },
            attrs={
                "mu": self._momentum,
                "lars_coeff": self._lars_coeff,
                "lars_weight_decay": _lars_weight_decay,
                "epsilon": self._epsilon
            },
            stop_gradient=True)

        return momentum_op


class AdagradOptimizer(Optimizer):
    r"""
    The Adaptive Gradient optimizer (Adagrad for short) can adaptively assign
    different learning rates to individual parameters.

    The parameter ``param_out`` update rule with gradient ``grad``:

    .. math::

        moment\_out &= moment + grad * grad

        param\_out &= param - \\frac{learning\_rate * grad}{\sqrt{moment\_out} + \epsilon}

    Related paper: `Adaptive Subgradient Methods for Online Learning and
    Stochastic Optimization <http://www.jmlr.org/papers/volume12/duchi11a/duchi11a.pdf>`_.

    The original paper does not have the ``epsilon`` attribute. It is added here
    in our implementation as also proposed `Per-parameter adaptive learning rate
    methods <http://cs231n.github.io/neural-networks-3/#ada>`_
    for numerical stability to avoid the division by zero error.

    Args:
        learning_rate (float|Variable): The learning rate used to update ``Parameter``.
            It can be a float value or a ``Variable`` with a float type.
        epsilon (float, optional): A small float value for numerical stability.
            The default value is 1e-06.
        parameter_list (Iterable, optional):  Iterable of ``Variable`` names to update to minimize ``loss``. \
            This parameter is required in dygraph mode. \
            The default value is None in static mode, at this time all parameters will be updated.
        regularization (WeightDecayRegularizer, optional): The strategy of regularization. There are two method: \
             :ref:`api_fluid_regularizer_L1Decay` , :ref:`api_fluid_regularizer_L2Decay` . If a parameter has set \
            regularizer using :ref:`api_fluid_ParamAttr` already, the regularization setting here in optimizer will be \
            ignored for this parameter. Otherwise, the regularization setting here in optimizer will take effect.  \
            Default None, meaning there is no regularization.
        grad_clip (GradientClipBase, optional): Gradient cliping strategy, it's an instance of 
            some derived class of ``GradientClipBase`` . There are three cliping strategies 
            ( :ref:`api_fluid_clip_GradientClipByGlobalNorm` , :ref:`api_fluid_clip_GradientClipByNorm` , 
            :ref:`api_fluid_clip_GradientClipByValue` ). Default None, meaning there is no gradient clipping.
        name (str, optional): Normally there is no need for user to set this property.
            For more information, please refer to :ref:`api_guide_Name`.
            The default value is None.
        initial_accumulator_value (float, optional): Initial value for moment accumulator.
            The default value is 0.0.

    Examples:
        .. code-block:: python

            import numpy as np
            import paddle.fluid as fluid

            np_inp = np.array([[1.0, 2.0], [3.0, 4.0]], dtype=np.float32)
            inp = fluid.data(name="inp", shape=[2, 2])
            out = fluid.layers.fc(inp, size=3)
            out = fluid.layers.reduce_sum(out)
            optimizer = fluid.optimizer.AdagradOptimizer(learning_rate=0.2)
            optimizer.minimize(out)

            exe = fluid.Executor(fluid.CPUPlace())
            exe.run(fluid.default_startup_program())
            exe.run(
                feed={"inp": np_inp},
                fetch_list=[out.name])
    """
    _moment_acc_str = "moment"

    def __init__(self,
                 learning_rate,
                 epsilon=1.0e-6,
                 parameter_list=None,
                 regularization=None,
                 grad_clip=None,
                 name=None,
                 initial_accumulator_value=0.0):
        assert learning_rate is not None
        assert epsilon is not None
        super(AdagradOptimizer, self).__init__(
            learning_rate=learning_rate,
            parameter_list=parameter_list,
            regularization=regularization,
            grad_clip=grad_clip,
            name=name)
        self.type = "adagrad"
        self._epsilon = epsilon
        self.initial_accumulator_value = initial_accumulator_value

    def _create_accumulators(self, block, parameters):
        assert isinstance(block, framework.Block)

        for p in parameters:
            self._add_accumulator(
                self._moment_acc_str,
                p,
                fill_value=self.initial_accumulator_value)

    def _append_optimize_op(self, block, param_and_grad):
        assert isinstance(block, framework.Block)

        moment_acc = self._get_accumulator(self._moment_acc_str,
                                           param_and_grad[0])
        # Create the adagrad optimizer op
        adagrad_op = block.append_op(
            type=self.type,
            inputs={
                "Param": param_and_grad[0],
                "Grad": param_and_grad[1],
                "Moment": moment_acc,
                "LearningRate": self._create_param_lr(param_and_grad)
            },
            outputs={"ParamOut": param_and_grad[0],
                     "MomentOut": moment_acc},
            attrs={"epsilon": self._epsilon},
            stop_gradient=True)

        return adagrad_op


class AdamOptimizer(Optimizer):
    r"""
    The Adam optimizer uses an optimization described at the end
    of section 2 of `Adam paper <https://arxiv.org/abs/1412.6980>`_ ,
    it can dynamically adjusts the learning rate of each parameter using
    the 1st moment estimates and the 2nd moment estimates of the gradient.
    
    The parameter ``param_out`` update rule with gradient ``grad``:

    .. math::

        t & = t + 1

        moment\_1\_out & = {\\beta}_1 * moment\_1 + (1 - {\\beta}_1) * grad

        moment\_2\_out & = {\\beta}_2 * moment\_2 + (1 - {\\beta}_2) * grad * grad

        learning\_rate & = learning\_rate * \\
                          \\frac{\sqrt{1 - {\\beta}_2^t}}{1 - {\\beta}_1^t}

        param\_out & = param - learning\_rate * \\frac{moment\_1}{\sqrt{moment\_2} + \epsilon}

    Related paper: `Adam: A Method for Stochastic Optimization <https://arxiv.org/abs/1412.6980>`_

    Args:
        learning_rate (float|Variable, optional): The learning rate used to update ``Parameter``.
            It can be a float value or a ``Variable`` with a float type. The default value is 0.001.
        beta1 (float|Variable, optional): The exponential decay rate for the 1st moment estimates.
            It should be a float number or a Variable with shape [1] and data type as float32.
            The default value is 0.9.
        beta2 (float|Variable, optional): The exponential decay rate for the 2nd moment estimates.
            It should be a float number or a Variable with shape [1] and data type as float32.
            The default value is 0.999.
        epsilon (float, optional): A small float value for numerical stability.
            The default value is 1e-08.
        parameter_list (Iterable, optional):  Iterable of ``Variable`` names to update to minimize ``loss``. \
            This parameter is required in dygraph mode. \
            The default value is None in static mode, at this time all parameters will be updated.
        regularization (WeightDecayRegularizer, optional): The strategy of regularization. There are two method: \
             :ref:`api_fluid_regularizer_L1Decay` , :ref:`api_fluid_regularizer_L2Decay` . If a parameter has set \
            regularizer using :ref:`api_fluid_ParamAttr` already, the regularization setting here in optimizer will be \
            ignored for this parameter. Otherwise, the regularization setting here in optimizer will take effect.  \
            Default None, meaning there is no regularization.
        grad_clip (GradientClipBase, optional): Gradient cliping strategy, it's an instance of 
            some derived class of ``GradientClipBase`` . There are three cliping strategies 
            ( :ref:`api_fluid_clip_GradientClipByGlobalNorm` , :ref:`api_fluid_clip_GradientClipByNorm` , 
            :ref:`api_fluid_clip_GradientClipByValue` ). Default None, meaning there is no gradient clipping.
        name (str, optional): Normally there is no need for user to set this property.
            For more information, please refer to :ref:`api_guide_Name`.
            The default value is None.
        lazy_mode (bool, optional): The official Adam algorithm has two moving-average accumulators.
            The accumulators are updated at every step. Every element of the two moving-average
            is updated in both dense mode and sparse mode. If the size of parameter is very large,
            then the update may be very slow. The lazy mode only update the element that has
            gradient in current mini-batch, so it will be much more faster. But this mode has
            different semantics with the original Adam algorithm and may lead to different result.
            The default value is False.

    Examples:
        .. code-block:: python

            import paddle
            import paddle.fluid as fluid

            place = fluid.CPUPlace()
            main = fluid.Program()
            with fluid.program_guard(main):
                x = fluid.data(name='x', shape=[None, 13], dtype='float32')
                y = fluid.data(name='y', shape=[None, 1], dtype='float32')
                y_predict = fluid.layers.fc(input=x, size=1, act=None)
                cost = fluid.layers.square_error_cost(input=y_predict, label=y)
                avg_cost = fluid.layers.mean(cost)

                adam_optimizer = fluid.optimizer.AdamOptimizer(0.01)
                adam_optimizer.minimize(avg_cost)

                fetch_list = [avg_cost]
                train_reader = paddle.batch(
                    paddle.dataset.uci_housing.train(), batch_size=1)
                feeder = fluid.DataFeeder(place=place, feed_list=[x, y])
                exe = fluid.Executor(place)
                exe.run(fluid.default_startup_program())
                for data in train_reader():
                    exe.run(main, feed=feeder.feed(data), fetch_list=fetch_list)

        .. code-block:: python

            # Adam with beta1/beta2 as Variable
            import paddle
            import paddle.fluid as fluid
            import paddle.fluid.layers.learning_rate_scheduler as lr_scheduler

            place = fluid.CPUPlace()
            main = fluid.Program()
            with fluid.program_guard(main):
                x = fluid.data(name='x', shape=[None, 13], dtype='float32')
                y = fluid.data(name='y', shape=[None, 1], dtype='float32')
                y_predict = fluid.layers.fc(input=x, size=1, act=None)
                cost = fluid.layers.square_error_cost(input=y_predict, label=y)
                avg_cost = fluid.layers.mean(cost)

                # define beta decay variable
                def get_decayed_betas(beta1_init, beta2_init, decay_steps, decay_rate):
                    global_step = lr_scheduler._decay_step_counter()

                    beta1 = fluid.layers.create_global_var(
                        shape=[1],
                        value=float(beta1_init),
                        dtype='float32',
                        # set persistable for save checkpoints and resume
                        persistable=True,
                        name="beta1")
                    beta2 = fluid.layers.create_global_var(
                        shape=[1],
                        value=float(beta2_init),
                        dtype='float32',
                        # set persistable for save checkpoints and resume
                        persistable=True,
                        name="beta2")

                    div_res = global_step / decay_steps
                    decayed_beta1 = beta1_init * (decay_rate**div_res)
                    decayed_beta2 = beta2_init * (decay_rate**div_res)
                    fluid.layers.assign(decayed_beta1, beta1)
                    fluid.layers.assign(decayed_beta2, beta2)

                    return beta1, beta2

                beta1, beta2 = get_decayed_betas(0.9, 0.99, 1e5, 0.9)
                adam_optimizer = fluid.optimizer.AdamOptimizer(
                                                    learning_rate=0.01,
                                                    beta1=beta1,
                                                    beta2=beta2)
                adam_optimizer.minimize(avg_cost)

                fetch_list = [avg_cost]
                train_reader = paddle.batch(
                    paddle.dataset.uci_housing.train(), batch_size=1)
                feeder = fluid.DataFeeder(place=place, feed_list=[x, y])
                exe = fluid.Executor(place)
                exe.run(fluid.default_startup_program())
                for data in train_reader():
                    exe.run(main, feed=feeder.feed(data), fetch_list=fetch_list)
    """
    _moment1_acc_str = "moment1"
    _moment2_acc_str = "moment2"
    _beta1_pow_acc_str = "beta1_pow_acc"
    _beta2_pow_acc_str = "beta2_pow_acc"

    def __init__(self,
                 learning_rate=0.001,
                 beta1=0.9,
                 beta2=0.999,
                 epsilon=1e-8,
                 parameter_list=None,
                 regularization=None,
                 grad_clip=None,
                 name=None,
                 lazy_mode=False):
        assert learning_rate is not None
        assert beta1 is not None
        assert beta2 is not None
        assert epsilon is not None
        super(AdamOptimizer, self).__init__(
            learning_rate=learning_rate,
            parameter_list=parameter_list,
            regularization=regularization,
            grad_clip=grad_clip,
            name=name)
        self.type = "adam"
        self._beta1 = beta1
        self._beta2 = beta2
        self._epsilon = epsilon
        self._lazy_mode = lazy_mode

    def _create_accumulators(self, block, parameters):
        assert isinstance(block, framework.Block)

        # Create accumulator tensors for first and second moments
        for p in parameters:
            self._add_accumulator(self._moment1_acc_str, p)
            self._add_accumulator(self._moment2_acc_str, p)
            self._add_accumulator(
                name=self._beta1_pow_acc_str,
                param=p,
                fill_value=0.9 if isinstance(self._beta1, Variable) \
                        else self._beta1,
                shape=[1],
                type=core.VarDesc.VarType.LOD_TENSOR, device='cpu')
            self._add_accumulator(
                name=self._beta2_pow_acc_str,
                param=p,
                fill_value=0.999 if isinstance(self._beta2, Variable) \
                        else self._beta2,
                shape=[1],
                type=core.VarDesc.VarType.LOD_TENSOR, device='cpu')

    def _append_optimize_op(self, block, param_and_grad):
        assert isinstance(block, framework.Block)

        moment1 = self._get_accumulator(self._moment1_acc_str,
                                        param_and_grad[0])
        moment2 = self._get_accumulator(self._moment2_acc_str,
                                        param_and_grad[0])
        beta1_pow_acc = self._get_accumulator(self._beta1_pow_acc_str,
                                              param_and_grad[0])
        beta2_pow_acc = self._get_accumulator(self._beta2_pow_acc_str,
                                              param_and_grad[0])
        lr = self._create_param_lr(param_and_grad)
        # create the adam optimize op

        if framework.in_dygraph_mode():
            _beta1 = self._beta1 if not isinstance(
                self._beta1, Variable) else self._beta1.numpy().item(0)
            _beta2 = self._beta2 if not isinstance(
                self._beta2, Variable) else self._beta2.numpy().item(0)
            _, _, _, _, _ = core.ops.adam(
                param_and_grad[0], param_and_grad[1], lr, moment1, moment2,
                beta1_pow_acc, beta2_pow_acc, param_and_grad[0], moment1,
                moment2, beta1_pow_acc, beta2_pow_acc, 'epsilon', self._epsilon,
                'lazy_mode', self._lazy_mode, 'min_row_size_to_use_multithread',
                1000, 'beta1', _beta1, 'beta2', _beta2)

            return None

        inputs = {
            "Param": [param_and_grad[0]],
            "Grad": [param_and_grad[1]],
            "LearningRate": [lr],
            "Moment1": [moment1],
            "Moment2": [moment2],
            "Beta1Pow": [beta1_pow_acc],
            "Beta2Pow": [beta2_pow_acc]
        }
        outputs = {
            "ParamOut": [param_and_grad[0]],
            "Moment1Out": [moment1],
            "Moment2Out": [moment2],
            "Beta1PowOut": [beta1_pow_acc],
            "Beta2PowOut": [beta2_pow_acc],
        }
        attrs = {
            "epsilon": self._epsilon,
            "lazy_mode": self._lazy_mode,
            "min_row_size_to_use_multithread": 1000
        }

        if isinstance(self._beta1, Variable):
            inputs['Beta1Tensor'] = self._beta1
        else:
            attrs['beta1'] = self._beta1
        if isinstance(self._beta2, Variable):
            inputs['Beta2Tensor'] = self._beta2
        else:
            attrs['beta2'] = self._beta2

        adam_op = block.append_op(
            type=self.type,
            inputs=inputs,
            outputs=outputs,
            attrs=attrs,
            stop_gradient=True)

        return adam_op


class AdamaxOptimizer(Optimizer):
    r"""
    The Adamax optimizer is implemented based on the Adamax Optimization 
    in Section 7 of `Adam paper <https://arxiv.org/abs/1412.6980>`_.
    The Adamax algorithm is a variant of the Adam algorithm based on the infinite norm,
    which makes the learning rate update algorithm more stable and simple.

    The parameter ``param_out`` update rule with gradient ``grad``:

    .. math::

        t & = t + 1

        moment\_out & = {\\beta}_1 * moment + (1 - {\\beta}_1) * grad

        inf\_norm\_out & = max({\\beta}_2 * inf\_norm + \epsilon, |grad|)

        learning\_rate & = \\frac{learning\_rate}{1 - {\\beta}_1^t}

        param\_out & = param - learning\_rate * \\frac{moment\_out}{inf\_norm\_out}

    Related paper: `Adam: A Method for Stochastic Optimization <https://arxiv.org/abs/1412.6980>`_

    The original paper does not have an ``epsilon`` attribute,
    it is added here for numerical stability to prevent the division by 0 error.

    Args:
        learning_rate (float|Variable, optional): The learning rate used to update ``Parameter``.
            It can be a float value or a ``Variable`` with a float type. The default value is 0.001.
        beta1 (float, optional): The exponential decay rate for the 1st moment estimates.
            The default value is 0.9.
        beta2 (float, optional): The exponential decay rate for the 2nd moment estimates.
            The default value is 0.999.
        epsilon (float, optional): A small float value for numerical stability.
            The default value is 1e-08.
        parameter_list (Iterable, optional):  Iterable of ``Variable`` names to update to minimize ``loss``. \
            This parameter is required in dygraph mode. \
            The default value is None in static mode, at this time all parameters will be updated.
        regularization (WeightDecayRegularizer, optional): The strategy of regularization. There are two method: \
             :ref:`api_fluid_regularizer_L1Decay` , :ref:`api_fluid_regularizer_L2Decay` . If a parameter has set \
            regularizer using :ref:`api_fluid_ParamAttr` already, the regularization setting here in optimizer will be \
            ignored for this parameter. Otherwise, the regularization setting here in optimizer will take effect.  \
            Default None, meaning there is no regularization.
        grad_clip (GradientClipBase, optional): Gradient cliping strategy, it's an instance of 
            some derived class of ``GradientClipBase`` . There are three cliping strategies 
            ( :ref:`api_fluid_clip_GradientClipByGlobalNorm` , :ref:`api_fluid_clip_GradientClipByNorm` , 
            :ref:`api_fluid_clip_GradientClipByValue` ). Default None, meaning there is no gradient clipping.
        name (str, optional): Normally there is no need for user to set this property.
            For more information, please refer to :ref:`api_guide_Name`.
            The default value is None.

    **Notes**:
        **Currently, AdamaxOptimizer doesn't support sparse parameter optimization.**

    Examples:
        .. code-block:: python

          import paddle.fluid as fluid
          import numpy

          # First create the Executor.
          place = fluid.CPUPlace() # fluid.CUDAPlace(0)
          exe = fluid.Executor(place)

          train_program = fluid.Program()
          startup_program = fluid.Program()
          with fluid.program_guard(train_program, startup_program):
              data = fluid.data(name='X', shape=[None, 1], dtype='float32')
              hidden = fluid.layers.fc(input=data, size=10)
              loss = fluid.layers.mean(hidden)
              adam = fluid.optimizer.AdamaxOptimizer(learning_rate=0.2)
              adam.minimize(loss)

          # Run the startup program once and only once.
          exe.run(startup_program)

          x = numpy.random.random(size=(10, 1)).astype('float32')
          outs = exe.run(program=train_program,
                        feed={'X': x},
                         fetch_list=[loss.name])
    """
    _moment_acc_str = "moment"
    _inf_norm_acc_str = "inf_norm"
    _beta1_pow_acc_str = "beta1_pow_acc"

    def __init__(self,
                 learning_rate=0.001,
                 beta1=0.9,
                 beta2=0.999,
                 epsilon=1e-8,
                 parameter_list=None,
                 regularization=None,
                 grad_clip=None,
                 name=None):
        assert learning_rate is not None
        assert beta1 is not None
        assert beta2 is not None
        assert epsilon is not None
        super(AdamaxOptimizer, self).__init__(
            learning_rate=learning_rate,
            parameter_list=parameter_list,
            regularization=regularization,
            grad_clip=grad_clip,
            name=name)
        self.type = "adamax"
        self._beta1 = beta1
        self._beta2 = beta2
        self._epsilon = epsilon

    def _create_accumulators(self, block, parameters):
        # Create accumulator tensors for first moment and infinity norm
        for p in parameters:
            self._add_accumulator(self._moment_acc_str, p)
            self._add_accumulator(self._inf_norm_acc_str, p)
            self._add_accumulator(
                name=self._beta1_pow_acc_str,
                param=p,
                fill_value=self._beta1,
                shape=[1])

    def _append_optimize_op(self, block, param_and_grad):
        assert isinstance(block, framework.Block)

        moment = self._get_accumulator(self._moment_acc_str, param_and_grad[0])
        inf_norm = self._get_accumulator(self._inf_norm_acc_str,
                                         param_and_grad[0])
        beta1_pow_acc = self._get_accumulator(self._beta1_pow_acc_str,
                                              param_and_grad[0])
        # create the adamax optimize op
        adamax_op = block.append_op(
            type=self.type,
            inputs={
                "Param": param_and_grad[0],
                "Grad": param_and_grad[1],
                "LearningRate": self._create_param_lr(param_and_grad),
                "Moment": moment,
                "InfNorm": inf_norm,
                "Beta1Pow": beta1_pow_acc
            },
            outputs={
                "ParamOut": param_and_grad[0],
                "MomentOut": moment,
                "InfNormOut": inf_norm
            },
            attrs={
                "beta1": self._beta1,
                "beta2": self._beta2,
                "epsilon": self._epsilon
            },
            stop_gradient=True)

        return adamax_op

    def _finish_update(self, block, parameters_and_grads):
        """Update Beta1 Power accumulator
        """
        assert isinstance(block, framework.Block)
        for param, grad in parameters_and_grads:
            if grad is None or param.trainable is False:
                continue
            with param.block.program._optimized_guard(
                [param, grad]), name_scope('adamx'):
                beta1_pow_acc = self._get_accumulator(self._beta1_pow_acc_str,
                                                      param)
                block.append_op(
                    type="scale",
                    inputs={"X": beta1_pow_acc},
                    outputs={"Out": beta1_pow_acc},
                    attrs={"scale": self._beta1},
                    stop_gradient=True)


class DpsgdOptimizer(Optimizer):
    r"""
    We implement the Dpsgd optimizer according to CCS16 paper -
    Deep Learning with Differential Privacy.

    Examples:
        .. code-block:: python

          import paddle.fluid as fluid
          import numpy

          # First create the Executor.
          place = fluid.CPUPlace() # fluid.CUDAPlace(0)
          exe = fluid.Executor(place)

          train_program = fluid.Program()
          startup_program = fluid.Program()
          with fluid.program_guard(train_program, startup_program):
              data = fluid.layers.data(name='X', shape=[1], dtype='float32')
              hidden = fluid.layers.fc(input=data, size=10)
              loss = fluid.layers.mean(hidden)
              optimizer = fluid.optimizer.Dpsgd(learning_rate=0.01, clip=10.0, batch_size=16.0, sigma=1.0)
              optimizer.minimize(loss)

          # Run the startup program once and only once.
          exe.run(startup_program)

          x = numpy.random.random(size=(10, 1)).astype('float32')
          outs = exe.run(program=train_program,
                        feed={'X': x},
                         fetch_list=[loss.name])

    Args:
        learning_rate (float|Variable): the learning rate used to update parameters. \
        Can be a float value or a Variable with one float value as data element.
        clip (float): clipping threshold
        batch_size (float): batch size.
        sigma (float): for gaussian noise.
        parameter_list (Iterable, optional):  Iterable of ``Variable`` names to update to minimize ``loss``. \
            This parameter is required in dygraph mode. \
            The default value is None in static mode, at this time all parameters will be updated.
    Notes:
       Currently, DpsgdOptimizer doesn't support sparse parameter optimization.
    """

    def __init__(self,
                 learning_rate=0.001,
                 clip=0.9,
                 batch_size=0.999,
                 sigma=1e-8,
                 parameter_list=None):
        assert learning_rate is not None
        assert clip is not None
        assert batch_size is not None
        assert sigma is not None
        super(DpsgdOptimizer, self).__init__(
            learning_rate=learning_rate, parameter_list=parameter_list)
        self.type = "dpsgd"
        self._clip = clip
        self._batch_size = batch_size
        self._sigma = sigma
        '''
        Note(wangzhongpu):
        This property is only used for debugging, do not need to set it!
        Dpsgd operator use time(NULL) as random seed to generate random number.
        However, during debugging, we need determinated result, so we will set self._seed to a fixed number.
        '''
        self._seed = None

    def _append_optimize_op(self, block, param_and_grad):
        assert isinstance(block, framework.Block)

        # create the dpsgd optimize op
        if self._seed == None:
            self._seed = 0

        dpsgd_op = block.append_op(
            type=self.type,
            inputs={
                "Param": param_and_grad[0],
                "Grad": param_and_grad[1],
                "LearningRate": self._create_param_lr(param_and_grad)
            },
            outputs={"ParamOut": param_and_grad[0]},
            attrs={
                "clip": self._clip,
                "batch_size": self._batch_size,
                "sigma": self._sigma,
                "seed": self._seed
            },
            stop_gradient=True)

        return dpsgd_op


class DecayedAdagradOptimizer(Optimizer):
    r"""
    The Decayed Adagrad optimizer can be seen as an Adagrad algorithm that introduces
    the decay rate to solve the problem of a sharp drop in the learning rate
    during model training when using the AdagradOptimizer.

    The parameter ``param_out`` update rule with gradient ``grad``:

    .. math::

        moment\_out & = decay * moment + (1 - decay) * grad * grad

        param\_out & = param - \\frac{learning\_rate * grad}{\sqrt{moment\_out} + \epsilon}

    Related paper: `Adaptive Subgradient Methods for Online Learning and Stochastic
    Optimization <http://www.jmlr.org/papers/volume12/duchi11a/duchi11a.pdf>`_.

    The original paper does not have an ``epsilon`` attribute. It is added here for numerical
    stability to avoid the division by zero error.

    Args:
        learning_rate (float|Variable): The learning rate used to update ``Parameter``.
            It can be a float value or a ``Variable`` with a float type.
        decay (float, optional): The decay rate. The default value is 0.95.
        epsilon (float, optional): A small float value for numerical stability.
            The default value is 1e-06.
        parameter_list (Iterable, optional):  Iterable of ``Variable`` names to update to minimize ``loss``. \
            This parameter is required in dygraph mode. \
            The default value is None in static mode, at this time all parameters will be updated.
        regularization (WeightDecayRegularizer, optional): The strategy of regularization. There are two method: \
             :ref:`api_fluid_regularizer_L1Decay` , :ref:`api_fluid_regularizer_L2Decay` . If a parameter has set \
            regularizer using :ref:`api_fluid_ParamAttr` already, the regularization setting here in optimizer will be \
            ignored for this parameter. Otherwise, the regularization setting here in optimizer will take effect.  \
            Default None, meaning there is no regularization.
        grad_clip (GradientClipBase, optional): Gradient cliping strategy, it's an instance of 
            some derived class of ``GradientClipBase`` . There are three cliping strategies 
            ( :ref:`api_fluid_clip_GradientClipByGlobalNorm` , :ref:`api_fluid_clip_GradientClipByNorm` , 
            :ref:`api_fluid_clip_GradientClipByValue` ). Default None, meaning there is no gradient clipping.
        name (str, optional): Normally there is no need for user to set this property.
            For more information, please refer to :ref:`api_guide_Name`.
            The default value is None.

    **Notes**:
        **Currently, DecayedAdagradOptimizer doesn't support sparse parameter optimization.**

    Examples:
        .. code-block:: python

            import paddle.fluid as fluid

            x = fluid.data( name='x', shape=[None, 10], dtype='float32' )
            trans = fluid.layers.fc( x, 100 )
            cost = fluid.layers.reduce_mean( trans )
            optimizer = fluid.optimizer.DecayedAdagradOptimizer(learning_rate=0.2)
            optimizer.minimize(cost)
    """
    _moment_acc_str = "moment"

    def __init__(self,
                 learning_rate,
                 decay=0.95,
                 epsilon=1.0e-6,
                 parameter_list=None,
                 regularization=None,
                 grad_clip=None,
                 name=None):
        assert learning_rate is not None
        assert decay is not None
        assert epsilon is not None

        super(DecayedAdagradOptimizer, self).__init__(
            learning_rate=learning_rate,
            parameter_list=parameter_list,
            regularization=regularization,
            grad_clip=grad_clip,
            name=name)
        self.type = "decayed_adagrad"
        self._decay = decay
        self._epsilon = epsilon

    def _create_accumulators(self, block, parameters):
        assert isinstance(block, framework.Block)

        for p in parameters:
            self._add_accumulator(self._moment_acc_str, p)

    def _append_optimize_op(self, block, param_and_grad):
        assert isinstance(block, framework.Block)

        moment_acc = self._get_accumulator(self._moment_acc_str,
                                           param_and_grad[0])

        # Create the decayed adagrad optimizer op
        decayed_adagrad_op = block.append_op(
            type=self.type,
            inputs={
                "Param": param_and_grad[0],
                "Grad": param_and_grad[1],
                "Moment": moment_acc,
                "LearningRate": self._create_param_lr(param_and_grad)
            },
            outputs={"ParamOut": param_and_grad[0],
                     "MomentOut": moment_acc},
            attrs={"epsilon": self._epsilon,
                   "decay": self._decay},
            stop_gradient=True)

        return decayed_adagrad_op


class AdadeltaOptimizer(Optimizer):
    r"""
    **Notes: This API does not support sparse parameter optimization.**

    Adadelta Optimizer. Please refer to this for details:
    `ADADELTA: AN ADAPTIVE LEARNING RATE METHOD <https://arxiv.org/abs/1212.5701>`_.

    The update is done as follows:

    .. math::

        E(g_t^2) &= \\rho * E(g_{t-1}^2) + (1-\\rho) * g^2

        learning\_rate &= \sqrt{ ( E(dx_{t-1}^2) + \\epsilon ) / ( E(g_t^2) + \\epsilon ) }

        E(dx_t^2) &= \\rho * E(dx_{t-1}^2) + (1-\\rho) * (-g*learning\_rate)^2

    Args:
        learning_rate (float|Variable): global learning rate.
        epsilon (float): a small float number for numeric stability. Default 1.0e-6.
        rho (float): a floating point value indicating the decay rate. Default 0.95.
        parameter_list (Iterable, optional):  Iterable of ``Variable`` names to update to minimize ``loss``. \
            This parameter is required in dygraph mode. \
            The default value is None in static mode, at this time all parameters will be updated.
        regularization (WeightDecayRegularizer, optional): The strategy of regularization. There are two method: \
             :ref:`api_fluid_regularizer_L1Decay` , :ref:`api_fluid_regularizer_L2Decay` . If a parameter has set \
            regularizer using :ref:`api_fluid_ParamAttr` already, the regularization setting here in optimizer will be \
            ignored for this parameter. Otherwise, the regularization setting here in optimizer will take effect.  \
            Default None, meaning there is no regularization.
        grad_clip (GradientClipBase, optional): Gradient cliping strategy, it's an instance of 
            some derived class of ``GradientClipBase`` . There are three cliping strategies 
            ( :ref:`api_fluid_clip_GradientClipByGlobalNorm` , :ref:`api_fluid_clip_GradientClipByNorm` , 
            :ref:`api_fluid_clip_GradientClipByValue` ). Default None, meaning there is no gradient clipping.
        name (str, optional): The default value is None. Normally there is no need for user
                to set this property. For more information, please refer to
                :ref:`api_guide_Name` .

    Examples:
        .. code-block:: python

            import paddle.fluid as fluid

            image = fluid.data(name='image', shape=[None, 28], dtype='float32')
            fc = fluid.layers.fc(image, size=10)
            cost = fluid.layers.reduce_mean(fc)
            optimizer = fluid.optimizer.Adadelta(
                learning_rate=0.0003, epsilon=1.0e-6, rho=0.95)

            # optimizer_ops is a list of optimizer operators to update parameters
            # params_grads is a list of (param, param_grad), where param is each
            # parameter and param_grad is the gradient variable of param.
            optimizer_ops, params_grads = optimizer.minimize(cost)
    """

    _avg_squared_grad_acc_str = "_avg_squared_grad"
    _avg_squared_update_acc_str = "_avg_squared_update"

    def __init__(self,
                 learning_rate,
                 epsilon=1.0e-6,
                 rho=0.95,
                 parameter_list=None,
                 regularization=None,
                 grad_clip=None,
                 name=None):
        if learning_rate is None:
            raise ValueError("learning_rate is not set.")
        if epsilon is None:
            raise ValueError("epsilon is not set.")
        if rho is None:
            raise ValueError("rho is not set.")
        super(AdadeltaOptimizer, self).__init__(
            learning_rate=learning_rate,
            parameter_list=parameter_list,
            regularization=regularization,
            grad_clip=grad_clip,
            name=name)
        self.type = "adadelta"
        self._epsilon = epsilon
        self._rho = rho

    def _create_accumulators(self, block, parameters):
        if not isinstance(block, framework.Block):
            raise TypeError("block is not instance of framework.Block.")

        for p in parameters:
            self._add_accumulator(self._avg_squared_grad_acc_str, p)
            self._add_accumulator(self._avg_squared_update_acc_str, p)

    def _append_optimize_op(self, block, param_and_grad):
        if not isinstance(block, framework.Block):
            raise TypeError("block is not instance of framework.Block.")

        avg_squared_grad_acc = self._get_accumulator(
            self._avg_squared_grad_acc_str, param_and_grad[0])
        avg_squared_update_acc = self._get_accumulator(
            self._avg_squared_update_acc_str, param_and_grad[0])

        # Create the adadelta optimizer op
        adadelta_op = block.append_op(
            type=self.type,
            inputs={
                "Param": param_and_grad[0],
                "Grad": param_and_grad[1],
                "AvgSquaredGrad": avg_squared_grad_acc,
                "AvgSquaredUpdate": avg_squared_update_acc
            },
            outputs={
                "ParamOut": param_and_grad[0],
                "AvgSquaredGradOut": avg_squared_grad_acc,
                "AvgSquaredUpdateOut": avg_squared_update_acc
            },
            attrs={"epsilon": self._epsilon,
                   "rho": self._rho},
            stop_gradient=True)

        return adadelta_op


class RMSPropOptimizer(Optimizer):
    r"""
    Root Mean Squared Propagation (RMSProp) is an unpublished, adaptive learning
    rate method. The original slides proposed RMSProp: Slide 29 of
    http://www.cs.toronto.edu/~tijmen/csc321/slides/lecture_slides_lec6.pdf .

    The original equation is as follows:

    ..  math::

        r(w, t) & = \\rho r(w, t-1) + (1 - \\rho)(\\nabla Q_{i}(w))^2

        w & = w - \\frac{\\eta} {\\sqrt{r(w,t) + \\epsilon}} \\nabla Q_{i}(w)

    The first equation calculates moving average of the squared gradient for
    each weight. Then dividing the gradient by :math:`sqrt{v(w,t)}`.

    In some cases, adding a momentum term :math: `\\beta` is beneficial.
    In our implementation, Nesterov momentum is used:

    ..  math::

        r(w, t) & = \\rho r(w, t-1) + (1 - \\rho)(\\nabla Q_{i}(w))^2

        v(w, t) & = \\beta v(w, t-1) + \\frac{\\eta} {\\sqrt{r(w,t) +
            \\epsilon}} \\nabla Q_{i}(w)

        w & = w - v(w, t)

    if centered is True:

    ..  math::

        r(w, t) & = \\rho r(w, t-1) + (1 - \\rho)(\\nabla Q_{i}(w))^2

        g(w, t) & = \\rho g(w, t-1) + (1 - \\rho)\\nabla Q_{i}(w)

        v(w, t) & = \\beta v(w, t-1) + \\frac{\\eta} {\\sqrt{r(w,t) - (g(w, t))^2 +
            \\epsilon}} \\nabla Q_{i}(w)

        w & = w - v(w, t)

    where, :math:`\\rho` is a hyperparameter and typical values are 0.9, 0.95
    and so on. :math: `beta` is the momentum term. :math: `\\epsilon` is a
    smoothing term to avoid division by zero, usually set somewhere in range
    from 1e-4 to 1e-8.


    Parameters:
        learning_rate(float): Global learning rate.
        rho(float): rho is :math: `\\rho` in equation, default is 0.95.
        epsilon(float): :math: `\\epsilon` in equation is smoothing term to
            avoid division by zero, default is 1e-6.
        momentum(float): :math:`\\beta` in equation is the momentum term,
            default is 0.0.
        centered(bool): If True, gradients are normalized by the estimated variance of
            the gradient; if False, by the uncentered second moment. Setting this to
            True may help with training, but is slightly more expensive in terms of
            computation and memory. Defaults to False.
        parameter_list (Iterable, optional):  Iterable of ``Variable`` names to update to minimize ``loss``. \
            This parameter is required in dygraph mode. \
            The default value is None in static mode, at this time all parameters will be updated.
        regularization (WeightDecayRegularizer, optional): The strategy of regularization. There are two method: \
             :ref:`api_fluid_regularizer_L1Decay` , :ref:`api_fluid_regularizer_L2Decay` . If a parameter has set \
            regularizer using :ref:`api_fluid_ParamAttr` already, the regularization setting here in optimizer will be \
            ignored for this parameter. Otherwise, the regularization setting here in optimizer will take effect.  \
            Default None, meaning there is no regularization.
        grad_clip (GradientClipBase, optional): Gradient cliping strategy, it's an instance of 
            some derived class of ``GradientClipBase`` . There are three cliping strategies 
            ( :ref:`api_fluid_clip_GradientClipByGlobalNorm` , :ref:`api_fluid_clip_GradientClipByNorm` , 
            :ref:`api_fluid_clip_GradientClipByValue` ). Default None, meaning there is no gradient clipping.
        name (str, optional): This parameter is used by developers to print debugging information. \
            For details, please refer to :ref:`api_guide_Name`. Default is None.

    Raises:
        ValueError: If learning_rate, rho, epsilon, momentum are None.

    Examples:
          .. code-block:: python

            import paddle
            import paddle.fluid as fluid
            import numpy as np

            place = fluid.CPUPlace()
            main = fluid.Program()
            with fluid.program_guard(main):
                x = fluid.layers.data(name='x', shape=[13], dtype='float32')
                y = fluid.layers.data(name='y', shape=[1], dtype='float32')
                y_predict = fluid.layers.fc(input=x, size=1, act=None)
                cost = fluid.layers.square_error_cost(input=y_predict, label=y)
                avg_cost = fluid.layers.mean(cost)

                rms_optimizer = fluid.optimizer.RMSProp(learning_rate=0.1)
                rms_optimizer.minimize(avg_cost)

                fetch_list = [avg_cost]
                train_reader = paddle.batch(
                    paddle.dataset.uci_housing.train(), batch_size=1)
                feeder = fluid.DataFeeder(place=place, feed_list=[x, y])
                exe = fluid.Executor(place)
                exe.run(fluid.default_startup_program())
                for data in train_reader():
                    exe.run(main, feed=feeder.feed(data), fetch_list=fetch_list)

    """

    _momentum_acc_str = "momentum"
    _mean_square_acc_str = "mean_square"
    _mean_grad_acc_str = "mean_grad"

    def __init__(self,
                 learning_rate,
                 rho=0.95,
                 epsilon=1.0e-6,
                 momentum=0.0,
                 centered=False,
                 parameter_list=None,
                 regularization=None,
                 grad_clip=None,
                 name=None):
        super(RMSPropOptimizer, self).__init__(
            learning_rate=learning_rate,
            parameter_list=parameter_list,
            regularization=regularization,
            grad_clip=grad_clip,
            name=name)
        if learning_rate is None:
            raise ValueError("learning_rate is not set.")
        if rho is None:
            raise ValueError("rho is not set.")
        if epsilon is None:
            raise ValueError("epsilon is not set.")
        if momentum is None:
            raise ValueError("momentum is not set.")

        self.type = "rmsprop"
        self._rho = rho
        self._epsilon = epsilon
        self._momentum = momentum
        self._centered = centered

    def _create_accumulators(self, block, parameters):
        if not isinstance(block, framework.Block):
            raise TypeError("block is not instance of framework.Block.")

        for p in parameters:
            self._add_accumulator(self._momentum_acc_str, p)
            self._add_accumulator(self._mean_square_acc_str, p)
            self._add_accumulator(self._mean_grad_acc_str, p)

    def _append_optimize_op(self, block, param_and_grad):
        if not isinstance(block, framework.Block):
            raise TypeError("block is not instance of framework.Block.")

        momentum_acc = self._get_accumulator(self._momentum_acc_str,
                                             param_and_grad[0])
        mean_square_acc = self._get_accumulator(self._mean_square_acc_str,
                                                param_and_grad[0])
        mean_grad_acc = self._get_accumulator(self._mean_grad_acc_str,
                                              param_and_grad[0])
        rmsprop_op = block.append_op(
            type=self.type,
            inputs={
                "Param": param_and_grad[0],
                "Grad": param_and_grad[1],
                "Moment": momentum_acc,
                "MeanSquare": mean_square_acc,
                "MeanGrad": mean_grad_acc,
                "LearningRate": self._create_param_lr(param_and_grad),
            },
            outputs={
                "ParamOut": param_and_grad[0],
                "MomentOut": momentum_acc,
                "MeanSquareOut": mean_square_acc,
                "MeanGradOut": mean_grad_acc
            },
            attrs={
                "epsilon": self._epsilon,
                "decay": self._rho,
                "momentum": self._momentum,
                "centered": self._centered
            },
            stop_gradient=True)

        return rmsprop_op


class FtrlOptimizer(Optimizer):
    r"""
    FTRL (Follow The Regularized Leader) Optimizer.

    The paper that proposed Follow The Regularized Leader (FTRL):
    (https://www.eecs.tufts.edu/~dsculley/papers/ad-click-prediction.pdf)

    ..  math::

        &new\_accum = squared\_accum + grad^2

        &if (lr\_power == -0.5):

        &\quad  linear\_accum += grad - \\frac{\\sqrt{new\_accum} - \\sqrt{squared\_accum}}{learning\_rate * param}

        &else:

        &\quad   linear\_accum += grad - \\frac{new\_accum^{-lr\_power} - accum^{-lr\_power}}{learning\_rate * param}


        &x = l1 * sign(linear\_accum) - linear\_accum

        &if (lr\_power == -0.5):

        &\quad   y = \\frac{\\sqrt{new\_accum}}{learning\_rate} + (2 * l2)

        &\quad   pre\_shrink = \\frac{x}{y}

        &\quad   param = (abs(linear\_accum) > l1).select(pre\_shrink, 0.0)

        &else:

        &\quad   y = \\frac{new\_accum^{-lr\_power}}{learning\_rate} + (2 * l2)

        &\quad   pre\_shrink = \\frac{x}{y}

        &\quad   param = (abs(linear\_accum) > l1).select(pre\_shrink, 0.0)

        &squared\_accum += grad^2

    Parameters:
        learning_rate (float|Variable): Global learning rate.
        l1 (float): L1 regularization strength, default is 0.0.
        l2 (float): L2 regularization strength, default is 0.0.
        lr_power (float): Learning Rate Power, default is -0.5.
        parameter_list (Iterable, optional):  Iterable of ``Variable`` names to update to minimize ``loss``. \
            This parameter is required in dygraph mode. \
            The default value is None in static mode, at this time all parameters will be updated.
        regularization (WeightDecayRegularizer, optional): The strategy of regularization. There are two method: \
             :ref:`api_fluid_regularizer_L1Decay` , :ref:`api_fluid_regularizer_L2Decay` . If a parameter has set \
            regularizer using :ref:`api_fluid_ParamAttr` already, the regularization setting here in optimizer will be \
            ignored for this parameter. Otherwise, the regularization setting here in optimizer will take effect.  \
            Default None, meaning there is no regularization.
        grad_clip (GradientClipBase, optional): Gradient cliping strategy, it's an instance of 
            some derived class of ``GradientClipBase`` . There are three cliping strategies 
            ( :ref:`api_fluid_clip_GradientClipByGlobalNorm` , :ref:`api_fluid_clip_GradientClipByNorm` , 
            :ref:`api_fluid_clip_GradientClipByValue` ). Default None, meaning there is no gradient clipping.
        name (str, optional): This parameter is used by developers to print debugging information. \
            For details, please refer to :ref:`api_guide_Name`. Default is None.

    Raises:
        ValueError: If learning_rate, rho, epsilon, momentum are None.

    Examples:
          .. code-block:: python

            import paddle
            import paddle.fluid as fluid
            import numpy as np

            place = fluid.CPUPlace()
            main = fluid.Program()
            with fluid.program_guard(main):
                x = fluid.layers.data(name='x', shape=[13], dtype='float32')
                y = fluid.layers.data(name='y', shape=[1], dtype='float32')
                y_predict = fluid.layers.fc(input=x, size=1, act=None)
                cost = fluid.layers.square_error_cost(input=y_predict, label=y)
                avg_cost = fluid.layers.mean(cost)

                ftrl_optimizer = fluid.optimizer.Ftrl(learning_rate=0.1)
                ftrl_optimizer.minimize(avg_cost)

                fetch_list = [avg_cost]
                train_reader = paddle.batch(
                    paddle.dataset.uci_housing.train(), batch_size=1)
                feeder = fluid.DataFeeder(place=place, feed_list=[x, y])
                exe = fluid.Executor(place)
                exe.run(fluid.default_startup_program())
                for data in train_reader():
                    exe.run(main, feed=feeder.feed(data), fetch_list=fetch_list)

    NOTE:
       Currently, FtrlOptimizer doesn't support sparse parameter optimization.
    """

    _squared_acc_str = "squared"
    _linear_acc_str = "linear"

    def __init__(self,
                 learning_rate,
                 l1=0.0,
                 l2=0.0,
                 lr_power=-0.5,
                 parameter_list=None,
                 regularization=None,
                 grad_clip=None,
                 name=None):
        super(FtrlOptimizer, self).__init__(
            learning_rate=learning_rate,
            parameter_list=parameter_list,
            regularization=regularization,
            grad_clip=grad_clip,
            name=name)
        if learning_rate is None:
            raise ValueError("learning_rate is not set.")

        self.type = "ftrl"
        self._l1 = l1
        self._l2 = l2
        self._lr_power = lr_power

    def _create_accumulators(self, block, parameters):
        if not isinstance(block, framework.Block):
            raise TypeError("block is not instance of framework.Block.")

        for p in parameters:
            self._add_accumulator(self._squared_acc_str, p)
            self._add_accumulator(self._linear_acc_str, p)

    def _append_optimize_op(self, block, param_and_grad):
        if not isinstance(block, framework.Block):
            raise TypeError("block is not instance of framework.Block.")

        squared_acc = self._get_accumulator(self._squared_acc_str,
                                            param_and_grad[0])
        linear_acc = self._get_accumulator(self._linear_acc_str,
                                           param_and_grad[0])
        ftrl_op = block.append_op(
            type=self.type,
            inputs={
                "Param": param_and_grad[0],
                "Grad": param_and_grad[1],
                "SquaredAccumulator": squared_acc,
                "LinearAccumulator": linear_acc,
                "LearningRate": self._create_param_lr(param_and_grad),
            },
            outputs={
                "ParamOut": param_and_grad[0],
                "SquaredAccumOut": squared_acc,
                "LinearAccumOut": linear_acc
            },
            attrs={"l1": self._l1,
                   "l2": self._l2,
                   "lr_power": self._lr_power},
            stop_gradient=True)

        return ftrl_op


class LambOptimizer(AdamOptimizer):
    r"""
    LAMB (Layer-wise Adaptive Moments optimizer for Batching training) Optimizer.

    LAMB Optimizer is designed to scale up the batch size of training without losing 
    accuracy, which supports adaptive element-wise updating and accurate layer-wise 
    correction. For more information, please refer to `Large Batch Optimization for 
    Deep Learning: Training BERT in 76 minutes <https://arxiv.org/abs/1904.00962>`_ .

    The updating of parameters follows:

    ..  math::

        m_t &= \\beta_1 m_{t - 1}+ (1 - \\beta_1)g_t 

        v_t &= \\beta_2 v_{t - 1}  + (1 - \\beta_2)g_t^2

        m_t &= \\frac{m_t}{\\beta_1^t}

        v_t &= \\frac{v_t}{\\beta_2^t}

        r_t &= \\frac{m_t}{\\sqrt{v_t}+\\epsilon}

        w_t &= w_{t-1} -\\eta_t \\frac{\\left \| w_{t-1}\\right \|}{\\left \| r_t + \\lambda w_{t-1}\\right \|} (r_t + \\lambda w_{t-1})


    where :math:`m` is the 1st moment, and :math:`v` the 2nd moment, :math:`\\eta` the 
    learning rate, :math:`\\lambda` the LAMB weight decay rate.

    Args:
        learning_rate (float|Variable, optional): the learning rate used to update parameters. \
            Can be a float value or a Variable with data type float32. Default 0.001.
        lamb_weight_decay (float, optional): The LAMB weight decay rate. Default 0.01.
        beta1 (float, optional): The exponential decay rate for the 1st moment estimates.
            Default 0.9.
        beta2 (float, optional): The exponential decay rate for the 2nd moment estimates.
            Default 0.999.
        epsilon (float, optional): A small float value for numerical stability. Default 1e-6.
        parameter_list (Iterable, optional):  Iterable of ``Variable`` names to update to minimize ``loss``. \
            This parameter is required in dygraph mode. \
            The default value is None in static mode, at this time all parameters will be updated.
        regularization (WeightDecayRegularizer, optional): The strategy of regularization. There are two method: \
             :ref:`api_fluid_regularizer_L1Decay` , :ref:`api_fluid_regularizer_L2Decay` . If a parameter has set \
            regularizer using :ref:`api_fluid_ParamAttr` already, the regularization setting here in optimizer will be \
            ignored for this parameter. Otherwise, the regularization setting here in optimizer will take effect.  \
            Default None, meaning there is no regularization.
        grad_clip (GradientClipBase, optional): Gradient cliping strategy, it's an instance of 
            some derived class of ``GradientClipBase`` . There are three cliping strategies 
            ( :ref:`api_paddle_fluid_clip_ClipGradByGlobalNorm` , :ref:`api_paddle_fluid_clip_ClipGradByNorm` ,
            :ref:`api_paddle_fluid_clip_ClipGradByValue` ). If you want better convergence, it is recommended
            to use :ref:`api_paddle_fluid_clip_ClipGradByGlobalNorm` . Default None, meaning there is no gradient clipping.
        exclude_from_weight_decay_fn (function|None): Exclude a parameter from weight 
            decay when **exclude_from_weight_decay_fn(parameter)** returns true. 
            Default None.
        name(str|None): For detailed information, please refer to 
            :ref:`api_guide_Name` . Usually name is no need to set and None by default.

    Examples:
        .. code-block:: python
            
            import paddle.fluid as fluid 

            data = fluid.data(name='x', shape=[-1, 5], dtype='float32')
            hidden = fluid.layers.fc(input=data, size=10)
            cost = fluid.layers.mean(hidden)

            def exclude_fn(param):
                return param.name.endswith('.b_0')

            optimizer = fluid.optimizer.Lamb(learning_rate=0.002,
                                             exclude_from_weight_decay_fn=exclude_fn)
            optimizer.minimize(cost)
    """
    _moment1_acc_str = "moment1"
    _moment2_acc_str = "moment2"
    _beta1_pow_acc_str = "beta1_pow_acc"
    _beta2_pow_acc_str = "beta2_pow_acc"

    def __init__(self,
                 learning_rate=0.001,
                 lamb_weight_decay=0.01,
                 beta1=0.9,
                 beta2=0.999,
                 epsilon=1e-6,
                 parameter_list=None,
                 regularization=None,
                 grad_clip=None,
                 exclude_from_weight_decay_fn=None,
                 name=None):
        assert learning_rate is not None
        assert lamb_weight_decay is not None
        assert beta1 is not None
        assert beta2 is not None
        assert epsilon is not None
        super(LambOptimizer, self).__init__(
            learning_rate=learning_rate,
            parameter_list=parameter_list,
            regularization=regularization,
            grad_clip=grad_clip,
            beta1=beta1,
            beta2=beta2,
            epsilon=epsilon,
            name=name)
        self.type = "lamb"
        self._weight_decay = lamb_weight_decay
        self._exclude_from_weight_decay_fn = exclude_from_weight_decay_fn

    def _append_optimize_op(self, block, param_and_grad):
        assert isinstance(block, framework.Block)
        block.program._use_lamb = True

        moment1 = self._get_accumulator(self._moment1_acc_str,
                                        param_and_grad[0])
        moment2 = self._get_accumulator(self._moment2_acc_str,
                                        param_and_grad[0])
        beta1_pow_acc = self._get_accumulator(self._beta1_pow_acc_str,
                                              param_and_grad[0])
        beta2_pow_acc = self._get_accumulator(self._beta2_pow_acc_str,
                                              param_and_grad[0])

        if self._exclude_from_weight_decay_fn is not None \
            and self._exclude_from_weight_decay_fn(param_and_grad[0]):
            weight_decay = 0.0
        else:
            weight_decay = self._weight_decay
        lr = self._create_param_lr(param_and_grad)

        if framework.in_dygraph_mode():
            _, _, _, _, _ = core.ops.lamb(
                param_and_grad[0], param_and_grad[1], lr, moment1, moment2,
                beta1_pow_acc, beta2_pow_acc, param_and_grad[0], moment1,
                moment2, beta1_pow_acc, beta2_pow_acc, 'beta1', self._beta1,
                'beta2', self._beta2, 'epsilon', self._epsilon, 'weight_decay',
                weight_decay)
            return None

        # create the lamb optimize op
        lamb_op = block.append_op(
            type=self.type,
            inputs={
                "Param": param_and_grad[0],
                "Grad": param_and_grad[1],
                "LearningRate": lr,
                "Moment1": moment1,
                "Moment2": moment2,
                "Beta1Pow": beta1_pow_acc,
                "Beta2Pow": beta2_pow_acc
            },
            outputs={
                "ParamOut": param_and_grad[0],
                "Moment1Out": moment1,
                "Moment2Out": moment2,
                "Beta1PowOut": beta1_pow_acc,
                "Beta2PowOut": beta2_pow_acc
            },
            attrs={
                "beta1": self._beta1,
                "beta2": self._beta2,
                "epsilon": self._epsilon,
                "weight_decay": weight_decay
            },
            stop_gradient=True)

        return lamb_op


# We short the class name, since users will use the optimizer with the package
# name. The sample code:
#
# import paddle.fluid as fluid
#
# sgd = fluid.optimizer.SGD(...)
#
# It is no need to add an `Optimizer` as the class suffix
SGD = SGDOptimizer
Momentum = MomentumOptimizer
Adagrad = AdagradOptimizer
Adam = AdamOptimizer
Adamax = AdamaxOptimizer
Dpsgd = DpsgdOptimizer
DecayedAdagrad = DecayedAdagradOptimizer
Adadelta = AdadeltaOptimizer
RMSProp = RMSPropOptimizer
Ftrl = FtrlOptimizer
LarsMomentum = LarsMomentumOptimizer
Lamb = LambOptimizer


class ModelAverage(Optimizer):
    r"""
	:api_attr: Static Graph

    The ModelAverage optimizer accumulates specific continuous historical parameters
    during training. The accumulated historical range can be controlled by the passed
    ``average_window_rate`` argument. The averaged ``Parameter`` are used in the prediction,
    which usually can improve the accuracy of the prediction.

    Accumulate the average of the ``Parameter`` in the sliding window, the result will be saved
    in a temporary variable, can be applied to the current model's ``Parameter`` by calling
    the ``apply()`` method, and the current model ``Parameter`` can be restored by calling
    the ``restore()`` method.

    The window size for calculating the average is determined by ``average_window_rate``,
    ``min_average_window``, ``max_average_window`` and the current ``Parameter`` update times (num_updates).

    When the cumulative times (num_accumulates) is greater than the specific window
    threshold (average_window), the accumulated ``Parameter`` temporary variable is set to 0.0.
    The following example will help to understand the role of these arguments:

    ::

        if num_accumulates >= min_average_window and num_accumulates >= min(max_average_window, num_updates * average_window_rate):
            num_accumulates = 0

    In the above conditional judgment statement, ``num_accumulates`` indicates the current
    accumulated number, which can be abstractly understood as the length of the cumulative window.
    The length of the window must be at least the length set by the ``min_average_window`` argument,
    and cannot exceed the length specified by the ``max_average_window`` argument or
    ``num_updates * average_window_rate``, where ``num_updates`` indicates the current ``Parameter``
    update times, ``average_window_rate`` is a coefficient that calculates the length of the window.

    Args:
        average_window_rate (float): The calculate ratio of the window length relative to ``Parameter`` update times.
        min_average_window (int, optional): the minimum size of average window length. The default value is 10000.
        max_average_window (int, optional): The maximum size of average window length. The default value is 10000.
        regularization (WeightDecayRegularizer, optional): The strategy of regularization. There are two method: \
             :ref:`api_fluid_regularizer_L1Decay` , :ref:`api_fluid_regularizer_L2Decay` . If a parameter has set \
            regularizer using :ref:`api_fluid_ParamAttr` already, the regularization setting here in optimizer will be \
            ignored for this parameter. Otherwise, the regularization setting here in optimizer will take effect.  \
            Default None, meaning there is no regularization.
        name (str, optional): Normally there is no need for user to set this property.
            For more information, please refer to :ref:`api_guide_Name`.
            The default value is None.

    Examples:

      .. code-block:: python

        import paddle.fluid as fluid
        import numpy

        # First create the Executor.
        place = fluid.CPUPlace()  # fluid.CUDAPlace(0)
        exe = fluid.Executor(place)

        train_program = fluid.Program()
        startup_program = fluid.Program()
        with fluid.program_guard(train_program, startup_program):
            # build net
            data = fluid.data(name='X', shape=[None, 1], dtype='float32')
            hidden = fluid.layers.fc(input=data, size=10)
            loss = fluid.layers.mean(hidden)
            optimizer = fluid.optimizer.Momentum(learning_rate=0.2, momentum=0.1)
            optimizer.minimize(loss)

            # build ModelAverage optimizer
            model_average = fluid.optimizer.ModelAverage(0.15,
                                                         min_average_window=10000,
                                                         max_average_window=12500)

            exe.run(startup_program)
            for i in range(12500):
                x = numpy.random.random(size=(10, 1)).astype('float32')
                outs = exe.run(program=train_program,
                               feed={'X': x},
                               fetch_list=[loss.name])

            # apply ModelAverage
            with model_average.apply(exe):
                x = numpy.random.random(size=(10, 1)).astype('float32')
                exe.run(program=train_program,
                        feed={'X': x},
                        fetch_list=[loss.name])
    """

    def __init__(self,
                 average_window_rate,
                 min_average_window=10000,
                 max_average_window=10000,
                 regularization=None,
                 name=None):
        if framework.in_dygraph_mode():
            raise Exception("In dygraph, don't support ModelAverage.")
        super(ModelAverage, self).__init__(
            0.0, regularization=regularization, name=name)
        self.average_window = average_window_rate
        self.min_average_window = min_average_window
        self.max_average_window = max_average_window

        self.params_grads = []
        for param in framework.default_main_program().global_block(
        ).all_parameters():
            if param.do_model_average != False:
                grad = param.block.create_var(
                    name=unique_name.generate_with_ignorable_key(".".join(
                        [param.name, 'tmp'])),
                    dtype=param.dtype,
                    persistable=False,
                    stop_gradient=True)
                self.params_grads.append((param, grad))

        for param, grad in self.params_grads:
            if grad is None:
                continue
            with param.block.program._optimized_guard(
                [param, grad]), name_scope('move_average'):
                self._append_average_accumulate_op(param)

        self.apply_program = Program()
        block = self.apply_program.global_block()
        with program_guard(main_program=self.apply_program):
            for param_grad in self.params_grads:
                self._add_average_apply_op(block, param_grad)

        self.restore_program = Program()
        block = self.restore_program.global_block()
        with program_guard(main_program=self.restore_program):
            for param_grad in self.params_grads:
                self._add_average_restore_op(block, param_grad)

    def _add_average_apply_op(self, block, param_grad):
        param = block._clone_variable(param_grad[0])
        grad = block._clone_variable(param_grad[1])
        sum_1 = block._clone_variable(self._get_accumulator('sum_1', param))
        sum_2 = block._clone_variable(self._get_accumulator('sum_2', param))
        sum_3 = block._clone_variable(self._get_accumulator('sum_3', param))
        num_accumulates = block._clone_variable(
            self._get_accumulator('num_accumulates', param))
        old_num_accumulates = block._clone_variable(
            self._get_accumulator('old_num_accumulates', param))
        num_updates = block._clone_variable(
            self._get_accumulator('num_updates', param))
        # backup param value to grad
        layers.assign(input=param, output=grad)
        # param = (sum_1 + sum_2 + sum_3) / (num_accumulates + old_num_accumulates)
        tmp = layers.sum(x=[num_accumulates, old_num_accumulates])
        sum = layers.sum(x=[sum_1, sum_2, sum_3])
        tmp = layers.cast(
            x=tmp, dtype='float32' if self._dtype == None else self._dtype)
        sum = layers.cast(
            x=sum, dtype='float32' if self._dtype == None else self._dtype)
        ops._elementwise_div(x=sum, y=tmp, out=param)

    def _add_average_restore_op(self, block, param_grad):
        param = block._clone_variable(param_grad[0])
        grad = block._clone_variable(param_grad[1])
        layers.assign(input=grad, output=param)

    def _append_average_accumulate_op(self, param):
        self.helper = LayerHelper("average_accumulate")
        sum_1 = self._add_accumulator('sum_1', param)
        sum_2 = self._add_accumulator('sum_2', param)
        sum_3 = self._add_accumulator('sum_3', param)
        num_accumulates = self._add_accumulator(
            'num_accumulates', param, dtype='int64', shape=[1])
        old_num_accumulates = self._add_accumulator(
            'old_num_accumulates', param, dtype='int64', shape=[1])
        num_updates = self._add_accumulator(
            'num_updates', param, dtype='int64', shape=[1])

        self.helper.append_op(
            type='average_accumulates',
            inputs={
                "param": param,
                "in_sum_1": sum_1,
                "in_sum_2": sum_2,
                "in_sum_3": sum_3,
                "in_num_accumulates": num_accumulates,
                "in_old_num_accumulates": old_num_accumulates,
                "in_num_updates": num_updates
            },
            outputs={
                "out_sum_1": sum_1,
                "out_sum_2": sum_2,
                "out_sum_3": sum_3,
                "out_num_accumulates": num_accumulates,
                "out_old_num_accumulates": old_num_accumulates,
                "out_num_updates": num_updates,
            },
            attrs={
                "average_window": self.average_window,
                "min_average_window": self.min_average_window,
                "max_average_window": self.max_average_window,
            },
            stop_gradient=True)

    @signature_safe_contextmanager
    def apply(self, executor, need_restore=True):
        """
        Apply the average of the cumulative ``Parameter`` to the parameters of the current model.

        Args:
            executor(fluid.Executor): The current network executor.
            need_restore(bool): Restore flag variable, if set to True, the network will restore
                the parameters of the network to the default value, if set to False,
                it will not be restored. The default value is True.

        Examples:

          .. code-block:: python

            import paddle.fluid as fluid
            import numpy

            # First create the Executor.
            place = fluid.CPUPlace()  # fluid.CUDAPlace(0)
            exe = fluid.Executor(place)

            train_program = fluid.Program()
            startup_program = fluid.Program()
            with fluid.program_guard(train_program, startup_program):
                # build net
                data = fluid.data(name='X', shape=[None, 1], dtype='float32')
                hidden = fluid.layers.fc(input=data, size=10)
                loss = fluid.layers.mean(hidden)
                optimizer = fluid.optimizer.Momentum(learning_rate=0.2, momentum=0.1)
                optimizer.minimize(loss)

                # build ModelAverage optimizer
                model_average = fluid.optimizer.ModelAverage(0.15,
                                                            min_average_window=10000,
                                                            max_average_window=12500)

                exe.run(startup_program)
                for i in range(12500):
                    x = numpy.random.random(size=(10, 1)).astype('float32')
                    outs = exe.run(program=train_program,
                                feed={'X': x},
                                fetch_list=[loss.name])

                # apply ModelAverage
                with model_average.apply(exe):
                    x = numpy.random.random(size=(10, 1)).astype('float32')
                    exe.run(program=train_program,
                            feed={'X': x},
                            fetch_list=[loss.name])
        """
        executor.run(self.apply_program)
        try:
            yield
        finally:
            if need_restore:
                self.restore(executor)

    def restore(self, executor):
        """
        Restore ``Parameter`` values of current model.
        
        Args:
            executor(fluid.Executor): The current network executor.

        Examples:

          .. code-block:: python

            import paddle.fluid as fluid
            import numpy

            # First create the Executor.
            place = fluid.CPUPlace()  # fluid.CUDAPlace(0)
            exe = fluid.Executor(place)

            train_program = fluid.Program()
            startup_program = fluid.Program()
            with fluid.program_guard(train_program, startup_program):
                # build net
                data = fluid.data(name='X', shape=[None, 1], dtype='float32')
                hidden = fluid.layers.fc(input=data, size=10)
                loss = fluid.layers.mean(hidden)
                optimizer = fluid.optimizer.Momentum(learning_rate=0.2, momentum=0.1)
                optimizer.minimize(loss)

                # build ModelAverage optimizer
                model_average = fluid.optimizer.ModelAverage(0.15,
                                                            min_average_window=10000,
                                                            max_average_window=12500)

                exe.run(startup_program)
                for i in range(12500):
                    x = numpy.random.random(size=(10, 1)).astype('float32')
                    outs = exe.run(program=train_program,
                                feed={'X': x},
                                fetch_list=[loss.name])

                # apply ModelAverage
                with model_average.apply(exe, False):
                    x = numpy.random.random(size=(10, 1)).astype('float32')
                    exe.run(program=train_program,
                            feed={'X': x},
                            fetch_list=[loss.name])

                # restore Parameters
                model_average.restore(exe)
        """
        executor.run(self.restore_program)


class ExponentialMovingAverage(object):
    r"""
	:api_attr: Static Graph

    Compute the moving average of parameters with exponential decay.
    Given a parameter :math:`\\theta`, its exponential moving average (EMA)
    will be

    ..  math::

        \\text{EMA}_0 & = 0

	\\text{EMA}_t & = \\text{decay} * \\text{EMA}_{t-1} + (1 - \\text{decay}) * \\theta_t

    The average results calculated by **update()** method will be saved in 
    temporary variables which are created and maintained by the object, and can 
    be applied to parameters of current model by calling **apply()** method. And 
    the **restore()** method is used to restore the parameters.

    **Bias correction**. All EMAs are initialized to :math:`0` and hence they will be 
    zero biased, which can be corrected by divided by a factor 
    :math:`(1 - \\text{decay}^t)` , i.e., the actual EMAs applied to parameters 
    when calling **apply()** method would be 

    ..  math::
    
        \\widehat{\\text{EMA}}_t = \\frac{\\text{EMA}_t}{1 - \\text{decay}^t}

    **Decay rate scheduling**. A large decay rate very close to 1 would result 
    in that the averages move very slowly. And a better strategy is to set a 
    relative smaller decay rate in the very beginning. The argument **thres_steps**
    allows users to pass a Variable to schedule the decay rate, in this case, 
    the actual decay rate becomes
     
    ..  math::
    
        \\min(\\text{decay}, \\frac{1 + \\text{thres_steps}}{10 + \\text{thres_steps}})

    Usually **thres_steps** can be the global training steps.


    Args:
	decay (float, optional): The exponential decay rate, usually close to 1, such as 
            0.999, 0.9999, ... . Default 0.999.
        thres_steps (Variable|None): If not `None`, schedule the decay rate. 
            Default None.
        name (str|None): For detailed information, please refer to 
            :ref:`api_guide_Name`. Usually name is no need to set and None by 
            default.


    Examples:

	.. code-block:: python

	    import numpy
	    import paddle
	    import paddle.fluid as fluid

	    data = fluid.data(name='x', shape=[-1, 5], dtype='float32')
	    hidden = fluid.layers.fc(input=data, size=10)
	    cost = fluid.layers.mean(hidden)

	    test_program = fluid.default_main_program().clone(for_test=True)

	    optimizer = fluid.optimizer.Adam(learning_rate=0.001)
	    optimizer.minimize(cost)

	    global_steps = fluid.layers.autoincreased_step_counter()
	    ema = fluid.optimizer.ExponentialMovingAverage(0.999, thres_steps=global_steps)
	    ema.update()

	    place = fluid.CPUPlace()
	    exe = fluid.Executor(place)
	    exe.run(fluid.default_startup_program())

	    for pass_id in range(3):
		for batch_id in range(6):
		    data = numpy.random.random(size=(10, 5)).astype('float32')
		    exe.run(program=fluid.default_main_program(),
			feed={'x': data}, 
			fetch_list=[cost.name])

		# usage 1
		with ema.apply(exe):
		    data = numpy.random.random(size=(10, 5)).astype('float32')
		    exe.run(program=test_program,
			    feed={'x': data}, 
			    fetch_list=[hidden.name])
			    

		 # usage 2
		with ema.apply(exe, need_restore=False):
		    data = numpy.random.random(size=(10, 5)).astype('float32')
		    exe.run(program=test_program,
			    feed={'x': data}, 
			    fetch_list=[hidden.name])
		ema.restore(exe)
    """

    def __init__(self, decay=0.999, thres_steps=None, name=None):
        if framework.in_dygraph_mode():
            raise Exception(
                "In dygraph, don't support ExponentialMovingAverage.")
        self._decay = decay
        self._thres_steps = thres_steps
        self._name = name if name is not None else ''
        self._decay_var = self._get_ema_decay()

        self._step_counter_name = "@EMA_STEP_COUNTER@"
        self._params_tmps = []
        for param in default_main_program().global_block().all_parameters():
            if param.do_model_average != False:
                tmp = param.block.create_var(
                    name=unique_name.generate(".".join(
                        [self._name + param.name, 'ema_tmp'])),
                    dtype=param.dtype,
                    persistable=False,
                    stop_gradient=True)
                self._params_tmps.append((param, tmp))

        self._ema_vars = {}
        for param, tmp in self._params_tmps:
            with param.block.program._optimized_guard(
                [param, tmp]), name_scope('moving_average'):
                self._ema_vars[param.name] = self._create_ema_vars(param)

        self.apply_program = Program()
        block = self.apply_program.global_block()
        with program_guard(main_program=self.apply_program):
            decay_pow, global_step = self._get_decay_pow(block)
            for param, tmp in self._params_tmps:
                param = block._clone_variable(param)
                tmp = block._clone_variable(tmp)
                ema = block._clone_variable(self._ema_vars[param.name])
                layers.assign(input=param, output=tmp)
                # bias correction
                with layers.control_flow.Switch() as switch:
                    with switch.case(global_step > 0):
                        layers.assign(
                            output=param, input=ema / (1.0 - decay_pow))
                    with switch.default():
                        layers.assign(output=param, input=ema)

        self.restore_program = Program()
        block = self.restore_program.global_block()
        with program_guard(main_program=self.restore_program):
            for param, tmp in self._params_tmps:
                tmp = block._clone_variable(tmp)
                param = block._clone_variable(param)
                layers.assign(input=tmp, output=param)

    def _get_ema_decay(self):
        with default_main_program()._lr_schedule_guard():
            decay_var = layers.tensor.create_global_var(
                shape=[1],
                value=self._decay,
                dtype='float32',
                persistable=True,
                name="scheduled_ema_decay_rate")

            if self._thres_steps is not None:
                decay_t = (self._thres_steps + 1.0) / (self._thres_steps + 10.0)
                with layers.control_flow.Switch() as switch:
                    with switch.case(decay_t < self._decay):
                        layers.tensor.assign(decay_t, decay_var)
                    with switch.default():
                        layers.tensor.assign(
                            np.array(
                                [self._decay], dtype=np.float32),
                            decay_var)
        return decay_var

    def _get_decay_pow(self, block):
        global_step = layers.create_global_var(
            name=self._step_counter_name,
            shape=[1],
            value=0,
            dtype='int64',
            persistable=True)
        global_step = layers.cast(global_step, "float32")
        decay_var = block._clone_variable(self._decay_var)
        decay_pow_acc = layers.elementwise_pow(decay_var, global_step)
        return decay_pow_acc, global_step

    def _create_ema_vars(self, param):
        param_ema = layers.create_global_var(
            name=unique_name.generate(self._name + param.name + '_ema'),
            shape=param.shape,
            value=0.0,
            dtype=param.dtype,
            persistable=True)

        return param_ema

    def update(self):
        """ 
        Update Exponential Moving Average. Should only call this method in 
        train program.
        """
        global_step = layers.autoincreased_step_counter(
            counter_name=self._step_counter_name)
        param_master_emas = []
        for param, tmp in self._params_tmps:
            with param.block.program._optimized_guard(
                [param, tmp]), name_scope('moving_average'):
                param_ema = self._ema_vars[param.name]
                if param.name + '.master' in self._ema_vars:
                    master_ema = self._ema_vars[param.name + '.master']
                    param_master_emas.append([param_ema, master_ema])
                else:
                    ema_t = param_ema * self._decay_var + param * (
                        1 - self._decay_var)
                    layers.assign(input=ema_t, output=param_ema)

        # for fp16 params
        for param_ema, master_ema in param_master_emas:
            default_main_program().global_block().append_op(
                type="cast",
                inputs={"X": master_ema},
                outputs={"Out": param_ema},
                attrs={
                    "in_dtype": master_ema.dtype,
                    "out_dtype": param_ema.dtype
                })

    @signature_safe_contextmanager
    def apply(self, executor, need_restore=True):
        """
        Apply moving average to parameters for evaluation.
        
        Args:
            executor (Executor): The Executor to execute applying.
            need_restore (bool, optional): Whether to restore parameters after 
                applying. Default True.
        """
        executor.run(self.apply_program)
        try:
            yield
        finally:
            if need_restore:
                self.restore(executor)

    def restore(self, executor):
        """Restore parameters.
        
        Args:
            executor (Executor): The Executor to execute restoring.
        """
        executor.run(self.restore_program)


class PipelineOptimizer(object):
    """
	:api_attr: Static Graph

    Pipeline Optimizer: Make a program to run as pipeline, that is splitting a
    program into multiple sections (sub-programs) and each section run on a
    device to enable the training of large scale models and the use of
    heterogeneous devices. Meanwhile, all sections run in the stype of pipeline.

    Args:
        optimizer (Optimizer): The optimizer to use, such as SGD.
        num_microbatches (int): Number of microbatches. [Optional. Default:1].
        start_cpu_core_id (int): The first cpu core id to use. [Optional. Default:0].
    
    Examples:
        .. code-block:: python

            import paddle.fluid as fluid
            import paddle.fluid.layers as layers

            with fluid.device_guard("gpu:0"):
                x = fluid.layers.data(name='x', shape=[1], dtype='int64', lod_level=0)
                y = fluid.layers.data(name='y', shape=[1], dtype='int64', lod_level=0)
                data_loader = fluid.io.DataLoader.from_generator(
                    feed_list=[x, y],
                    capacity=64,
                    use_double_buffer=True,
                    iterable=False)

                emb_x = layers.embedding(input=x, param_attr=fluid.ParamAttr(name="embx"), size=[10,2], is_sparse=False)
                emb_y = layers.embedding(input=y, param_attr=fluid.ParamAttr(name="emby",learning_rate=0.9), size=[10,2], is_sparse=False)

            with fluid.device_guard("gpu:1"):
                concat = layers.concat([emb_x, emb_y], axis=1)
                fc = layers.fc(input=concat, name="fc", size=1, num_flatten_dims=1, bias_attr=False)
                loss = layers.reduce_mean(fc)
            optimizer = fluid.optimizer.SGD(learning_rate=0.5)
            optimizer = fluid.optimizer.PipelineOptimizer(optimizer)
            optimizer.minimize(loss)

            def train_reader():
                for _ in range(4):
                    x = np.random.random(size=[1]).astype('int64')
                    y = np.random.random(size=[1]).astype('int64')
                    yield x, y
            data_loader.set_sample_generator(train_reader, batch_size=1)

            place = fluid.CUDAPlace(0)
            exe = fluid.Executor(place)
            exe.run(fluid.default_startup_program())
            batch_size = 1
            data_loader.start()
            exe.train_from_dataset(
                    fluid.default_main_program())
            data_loader.reset()
    """

    def __init__(self, optimizer, num_microbatches=1, start_cpu_core_id=0):
        if framework.in_dygraph_mode():
            raise Exception("In dygraph, don't support PipelineOptimizer.")
        supported_opt_types = (Optimizer, paddle.fluid.contrib.mixed_precision.
                               decorator.OptimizerWithMixedPrecision)
        if not isinstance(optimizer, supported_opt_types):
            raise ValueError("The 'optimizer' parameter for "
                             "PipelineOptimizer must be an instance of one of "
                             "{}, but the type is {}.".format(
                                 supported_opt_types, type(optimizer)))

        self._optimizer = optimizer

        # Get the original optimizer defined by users, such as SGD
        self._origin_optimizer = self._optimizer
        while hasattr(self._origin_optimizer, "inner_opt"):
            self._origin_optimizer = self._origin_optimizer.inner_opt

        assert num_microbatches >= 1, (
            "num_microbatches must be a positive value.")
        self._num_microbatches = num_microbatches
        assert start_cpu_core_id >= 0, (
            "start_cpu_core_id must be a non-negative integer.")
        self._start_cpu_core_id = start_cpu_core_id
        self._place_list = None
        op_maker = core.op_proto_and_checker_maker
        self._op_role = op_maker.OpRole
        self._op_role_key = op_maker.kOpRoleAttrName()
        self._op_role_var_key = op_maker.kOpRoleVarAttrName()
        self._op_device_key = op_maker.kOpDeviceAttrName()
        self._param_device_map = None
        self._pipeline_pair = []
        self._pp_ring_map = dict()

    def _create_vars(self, block, ori_block):
        # Create vars for block, copied from ori_block
        used_var_set = set()
        for op_idx in range(block.desc.op_size()):
            # Whether to insert allreduce_sum or allreduce_max op?
            # For amp and global gradient clip strategies, we should
            # get the global infomation, so allreduce op is needed.
            should_insert = False

            op = block.ops[op_idx]
            # For op process vars on all devices, remove its input 
            # vars not in this block
            reserved_x = []

            if op.type == 'reduce_any' and self._is_optimize_op(op):
                should_insert = True
            if op.type == 'concat' and self._is_optimize_op(op):
                for input_name in op.desc.input("X"):
                    if block._find_var_recursive(input_name):
                        reserved_x.append(input_name)
                op.desc.set_input('X', reserved_x)
                print('reserved_x:', reserved_x)
            if op.type == 'update_loss_scaling':
                for input_name in op.desc.input("X"):
                    if block._find_var_recursive(input_name):
                        reserved_x.append(input_name)
                op.desc.set_input('X', reserved_x)
                op.desc.set_output('Out', reserved_x)
            if op.type == 'sum' and self._is_gradient_clip_op(op):
                for input_name in op.desc.input("X"):
                    if block._find_var_recursive(input_name):
                        reserved_x.append(input_name)
                op.desc.set_input('X', reserved_x)
                should_insert = True
            vars = op.desc.input_arg_names() + op.desc.output_arg_names()
            for var in vars:
                # a var whose name contains "blocking_queue" 
                # only exists in startup program 
                if var in used_var_set or "_blocking_queue" in var: continue
                used_var_set.add(var)
                if block._find_var_recursive(str(var)): continue
                source_var = ori_block._var_recursive(str(var))
                if source_var.type == core.VarDesc.VarType.READER:
                    dest_var = block.create_var(
                        name=var,
                        type=core.VarDesc.VarType.READER,
                        persistable=source_var.persistable)
                else:
                    dest_var = block._clone_variable(source_var, False)
                dest_var.stop_gradient = source_var.stop_gradient

            continue
            # TODO add allreduce_max when without sharding
            if not should_insert: continue
            out_name = op.desc.output_arg_names()[0]
            out_var = block.var(out_name)
            offset = 0
            if op.type == "reduce_any":
                # cast the bool var to int32 to use allreduce op
                temp_var_name = unique_name.generate(out_name + "_cast_int32")
                temp_var = block.create_var(
                    name=temp_var_name, shape=[1], dtype="int32")
                block._insert_op(
                    op_idx + 1 + offset,
                    type='cast',
                    inputs={'X': out_var},
                    outputs={'Out': temp_var},
                    attrs={
                        'in_dtype': out_var.dtype,
                        'out_dtype': temp_var.dtype,
                        self._op_role_key:
                        core.op_proto_and_checker_maker.OpRole.Optimize
                    })
                offset += 1
            # block._insert_op(
            #     op_idx + 1 + offset,
            #     type='c_sync_calc_stream',
            #     inputs={'X': temp_var if op.type == "reduce_any" else out_var},
            #     outputs={
            #         'Out': temp_var if op.type == "reduce_any" else out_var
            #     },
            #     attrs={
            #         OP_ROLE_KEY:
            #         core.op_proto_and_checker_maker.OpRole.Optimize,
            #     })
            # offset += 1
            block._insert_op(
                op_idx + 1 + offset,
                type='c_allreduce_max'
                if op.type == "reduce_any" else 'c_allreduce_sum',
                inputs={'X': temp_var if op.type == "reduce_any" else out_var},
                outputs={
                    'Out': temp_var if op.type == "reduce_any" else out_var
                },
                attrs={
                    'ring_id': self.ring_id,
                    self._op_role_key:
                    core.op_proto_and_checker_maker.OpRole.Optimize,
                    'use_calc_stream': True
                })
            offset += 1
            # block._insert_op(
            #     # op_idx + 1 + extra_index,
            #     op_idx + 1 + offset,
            #     type='c_sync_comm_stream',
            #     inputs={'X': temp_var if op.type == "reduce_any" else out_var},
            #     outputs={
            #         'Out': temp_var if op.type == "reduce_any" else out_var
            #     },
            #     attrs={
            #         'ring_id': self.ring_id,
            #         OP_ROLE_KEY:
            #         core.op_proto_and_checker_maker.OpRole.Optimize,
            #     })
            # offset += 1
            if op.type == "reduce_any":
                block._insert_op(
                    op_idx + 1 + offset,
                    type='cast',
                    inputs={'X': temp_var},
                    outputs={'Out': out_var},
                    attrs={
                        'in_dtype': temp_var.dtype,
                        'out_dtype': out_var.dtype,
                        self._op_role_key:
                        core.op_proto_and_checker_maker.OpRole.Optimize
                    })

    def _is_loss_grad_op(self, op):
        assert self._op_role_key in op.attr_names
        op_role = int(op.attr(self._op_role_key))
        return op_role & int(self._op_role.Backward) and op_role & int(
            self._op_role.Loss)

    def _split_program(self, main_program, devices):
        """
        Split a program into sections according to devices that ops run on.
        The op whose op_device attr is "gpu:all" is copied to all sections.

        Args:
            main_program (Program): the main program
            devices: all used devices
        """
        programs = []
        # Map from device to its corresponding section program info
        device_program_map = dict()
        for device in devices:
            p = {'program': Program()}
            device_program_map[device] = p

        block = main_program.block(0)
        for op in block.ops:
            device = op.attr(self._op_device_key)
            # Copy ops whose op_device set to "gpu:all" to all sections.
            if device == "gpu:all":
                for device in device_program_map.keys():
                    program = device_program_map[device]
                    op_desc = op.desc
                    ap_op = program["program"].block(0).desc.append_op()
                    ap_op.copy_from(op_desc)
                    ap_op._set_attr(self._op_device_key, "")
            else:
                program = device_program_map[device]
                op_desc = op.desc
                ap_op = program["program"].block(0).desc.append_op()
                ap_op.copy_from(op_desc)
                ap_op._set_attr(self._op_device_key, "")

        for key in devices:
            program = device_program_map[key]
            program['program']._sync_with_cpp()
            programs.append(program)

        return programs

    def _get_op_device_for_startup_program(self, var_name):
        """
        For adam optimizer, it will add accumulators and initialize them
        with fill_constant, and force the op device to cpu. Hence, we should
        get the real op_device attribute of the fill_constant as the device
        where the corresponding parameters on.
        """
        assert "beta1_pow_acc" in var_name or "beta2_pow_acc" in var_name
        param_name = var_name[0:var_name.index('_beta')]
        device = self._param_device_map[param_name]
        return device

    def _split_startup_program(self, startup_program, local_rank):
        block = startup_program.block(0)
        new_startup_program = Program()
        for op in block.ops:
            device = op.attr(self._op_device_key)
            if device == "cpu":
                assert op.type == "fill_constant", (
                    "For ops in startup "
                    "program that with the op_device attribute of cpu, "
                    "they must be fill_constant.")
                output_var = op.output_arg_names[0]
                device = self._get_op_device_for_startup_program(output_var)

            if device:
                device_index = int(device.split(':')[1])
            else:
                # LR related ops
                device = None
            if device and device_index != local_rank: continue
            op_desc = op.desc
            ap_op = new_startup_program.block(0).desc.append_op()
            ap_op.copy_from(op_desc)
            ap_op._set_attr(self._op_device_key, "")
        new_startup_program._sync_with_cpp()
        self._create_vars(
            new_startup_program.block(0), startup_program.global_block())
        return new_startup_program

    def _find_post_op(self, ops, cur_op, var_name):
        """
        Find the real post op that has variable named var_name as input.

        Args:
            ops (list): A list of ops.
            cur_op (Operator): Current operator which has variable named
                               var_name as output.
            var_name (string): Variable name.
        """
        # To skip the cast op added by amp which has no op_device set
        if '.cast_fp32' in var_name:
            var_name = var_name.replace('.cast_fp32', '')
        if '.cast_fp16' in var_name:
            var_name = var_name.replace('.cast_fp16', '')
        post_op = []
        before = True
        for op in ops:
            if op == cur_op:
                before = False
                continue
            if before:
                continue
            for in_var_name in op.input_arg_names:
                if in_var_name == var_name:
                    post_op.append(op)
                    break
        if post_op:
            return post_op[0]
        return None

    def _find_real_prev_op(self, ops, cur_op, var_name):
        """
        Find the real previous op that outputs variable named var_name.

        Args:
            ops (list): A list of ops.
            cur_op (Operator): Current operator which has variable named
                               var_name as input.
            var_name (string): Variable name.
        """
        prev_op = []
        for op in ops:
            if op.type == 'send_v2' or op.type == 'recv_v2' or op.type == 'c_broadcast':
                continue
            if op == cur_op:
                break
            for out_var_name in op.output_arg_names:
                if out_var_name == var_name:
                    prev_op.append(op)
        if prev_op:
            # A op may have more than one prev op,
            # e.g., for 'learning_rate', there may be multiple ops have it as
            # output.
            return prev_op[-1]
        return None

    def _rename_arg(self, op, old_name, new_name):
        op_desc = op.desc
        if isinstance(op_desc, tuple):
            op_desc = op_desc[0]
        op_desc._rename_input(old_name, new_name)
        op_desc._rename_output(old_name, new_name)

    def _create_var(self, block, ref_var, name):
        """
        Create a new var for block, which has the same type,
        shape and dtype as ref_var, then rename it with the
        name `name`.
        """
        new_var = block.create_var(
            name=name,
            shape=ref_var.shape,
            dtype=ref_var.dtype,
            type=ref_var.type,
            lod_level=ref_var.lod_level,
            persistable=ref_var.persistable,
            is_data=ref_var.is_data,
            need_check_feed=ref_var.desc.need_check_feed())
        new_var.stop_gradient = ref_var.stop_gradient
        return new_var

    def _get_data_var_info(self, block):
        """
        Get info of all vars whose is_data attribute are true.
        """
        # map of data vars to devices that that data on
        data_devices_map = dict()
        for op in block.ops:
            dev_spec = op.attr(self._op_device_key)
            for var_name in op.input_arg_names:
                if "blocking_queue" in var_name: continue
                var = block.var(var_name)
                if not var.is_data:
                    continue
                if not var_name in data_devices_map:
                    data_devices_map[var_name] = []
                if not dev_spec in data_devices_map[var_name]:
                    data_devices_map[var_name].append(dev_spec)
        return data_devices_map

    def _insert_sendrecv_for_data_var(self, main_block, programs, startup,
                                      devices):
        """
        Insert send and recv ops for data var that on other devices.

        Args:
            main_block (Block): Global block for main program
            programs (dict): Dictionary for section params
            startup (Program): Startup program
            devices (list): List of devices in the format (dev:dev_index)
        """
        main_program = main_block.program
        data_devices_map = self._get_data_var_info(main_block)

        first_prog = programs[0]['program']
        first_block = first_prog.block(0)
        insert_index = 0
        for op in first_block.ops:
            insert_index += 1
            if op.type == "read":
                break
        first_dev_spec = devices[0]
        first_dev_index = int(first_dev_spec.split(':')[1])
        for var_name in data_devices_map.keys():
            for device in data_devices_map[var_name]:
                if device == first_dev_spec: continue
                main_var = main_block.var(var_name)
                assert main_var.is_data
                if not var_name in first_block.vars:
                    self._create_var(first_block, main_var, var_name)
                dev_index = int(device.split(':')[1])
                print("dev_index:", dev_index)
                first_block._insert_op(
                    index=insert_index,
                    type='send_v2',
                    inputs={'X': first_block.var(var_name)},
                    attrs={
                        self._op_device_key: first_dev_spec,
                        self._op_role_key: self._op_role.Forward,
                        'use_calc_stream': False,
                        'peer': dev_index,
                        #'ring_id': self.ring_id,
                        'ring_id': self.ring_id
                        if dev_index > first_dev_index else self.ring_id + 2,
                    })
                # Get the device that that data on
                assert device in devices
                prog_index = devices.index(device)
                prog = programs[prog_index]['program']
                block = prog.block(0)
                index = 0
                for op in block.ops:
                    index += 1
                    if op.type == "read":
                        break
                source_var = main_program.block(0).var(var_name)
                new_var = self._create_var(block, source_var, var_name)
                block._insert_op(
                    index=index,
                    type='recv_v2',
                    outputs={'Out': [new_var]},
                    attrs={
                        'out_shape': new_var.shape,
                        'dtype': new_var.dtype,
                        self._op_device_key: device,
                        self._op_role_key: self._op_role.Forward,
                        'peer': first_dev_index,
                        'use_calc_stream': True,
                        #'ring_id': self.ring_id,
                        'ring_id': self.ring_id
                        if first_dev_index < dev_index else self.ring_id + 2,
                    })
                block._insert_op(
                    index=index + 1,
                    type='c_sync_comm_stream',
                    inputs={'X': [new_var]},
                    outputs={'Out': [new_var]},
                    attrs={
                        self._op_device_key: device,
                        self._op_role_key: self._op_role.Forward,
                        #'ring_id': self.ring_id,
                        'ring_id': self.ring_id
                        if first_dev_index > dev_index else self.ring_id + 2,
                    })

    def _strip_grad_suffix(self, name):
        """
        Strip the grad suffix from the given variable name
        """
        pos = name.find(core.grad_var_suffix())
        return name[:pos] if pos != -1 else name

    def _append_grad_suffix(self, name):
        """
        Append grad suffix to the given variable name
        """
        return name + core.grad_var_suffix()

    def _is_forward_op(self, op):
        """
        Is the op_role attribute of a op is Forward.
        """
        assert self._op_role_key in op.attr_names
        return int(op.attr(self._op_role_key)) == int(self._op_role.Forward)

    def _is_backward_op(self, op):
        """
        Is the op_role attribute of a op is Backward.
        """
        assert self._op_role_key in op.attr_names
        return int(op.attr(self._op_role_key)) == int(self._op_role.Backward)

    def _is_loss_op(self, op):
        """
        Is the op_role attribute of a op is Loss.
        """
        assert self._op_role_key in op.attr_names
        return int(op.attr(self._op_role_key)) == int(self._op_role.Loss)

    def _is_optimize_op(self, op):
        """
        Is the op_role attribute of a op is Optimize.
        """
        assert self._op_role_key in op.attr_names
        return int(op.attr(self._op_role_key)) == int(self._op_role.Optimize)

    def _is_lrsched_op(self, op):
        """
        Is the op_role attribute of a op is LRSched.
        """
        assert self._op_role_key in op.attr_names
        return int(op.attr(self._op_role_key)) == int(self._op_role.LRSched)

    def _is_update_op(self, op):
        """
        Is the op updates the parameter using gradient.
        """
        return 'Param' in op.input_names and 'Grad' in op.input_names and (
            "LearningRate" in op.input_names)

    def _get_op_device_attr(self, op):
        """
        Get the op_device attribute of a op.
        """
        device = op.attr(self._op_device_key) \
            if op.has_attr(self._op_device_key) else None
        if device:
            assert device[0:3] == 'gpu', "Now, only gpu devices are " \
                "supported in pipeline parallemism."
        return device

    def _add_op_device_attr_for_op(self, op, idx, block):
        """
        Add op_device attrribute for ops that have not that attribute set.

        We use "gpu:all" to represent the op should be put on all
        sub-programs, such as lr-related ops. Note that: "gpu:all"
        is only used by pipeline as an indicator.
        """
        lrsched_role = int(self._op_role.LRSched)
        if op.attr(self._op_role_key) == lrsched_role:
            # For LRSched ops, we should put them on all sub-programs to
            # make sure each sub-program update the lr correctly
            op._set_attr(self._op_device_key, "gpu:all")
        elif op.type == "sum" and self._is_backward_op(op):
            # For sum ops that compute the sum of @RENAMED@ vars
            for name in op.desc.input_arg_names():
                assert '@RENAME@' in name, \
                    "The op must be sum used to accumulate renamed vars."
            assert len(op.desc.output_arg_names()) == 1
            out_name = op.desc.output_arg_names()[0]
            post_op = self._find_post_op(block.ops, op, out_name)
            assert post_op.has_attr(
                'op_device'), "{} has no op_device attr for var {}".format(
                    post_op.type, out_name)
            device = post_op.attr(self._op_device_key)
            assert device, "The post op must have op_device set."
            op._set_attr(self._op_device_key, device)
        elif (op.type == "cast" or
              op.type == "scale") and self._is_backward_op(op):
            prev_op = self._find_real_prev_op(block.ops, op,
                                              op.desc.input("X")[0])
            op._set_attr('op_device', prev_op.attr('op_device'))
        elif self._is_loss_op(op):
            # For loss * loss_scaling op added by AMP
            offset = 1
            while (not block.ops[idx + offset].has_attr(self._op_device_key) or
                   not block.ops[idx + offset].attr(self._op_device_key)):
                offset += 1
            # assert block.ops[idx + 1].type == "fill_constant"
            # assert block.ops[idx + 2].type == "elementwise_mul_grad"
            # assert block.ops[idx + 3].type == "elementwise_add_grad"
            # assert block.ops[idx + 4].type == "mean_grad"
            # device = block.ops[idx + 4].attr(self._op_device_key)
            device = block.ops[idx + offset].attr(self._op_device_key)
            assert device, "Please put you program within device_guard scope."
            # op._set_attr(self._op_device_key, device)
            # block.ops[idx + 1]._set_attr(self._op_device_key, device)
            # block.ops[idx + 2]._set_attr(self._op_device_key, device)
            # block.ops[idx + 2]._set_attr(self._op_device_key, device)
            for i in range(offset):
                block.ops[idx + i]._set_attr(self._op_device_key, device)
        elif self._is_optimize_op(op) and op.type == "check_finite_and_unscale":
            #op._set_attr(self._op_device_key, "gpu:all")
            op_role_var = op.attr(self._op_role_var_key)
            param_name = op_role_var[0]
            device = self._param_device_map[param_name]
            op._set_attr(self._op_device_key, device)
        elif self._is_optimize_op(op) and op.type == "cast":
            # For fp16-->fp32 cast added by AMP
            grad_name = op.output('Out')
            assert len(grad_name) == 1
            param_name = grad_name[0].strip(core.grad_var_suffix())
            device = self._param_device_map[param_name]
            op._set_attr(self._op_device_key, device)
        elif self._is_gradient_clip_op(op) or self._is_regularization_op(op):
            # For gradient clip and regularization ops, we set their op_device
            # attribute to the device where their corresponding parameters on.
            assert self._op_role_var_key in op.attr_names, "gradient_clip " \
                "and regularization ops must have op_role_var attribute."
            op_role_var = op.attr(self._op_role_var_key)
            assert len(op_role_var) == 2, "op_role_var for gradient_clip " \
                "regularization ops must have two elements."
            param_name = op_role_var[0]
            device = self._param_device_map[param_name]
            # For sum op added by global gradient clip, it must be 
            # put on all devices
            if (op.type == 'sum' or op.type == 'sqrt' or
                    op.type == 'fill_constant' or
                    op.type == 'elementwise_max' or
                    op.type == 'elementwise_div'):
                device = "gpu:all"
            op._set_attr(self._op_device_key, device)
        else:
            other_known_ops = [
                'update_loss_scaling', 'reduce_any', 'concat', 'sum'
            ]
            assert op.type in other_known_ops, "For other ops without " \
                "op_device set, they must be one of {}, but it " \
                "is {}".format(other_known_ops, op.type)
            assert self._is_optimize_op(op)
            op._set_attr(self._op_device_key, "gpu:all")

    def _add_op_device_attr(self, block):
        """
        Add op_device attrribute for ops in block that have 
        not that attribute set.
        """
        for idx, op in enumerate(list(block.ops)):
            if (op.type == "create_py_reader" or op.type == "read" or
                    op.type == "create_double_buffer_reader"):
                # Copy read related ops to all section to make them exit 
                # after each epoch.
                # We use "gpu:all" to represent the op should be put on all
                # sub-programs, such as lr-related ops. Note that: "gpu:all"
                # is only used by pipeline as an indicator.
                op._set_attr(self._op_device_key, "gpu:all")
                continue
            # op_device attribute has been set
            if self._get_op_device_attr(op): continue
            self._add_op_device_attr_for_op(op, idx, block)

    def _check_validation(self, block):
        """
        Check whether ops in a block have the op_device attribute set.
        Then, return all devices in order.
        """
        device_list = []
        for op in block.ops:
            if not op._has_kernel(op.type):
                assert op.type == "conditional_block" and (
                    op.attr(self._op_role_key) == int(self._op_role.LRSched)), (
                        "Now, the only supported op without kernel is "
                        "conditional_block, and its op role must be LRSched.")
            assert op.has_attr(self._op_device_key), (
                "op ({}) has no {} attribute.".format(op.type,
                                                      self._op_device_key))
            device = op.attr(self._op_device_key)
            assert device, ("op_device attribute for op "
                            "{} has not been set.".format(op.type))
            if device == "gpu:all": continue
            dev_type = device.split(':')[0]
            assert dev_type == "gpu", ("Now only gpu devices are supported "
                                       "for pipeline parallelism.")
            if not device in device_list:
                device_list.append(device)
        return device_list

    def _insert_sendrecv_ops_for_boundaries(self, block):
        """
        Insert a pair of send and recv ops for every two
        consecutive ops on different devices.
        """
        extra_index = 0

        # A map from var to device where op takes it as input,
        # avoiding multiple send and recv ops.
        var_dev_map = dict()

        for index, op in enumerate(list(block.ops)):
            cur_device = op.attr(self._op_device_key)
            if cur_device == "gpu:all": continue
            for var_name in op.input_arg_names:
                # i.e., lod_tensor_blocking_queue created by DataLoader,
                # which only exists in startup program.
                # if not var_name in block.vars: continue
                var = block.var(var_name)
                # skip data, because we will process it later
                if var.is_data: continue
                prev_device = None
                if var_name in self._param_device_map:
                    prev_device = self._param_device_map[var_name]
                prev_op = self._find_real_prev_op(block.ops, op, var_name)
                if not pre_device:
                    prev_device = prev_op.attr(self._op_device_key) \
                        if prev_op else None
                if not prev_device or prev_device == 'gpu:all': continue

                if prev_device != cur_device:
                    if var_name not in var_dev_map: var_dev_map[var_name] = []
                    if cur_device in var_dev_map[var_name]: continue
                    var_dev_map[var_name].append(cur_device)

                    op_role = op.all_attrs()[self._op_role_key]
                    var = block.vars[var_name]
                    prev_device_index = int(prev_device.split(':')[1])
                    cur_device_index = int(cur_device.split(':')[1])
                    pair = (prev_device_index, cur_device_index)
                    pair_key = prev_device_index * 1000 + cur_device_index
                    if cur_device_index > prev_device_index:
                        ring_id = self.ring_id + cur_device_index - prev_device_index - 1
                    else:
                        ring_id = self.ring_id + 2 + prev_device_index - cur_device_index - 1
                    if self.schedule_mode == 0:  # GPipe
                        block._insert_op(
                            index=index + extra_index,
                            type='send_v2',
                            inputs={'X': var},
                            attrs={
                                self._op_device_key: prev_device,
                                self._op_role_key: op_role,
                                'use_calc_stream': True,
                                'peer': cur_device_index,
                                'ring_id': self.ring_id
                                if cur_device_index > prev_device_index else
                                self.ring_id + 2,
                            })
                        extra_index += 1
                        block._insert_op(
                            index=index + extra_index,
                            type='recv_v2',
                            outputs={'Out': [var]},
                            attrs={
                                'out_shape': var.shape,
                                'dtype': var.dtype,
                                self._op_device_key: cur_device,
                                self._op_role_key: op_role,
                                'use_calc_stream': True,
                                'peer': prev_device_index,
                                'ring_id': self.ring_id
                                if cur_device_index > prev_device_index else
                                self.ring_id + 2,
                            })
                        extra_index += 1
                        continue
                    assert self.schedule_mode == 1
                    if pair not in self._pipeline_pair:
                        self._pipeline_pair.append(pair)
                        self._pp_ring_map[pair_key] = self.ring_id
                        ring_id = self.ring_id
                        self.ring_id += 1
                    else:
                        ring_id = self._pp_ring_map[pair_key]
                    block._insert_op(
                        index=index + extra_index,
                        #type='send_v2',
                        type='c_broadcast',
                        inputs={'X': var},
                        outputs={'Out': var},
                        attrs={
                            self._op_device_key: prev_device,
                            self._op_role_key: op_role,
                            'use_calc_stream': False,
                            #'peer': cur_device_index,
                            #'ring_id': self.ring_id if cur_device_index > prev_device_index else self.ring_id + 2,
                            'ring_id': ring_id,
                            #'ring_id': self.ring_id,
                            #'root': prev_device_index,
                            'root': 0,
                        })
                    extra_index += 1
                    block._insert_op(
                        index=index + extra_index,
                        type='c_sync_comm_stream',
                        inputs={'X': [var]},
                        outputs={'Out': [var]},
                        attrs={
                            self._op_device_key: cur_device,
                            self._op_role_key:
                            core.op_proto_and_checker_maker.OpRole.Backward,
                            #self._op_role_key: op_role,
                            'ring_id': ring_id,
                            #'ring_id': self.ring_id if prev_device_index > cur_device_index else self.ring_id + 2,
                        })
                    extra_index += 1
                    #block._insert_op(
                    #    index=index + extra_index,
                    #    type='c_sync_comm_stream',
                    #    inputs={'X': [var]},
                    #    outputs={'Out': [var]},
                    #    attrs={
                    #        self._op_device_key: cur_device,
                    #        self._op_role_key:
                    #        core.op_proto_and_checker_maker.OpRole.Backward,
                    #        'ring_id': self.ring_id,
                    #        #'ring_id': self.ring_id if prev_device_index > cur_device_index else self.ring_id + 2,
                    #    })
                    #extra_index += 1
                    fill_shape = list(var.shape)
                    fill_shape[0] = self.pp_bz
                    block._insert_op(
                        index=index + extra_index,
                        #type='recv_v2',
                        type='fill_constant',
                        inputs={},
                        outputs={'Out': [var]},
                        attrs={
                            'shape': fill_shape,
                            'dtype': var.dtype,
                            self._op_device_key: cur_device,
                            self._op_role_key: op_role,
                            'value': float(0.0),
                        })
                    extra_index += 1
                    block._insert_op(
                        index=index + extra_index,
                        type='c_sync_comm_stream',
                        inputs={'X': [var]},
                        outputs={'Out': [var]},
                        attrs={
                            self._op_device_key: cur_device,
                            #self._op_role_key: core.op_proto_and_checker_maker.OpRole.Backward,
                            self._op_role_key: op_role,
                            'ring_id': ring_id,
                            #'ring_id': self.ring_id if prev_device_index > cur_device_index else self.ring_id + 2,
                        })
                    extra_index += 1
                    block._insert_op(
                        index=index + extra_index,
                        #type='recv_v2',
                        type='c_broadcast',
                        inputs={'X': var},
                        outputs={'Out': var},
                        attrs={
                            #'out_shape': var.shape,
                            #'dtype': var.dtype,
                            self._op_device_key: cur_device,
                            self._op_role_key: op_role,
                            'use_calc_stream': False,
                            #'peer': prev_device_index,
                            #'root': prev_device_index,
                            'root': 0,
                            #'ring_id': self.ring_id,
                            'ring_id': ring_id,
                            #'ring_id': self.ring_id if cur_device_index > prev_device_index else self.ring_id + 2,
                            #'ring_id': self.ring_id if prev_device_index < cur_device_index else self.ring_id + 2,
                        })
                    extra_index += 1
                    block._insert_op(
                        index=index + extra_index,
                        type='c_sync_comm_stream',
                        inputs={'X': [var]},
                        outputs={'Out': [var]},
                        attrs={
                            self._op_device_key: cur_device,
                            #self._op_role_key: core.op_proto_and_checker_maker.OpRole.Backward,
                            self._op_role_key: op_role,
                            'ring_id': ring_id,
                            #'ring_id': self.ring_id if prev_device_index > cur_device_index else self.ring_id + 2,
                        })
                    extra_index += 1

    def _xx_insert_sendrecv_ops_for_boundaries(self, block):
        """
        Insert a pair of send and recv ops for every two
        consecutive ops on different devices.
        """

        extra_index = 0

        # A map from var to device where op takes it as input,
        # avoiding multiple send and recv ops.
        input_var_to_device = dict()

        # A map from output var to op which generate it.
        output_var_to_op = dict()

        for index, op in enumerate(list(block.ops)):
            for var_name in op.output_arg_names:
                ops = output_var_to_op.setdefault(var_name, [])
                ops.append([op, index])

        for index, op in enumerate(list(block.ops)):
            cur_device = op.attr(self._op_device_key)
            if cur_device == "gpu:all": continue
            for var_name in op.input_arg_names:
                var = block.var(var_name)
                if var.is_data: continue

                #if var_name not in input_var_to_device:
                #    input_var_to_device[var_name] = []
                #if cur_device in input_var_to_device[var_name]:
                #    continue
                #input_var_to_device[var_name].append(cur_device)

                prev_device = None
                generate_ops = output_var_to_op.get(var_name)
                if generate_ops is None:
                    if var_name not in self._param_device_map:
                        continue
                    prev_device = self._param_device_map[var_name]

                prev_op = None
                for gen_op, gen_idx in reversed(generate_ops):
                    if gen_idx < index:
                        prev_op = gen_op
                        break

                if not prev_device:
                    prev_device = prev_op.attr(self._op_device_key) \
                        if prev_op else None

                if prev_device is None or prev_device == 'gpu:all': continue

                if prev_device == cur_device: continue

                if var_name not in input_var_to_device:
                    input_var_to_device[var_name] = []
                if (cur_device, prev_device) in input_var_to_device[var_name]:
                    continue

                device_type = cur_device.split(':')[0] + ':'

                def _insert_send_recv(cur_id, prev_id):
                    nonlocal extra_index

                    cur_dev = device_type + str(cur_id)
                    prev_dev = device_type + str(prev_id)
                    if (cur_dev, prev_dev) in input_var_to_device[var_name]:
                        return

                    if cur_id - prev_id > 1:
                        _insert_send_recv(cur_id - 1, prev_id)
                        _insert_send_recv(cur_id, cur_id - 1)
                        input_var_to_device[var_name].append(
                            (cur_dev, prev_dev))
                        return
                    elif cur_id - prev_id < -1:
                        _insert_send_recv(cur_id + 1, prev_id)
                        _insert_send_recv(cur_id, cur_id + 1)
                        input_var_to_device[var_name].append(
                            (cur_dev, prev_dev))
                        return

                    assert abs(cur_id - prev_id) == 1

                    input_var_to_device[var_name].append((cur_dev, prev_dev))

                    op_role = op.all_attrs()[self._op_role_key]
                    var = block.vars[var_name]

                    pair = (prev_id, cur_id)
                    pair_key = prev_id * 1000 + cur_id
                    if cur_id > prev_id:
                        ring_id = self.ring_id + cur_id - prev_id - 1
                    else:
                        ring_id = self.ring_id + 2 + prev_id - cur_id - 1

                    print("call xx_insert, schedule_mode:", self.schedule_mode)
                    assert self.schedule_mode == 1
                    if pair not in self._pipeline_pair:
                        self._pipeline_pair.append(pair)
                        self._pp_ring_map[pair_key] = self.ring_id
                        ring_id = self.ring_id
                        self.ring_id += 1
                    else:
                        ring_id = self._pp_ring_map[pair_key]

                    print("opt: pp_pair: {}, ring_id: {}".format(pair, ring_id))

                    block._insert_op_without_sync(
                        index=index + extra_index,
                        type='c_sync_calc_stream',
                        inputs={'X': [var]},
                        outputs={'Out': [var]},
                        attrs={
                            self._op_device_key: prev_dev,
                            self._op_role_key: op_role,
                        })
                    extra_index += 1

                    block._insert_op_without_sync(
                        index=index + extra_index,
                        type="c_broadcast",
                        inputs={'X': var},
                        outputs={'Out': var},
                        attrs={
                            self._op_device_key: prev_dev,
                            self._op_role_key: op_role,
                            'use_calc_stream': False,
                            'ring_id': ring_id,
                            'root': 0,
                        })
                    extra_index += 1

                    fill_shape = list(var.shape)
                    fill_shape[0] = self.pp_bz
                    block._insert_op_without_sync(
                        index=index + extra_index,
                        type='fill_constant',
                        inputs={},
                        outputs={'Out': [var]},
                        attrs={
                            'shape': fill_shape,
                            'dtype': var.dtype,
                            self._op_device_key: cur_dev,
                            self._op_role_key: op_role,
                            'value': float(0.0),
                        })
                    extra_index += 1
                    block._insert_op_without_sync(
                        index=index + extra_index,
                        type='c_broadcast',
                        inputs={'X': var},
                        outputs={'Out': var},
                        attrs={
                            self._op_device_key: cur_dev,
                            self._op_role_key: op_role,
                            'use_calc_stream': True,
                            'root': 0,
                            'ring_id': ring_id,
                        })
                    extra_index += 1

                    # block._insert_op_without_sync(
                    #     index=index + extra_index,
                    #     type='c_sync_comm_stream',
                    #     inputs={'X': [var]},
                    #     outputs={'Out': [var]},
                    #     attrs={
                    #         self._op_device_key: cur_dev,
                    #         self._op_role_key: op_role,
                    #         'ring_id': ring_id,
                    #     })
                    # extra_index += 1

                _insert_send_recv(
                    int(cur_device.split(':')[1]),
                    int(prev_device.split(':')[1]))

        block._sync_with_cpp()

    def _clear_gradients(self, main_block, param_names):
        """
        Clear gradients at the begining of each run of a minibatch.
        """
        # for param_name in self._param_device_map:
        print("param_names:", param_names)
        for param_name in param_names:
            # device = self._param_device_map[param_name]
            # if device != dev_spec: continue
            grad_name = self._append_grad_suffix(param_name)
            # if not main_block.has_var(grad_name): continue
            assert main_block.has_var(grad_name)
            grad_var = main_block.var(grad_name)
            grad_var.persistable = True
            main_block._insert_op(
                index=0,
                type='fill_constant',
                inputs={},
                outputs={'Out': [grad_var]},
                attrs={
                    'shape': grad_var.shape,
                    'dtype': grad_var.dtype,
                    'value': float(0),
                    # self._op_device_key: device,
                    # a trick to run this op once per mini-batch
                    self._op_role_key: self._op_role.Optimize.LRSched,
                })

    def _insert_loss_scale(self, block):
        """
        We also scale the loss corresponding to number of micro-batches as well.
        """
        if self._num_microbatches == 1: return
        for index, op in reversed(tuple(enumerate(list(block.ops)))):
            offset = index
            #device = op.attr(self._op_device_key)

            if self._is_loss_grad_op(op):
                loss_grad_var = block.vars[op.output_arg_names[0]]
                scale_factor = self._num_microbatches
                block._insert_op(
                    index=index + 1,
                    type='scale',
                    inputs={'X': loss_grad_var},
                    outputs={'Out': loss_grad_var},
                    attrs={
                        'scale': 1.0 / scale_factor,
                        #self._op_device_key: device,
                        self._op_role_key: self._op_role.Backward
                    })
                break

    def _rename_gradient_var_name(self, block):
        for index, op in enumerate(block.ops):
            if self._is_backward_op(op) and (
                    self._op_role_var_key in op.attr_names):
                op_role_var = op.attr(self._op_role_var_key)

                if len(op_role_var) == 0:
                    continue
                for i in range(0, len(op_role_var), 2):
                    grad_name = op_role_var[i + 1]
                    grad_var = block.vars[grad_name]
                    new_grad_var_name = unique_name.generate(grad_name)
                    new_var = self._create_var(block, grad_var,
                                               new_grad_var_name)
                    new_var.persistable = False
                    self._rename_arg(op, grad_name, new_grad_var_name)

    def _accumulate_gradients(self, block, pp_allreduce_in_optimize = False):
        """
        Accumulate the gradients generated in microbatch to the one in mini-batch.
        """
        # the name of real grad vars that should be allreduce
        # accumulated_gradient_names = []

        first_optimize_op_index = None
        accumulated_grad_names = []
        for index, op in reversed(tuple(enumerate(list(block.ops)))):
            # remove the cast op of fp16 grad to fp32 grad
            if self._is_optimize_op(op) and op.type == 'cast':
                in_name = op.input_arg_names[0]
                out_name = op.output_arg_names[0]
                if out_name.strip('@GRAD') in self._param_device_map:
                    assert in_name.replace('.cast_fp16', '') == out_name
                    block._remove_op(index)
                    continue

            if not self._is_optimize_op(op) and not first_optimize_op_index:
                first_optimize_op_index = index + 1
                if block.ops[
                        first_optimize_op_index].type == 'c_sync_comm_stream':
                    block.ops[first_optimize_op_index]._set_attr(
                        self._op_role_key, self._op_role.Backward)
                    first_optimize_op_index += 1

            if self._is_backward_op(op) and (
                    self._op_role_var_key in op.attr_names):
                op_role_var = op.attr(self._op_role_var_key)

                if len(op_role_var) == 0:
                    continue
                assert len(op_role_var) % 2 == 0
                for i in range(0, len(op_role_var), 2):
                    offset = 0
                    param_name = op_role_var[i]

                    if not pp_allreduce_in_optimize:
                        if not block.has_var(param_name): 
                            continue

                    if '@BroadCast' in param_name:
                        param_name = param_name[0:param_name.find('@BroadCast')]
                    # clear gradient
                    assert param_name in self.origin_main_block.vars, "[{}] not in original main block".format(param_name)
                    param_grad_name = self._append_grad_suffix(param_name)
                    if not block.has_var(param_grad_name):
                        self._create_var(block, self.origin_main_block.vars[param_name],
                                         param_grad_name)
                    assert block.has_var(param_grad_name)
                    param_grad_var = block.var(param_grad_name)
                    param_grad_var.persistable = True
                    block._insert_op(
                        index=first_optimize_op_index + offset,
                        type='fill_constant',
                        inputs={},
                        outputs={'Out': [param_grad_var]},
                        attrs={
                            'shape': param_grad_var.shape,
                            'dtype': param_grad_var.dtype,
                            'value': float(0),
                            # self._op_device_key: device,
                            # a trick to run this op once per mini-batch
                            self._op_role_key: self._op_role.Optimize.LRSched,
                        })
                    #offset += 1
                    grad_name = op_role_var[i + 1]  # with _0 suffix
                    grad_var = block.vars[grad_name]
                    #real_grad_name = grad_name[0:grad_name.find(
                    #    '@GRAD')] + '@GRAD'  # without _0 suffix
                    #real_grad_var = block.vars[
                    #    real_grad_name]  # without _0 suffix
                    # new_grad_var_name = unique_name.generate(grad_name)
                    # new_var = self._create_var(block, grad_var,
                    #                            new_grad_var_name)
                    # new_var.persistable = False
                    # self._rename_arg(op, grad_name, new_grad_var_name)
                    if not 'cast_fp16' in grad_name:
                        block._insert_op(
                            index=index + 1,
                            type='sum',
                            inputs={'X': [grad_var, param_grad_var]},
                            outputs={'Out': param_grad_var},
                            attrs={
                                #self._op_device_key: device,
                                self._op_role_key: self._op_role.Backward,
                                #self._op_role_var_key: op_role_var
                            })
                        #offset += 1
                        accumulated_grad_names.append(param_grad_var.name)
                    else:
                        grad_name = op_role_var[i + 1]  # with _0 suffix
                        grad_var = block.vars[grad_name]
                        #fp32_grad_var_name = param_name + core.grad_var_suffix(
                        #)  # without _0 suffix
                        #fp32_grad_var = block.vars[fp32_grad_var_name]
                        #fp32_grad_var.persistable = True
                        cast_grad_var_name = unique_name.generate(
                            param_grad_name)
                        cast_grad_var = self._create_var(block, param_grad_var,
                                                         cast_grad_var_name)
                        cast_grad_var.persistable = False
                        block._insert_op(
                            index=index + 1,
                            type='cast',
                            inputs={'X': grad_var},
                            outputs={'Out': cast_grad_var},
                            attrs={
                                'in_dtype': grad_var.dtype,
                                'out_dtype': cast_grad_var.dtype,
                                # self._op_device_key: device,
                                self._op_role_key: self._op_role.Backward,
                                # self._op_role_var_key: op_role_var
                            })
                        offset += 1
                        block._insert_op(
                            index=index + 2,
                            type='sum',
                            inputs={'X': [param_grad_var, cast_grad_var]},
                            outputs={'Out': param_grad_var},
                            attrs={
                                # self._op_device_key: device,
                                self._op_role_key: self._op_role.Backward,
                                # self._op_role_var_key: op_role_var
                            })
                        offset += 1
                        accumulated_grad_names.append(param_grad_var.name)
                        #real_grad_name = grad_name[0:grad_name.find(
                        #    '@GRAD')] + '@GRAD'
                        #real_grad_var = block.vars[
                        #    real_grad_name]  # without _0 suffix
                        #block._insert_op(
                        #    index=first_optimize_op_index + offset,
                        #    type='cast',
                        #    inputs={'X': fp32_grad_var},
                        #    outputs={'Out': cast_var},
                        #    attrs={
                        #        'in_dtype': fp32_grad_var.dtype,
                        #        'out_dtype': cast_var.dtype,
                        #        # self._op_device_key: device,
                        #        self._op_role_key: self._op_role.Backward,
                        #        # self._op_role_var_key: op_role_var
                        #    })
                        #offset += 1
                        #block._insert_op(
                        #    index=first_optimize_op_index + offset,
                        #    type='sum',
                        #    inputs={'X': [grad_var, cast_var]},
                        #    outputs={'Out': real_grad_var},
                        #    attrs={
                        #        # self._op_device_key: device,
                        #        self._op_role_key: self._op_role.Backward,
                        #        # self._op_role_var_key: op_role_var
                        #    })
                        #offset += 1
                        #block._insert_op(
                        #    index=first_optimize_op_index + offset,
                        #    type='cast',
                        #    inputs={'X': real_grad_var},
                        #    outputs={'Out': fp32_grad_var},
                        #    attrs={
                        #        'in_dtype': real_grad_var.dtype,
                        #        'out_dtype': fp32_grad_var.dtype,
                        #        # self._op_device_key: device,
                        #        self._op_role_key: self._op_role.Backward,
                        #        # self._op_role_var_key: op_role_var
                        #    })
<<<<<<< HEAD

        return accumulated_grad_names

=======
        return accumulated_grad_names
>>>>>>> c7a089c1

    def _add_sub_blocks(self, main_block, program_list):
        main_program = main_block.program
        for prog_info in program_list:
            prog = prog_info['program']
            for op in prog.block(0).ops:
                if not op.has_attr('sub_block'):
                    continue
                origin_sub_block_id = op.attr('sub_block').id
                origin_sub_block = main_program.block(origin_sub_block_id)
                new_sub_block = prog._create_block(parent_idx=0)
                for op in origin_sub_block.ops:
                    op_desc = op.desc
                    ap_op = new_sub_block.desc.append_op()
                    ap_op.copy_from(op_desc)
                new_sub_block._sync_with_cpp()
                self._create_vars(new_sub_block, origin_sub_block)
                op._set_attr('sub_block:', new_sub_block)

    def _get_device_info(self, block):
        for op in block.ops:
            if not op._has_kernel(op.type): continue
            op_device = op.attr(self._op_device_key)
            return op_device

    def _process_persistable_vars_in_multi_sections(self, main_program,
                                                    startup_prog, program_list):
        """
        Special Case: process persistable vars that exist in
        multiple sections, e.g., shared weight
        """
        # var_info = {var_name: [program1, program2...]},
        # persistable var only
        var_info = dict()
        for prog_info in program_list:
            prog = prog_info['program']
            block = prog.block(0)
            for var_name in block.vars:
                if var_name == "double_buffer_0": continue
                var = block.var(var_name)
                if not var.persistable: continue
                if not var_name in var_info:
                    var_info[var_name] = []
                if not prog in var_info[var_name]:
                    var_info[var_name].append(prog)
        for var_name in list(var_info.keys()):
            if len(var_info[var_name]) == 1:
                var_info.pop(var_name)

        # write_info = {var_name: program}, where program is the only program
        # in which the var named var_name is written.
        write_info = dict()
        for var_name in var_info.keys():
            for prog in var_info[var_name]:
                block = prog.block(0)
                for op in block.ops:
                    if op.type == "recv_v2" or op.type == "create_py_reader" or \
                        op.type == "read" or op.type == "update_loss_scaling":
                        continue
                    # We have processed lr related vars
                    if op.attr(self._op_role_key) == int(
                            self._op_role.Optimize.LRSched):
                        continue
                    if var_name in op.desc.output_arg_names():
                        assert var_name not in write_info, (
                            "two sections write the same var({}): second "
                            "op {}.".format(var_name, op))
                        write_info[var_name] = prog
                        break

        for var_name in var_info.keys():
            # Case 1: read only variables, no special process
            if not var_name in write_info: continue

            # Case 2: one write multiple reads
            write_prog = write_info[var_name]
            write_block = write_prog.block(0)
            write_device = self._get_device_info(write_block)
            write_dev_index = int(write_device.split(':')[1])
            all_progs = var_info[var_name]
            for prog in all_progs:
                if prog == write_prog: continue
                read_block = prog.block(0)
                read_device = self._get_device_info(read_block)
                read_dev_index = int(read_device.split(':')[1])

                write_block._insert_op(
                    index=0,
                    type='send_v2',
                    inputs={'X': write_block.var(var_name), },
                    attrs={
                        self._op_device_key: write_device,
                        'use_calc_stream': False,
                        # A trick to make the role LRSched to avoid copy every
                        # microbatch
                        self._op_role_key: self._op_role.LRSched,
                        'peer': read_dev_index,
                        #'ring_id': self.ring_id,
                        'ring_id': self.ring_id if
                        read_dev_index > write_dev_index else self.ring_id + 2,
                    })
                read_block._insert_op(
                    index=0,
                    type='recv_v2',
                    outputs={'Out': [read_block.var(var_name)]},
                    attrs={
                        'out_shape': read_block.var(var_name).shape,
                        'dtype': read_block.var(var_name).dtype,
                        self._op_device_key: read_device,
                        'use_calc_stream': False,
                        # A trick to make the role LRSched to avoid copy every
                        # microbatch
                        self._op_role_key: self._op_role.LRSched,
                        'peer': write_dev_index,
                        #'ring_id': self.ring_id,
                        'ring_id': self.ring_id if
                        write_dev_index < read_dev_index else self.ring_id + 2,
                    })
                read_block._insert_op(
                    index=1,
                    type='c_sync_comm_stream',
                    inputs={'X': [read_block.var(var_name)]},
                    outputs={'Out': [read_block.var(var_name)]},
                    attrs={
                        self._op_device_key: read_device,
                        # A trick to make the role LRSched to avoid copy every
                        # microbatch
                        self._op_role_key: self._op_role.LRSched,
                        #'ring_id': self.ring_id,
                        'ring_id': self.ring_id if
                        write_dev_index > read_dev_index else self.ring_id + 2,
                    })

    def _is_gradient_clip_op(self, op):
        return op.desc.has_attr("op_namescope") \
            and op.desc.attr("op_namescope").startswith("/gradient_clip")

    def _is_regularization_op(self, op):
        return op.desc.has_attr("op_namescope") \
            and op.desc.attr("op_namescope").startswith("/regularization")

    def minimize(self,
                 loss,
                 startup_program=None,
                 parameter_list=None,
                 no_grad_set=None):
        main_block = loss.block
        self.origin_main_block = main_block
        if startup_program is None:
            startup_program = default_startup_program()
        optimize_ops, params_grads = self._optimizer.minimize(
            loss, startup_program, parameter_list, no_grad_set)
        self._param_device_map = self._origin_optimizer._param_device_map
        assert main_block.program._pipeline_opt \
            and 'local_rank' in main_block.program._pipeline_opt, \
            'Please use pipeline with fleet.'
        local_rank = main_block.program._pipeline_opt['local_rank']
        schedule_mode = 0
        if 'schedule_mode' in main_block.program._pipeline_opt:
            schedule_mode = main_block.program._pipeline_opt['schedule_mode']
        self.schedule_mode = schedule_mode
        self.pp_bz = main_block.program._pipeline_opt['pp_bz']

        self.use_sharding = False
        if 'use_sharding' in main_block.program._pipeline_opt:
            self.use_sharding = main_block.program._pipeline_opt['use_sharding']

        self.ring_id = 0
        if 'ring_id' in main_block.program._pipeline_opt:
            self.ring_id = main_block.program._pipeline_opt['ring_id']

        if main_block.program._pipeline_opt['global_rank'] == 0:
            with open("startup_raw", 'w') as f:
                f.writelines(str(startup_program))
            with open("main_raw", 'w') as f:
                f.writelines(str(main_block.program))

        # Step1: add default op_device attribute for ops.
        self._add_op_device_attr(main_block)
        device_list = self._check_validation(main_block)

        def device_cmp(device1, device2):
            dev1_id = int(device1.split(':')[1])
            dev2_id = int(device2.split(':')[1])
            if dev1_id < dev2_id:
                return -1
            elif dev1_id > dev2_id:
                return 1
            else:
                return 0

        sorted_device_list = sorted(device_list, key=cmp_to_key(device_cmp))
        assert sorted_device_list == device_list, (
            "With pipeline parallelism, you must use gpu devices one after "
            "another in the order of their ids.")

        # Step2: add send and recv ops between section boundaries
        self._xx_insert_sendrecv_ops_for_boundaries(main_block)

        # Step3: split program into sections and add pairs of
        # send and recv ops for data var.
        main_program = main_block.program
        program_list = self._split_program(main_program, device_list)
        #cur_device_index = 0
        #device_num = len(program_list)
        for p in program_list:
            self._create_vars(p["program"].block(0), main_block)
        #    # Add send/recv pair to sync the execution.
        #    block = p['program'].block(0)
        #    prev_device_index = cur_device_index - 1
        #    next_device_index = cur_device_index + 1
        #    add_send_for_forward = False
        #    add_send_for_backward = False
        #    add_recv_for_backward = False
        #    extra_index = 0
        #    new_var = block.create_var(
        #        name=unique_name.generate('sync'),
        #        shape=[1],
        #        dtype='float32',
        #        persistable=False,
        #        stop_gradient=True)
        #    block._insert_op(
        #        index=0,
        #        type='fill_constant',
        #        inputs={},
        #        outputs={'Out': [new_var]},
        #        attrs={
        #            'shape': [1],
        #            'dtype': new_var.dtype,
        #            self._op_role_key: self._op_role.Forward,
        #            'value': float(0.0),
        #        })
        #    extra_index += 1
        #    for op_idx, op in enumerate(list(block.ops)):
        #        if op_idx == extra_index:
        #            if cur_device_index > 0:
        #                pair_key = prev_device_index * 1000 + cur_device_index
        #                ring_id = self._pp_ring_map[pair_key]
        #                block._insert_op(
        #                    index=op_idx,
        #                    type='recv_v2',
        #                    outputs={'Out': [new_var]},
        #                    attrs={
        #                        'out_shape': new_var.shape,
        #                        'dtype': new_var.dtype,
        #                        self._op_role_key: self._op_role.Forward,
        #                        'peer': 0,
        #                        'use_calc_stream': True,
        #                        'ring_id': ring_id,
        #                    })
        #                extra_index += 1
        #            continue
        #        if op.type == "send_v2" and self._is_forward_op(op) \
        #                             and not add_send_for_forward \
        #                             and cur_device_index < device_num - 1:
        #            add_send_for_forward = True      
        #            pair_key = cur_device_index * 1000 + next_device_index
        #            ring_id = self._pp_ring_map[pair_key]
        #            block._insert_op(
        #                index=op_idx + extra_index,
        #                type='send_v2',
        #                inputs={'Out': new_var},
        #                attrs={
        #                    'out_shape': new_var.shape,
        #                    'dtype': new_var.dtype,
        #                    self._op_role_key: self._op_role.Forward,
        #                    'peer': 1,
        #                    'use_calc_stream': True,
        #                    'ring_id': ring_id,
        #                })
        #            extra_index += 1
        #        if self._is_backward_op(op) and not add_recv_for_backward \
        #                                    and cur_device_index < device_num - 1:
        #            pair_key = next_device_index * 1000 + cur_device_index
        #            add_recv_for_backward = True      
        #            ring_id = self._pp_ring_map[pair_key]
        #            block._insert_op(
        #                index=op_idx + extra_index,
        #                type='recv_v2',
        #                outputs={'Out': [new_var]},
        #                attrs={
        #                    'out_shape': new_var.shape,
        #                    'dtype': new_var.dtype,
        #                    self._op_role_key: self._op_role.Backward,
        #                    'peer': 0,
        #                    'use_calc_stream': True,
        #                    'ring_id': ring_id,
        #                })
        #        if op.type == "send_v2" and self._is_backward_op(op) \
        #                             and not add_send_for_backward \
        #                             and cur_device_index > 0:
        #            pair_key = cur_device_index * 1000 + prev_device_index
        #            add_send_for_backward = True      
        #            ring_id = self._pp_ring_map[pair_key]
        #            block._insert_op(
        #                index=op_idx + extra_index,
        #                type='send_v2',
        #                outputs={'Out': [new_var]},
        #                attrs={
        #                    'out_shape': new_var.shape,
        #                    'dtype': new_var.dtype,
        #                    self._op_role_key: self._op_role.Backward,
        #                    'peer': 1,
        #                    'use_calc_stream': True,
        #                    'ring_id': ring_id,
        #                })
        #        cur_device_index += 1
        #self._insert_sendrecv_for_data_var(main_block, program_list,
        #                                   startup_program, device_list)

        # Step4: Special Case: process persistable vars that exist in
        # multiple sections
        #self._process_persistable_vars_in_multi_sections(
        #    main_program, startup_program, program_list)

        # Step5: Add sub blocks for section programs
        self._add_sub_blocks(main_block, program_list)

        local_rank = main_program._pipeline_opt['local_rank'] % len(device_list)

        place_list = []
        for dev in device_list:
            dev_index = int(dev.split(":")[1])
            place_list.append(core.CUDAPlace(dev_index % 8))

        # Step6: Split startup program
        new_startup_program = self._split_startup_program(startup_program,
                                                          local_rank)
        startup_program._pipeline_opt = {
            "startup_program": new_startup_program,
        }

        real_block = program_list[local_rank]['program'].global_block()
        self._insert_loss_scale(real_block)
        if not self.use_sharding:
            # Step7: clear gradients before each mini-batch and 
            # accumulate gradients during backward
            param_list = []
            for param, grad in params_grads:
                if real_block.has_var(param): param_list.append(param)
            #self._clear_gradients(real_block, param_list)
            self._rename_gradient_var_name(real_block)
            self._accumulate_gradients(real_block)

        place_id = int(os.getenv("FLAGS_selected_gpus", "0"))
        main_program._pipeline_opt = {
            "trainer": "PipelineTrainer",
            "device_worker": "Section",
            "inner_parallelism": len(device_list),
            "num_pipeline_stages": len(device_list),
            "pipeline_stage": local_rank,
            "schedule_mode": schedule_mode,
            "section_program": program_list[local_rank],
            "place": place_list[local_rank],
            "place_id": place_id,
            "sync_steps": -1,
            "num_microbatches": self._num_microbatches,
            "start_cpu_core_id": self._start_cpu_core_id,
        }
        return optimize_ops, params_grads, program_list, self._pipeline_pair, self._pp_ring_map


class RecomputeOptimizer(Optimizer):
    """
	:api_attr: Static Graph

    Recompute Optimizer Wrapper

    Normally, a training step contains three sub-steps: first, run forward
    Operators to calculate the loss; second, run backward Operators to 
    calculate gradient of the parameters; third, apply optimization method
    to update the value of the parameters.

    In the forward computation process, all variables that are needed by 
    backward computation process will be kept in memory, which occupy a great
    amount of memory when the network becomes very deep.

    Recompute split the network to k segments. In each segment, It will 
    recompute the forward Operators, before running backward operators. It is
    very helpful for saving memory.
 
    The Variables that separate a network to segments are called as checkpoints,
    and users should set it manually. The usage is very simple:

    Args:
        optimizer (Optimizer): The optimizer that is applied to parameters.

    Examples:
        .. code-block:: python

            import paddle.fluid as fluid
            import numpy as np
            def gen_data():
                return {"x": np.random.random(size=(32, 32)).astype('float32'),
                "y": np.random.randint(2, size=(32, 1)).astype('int64')}
            def mlp(input_x, input_y, hid_dim=128, label_dim=2):
                print(input_x)
                fc_1 = fluid.layers.fc(input=input_x, size=hid_dim)
                prediction = fluid.layers.fc(input=[fc_1], size=label_dim, act='softmax')
                cost = fluid.layers.cross_entropy(input=prediction, label=input_y)
                sum_cost = fluid.layers.reduce_mean(cost)
                return sum_cost, fc_1, prediction
            input_x = fluid.layers.data(name="x", shape=[32], dtype='float32')
            input_y = fluid.layers.data(name="y", shape=[1], dtype='int64')
            cost, fc_1, pred = mlp(input_x, input_y)

            sgd = fluid.optimizer.Adam(learning_rate=0.01)
            sgd = fluid.optimizer.RecomputeOptimizer(sgd)
            sgd._set_checkpoints([fc_1, pred])
            sgd.minimize(cost)

            print("Finished optimize")
            place = fluid.CPUPlace()
            exe = fluid.Executor(place)
            exe.run(fluid.default_startup_program())
            step = 10

            for i in range(step):
                cost_val = exe.run(feed=gen_data(),
                       program=fluid.default_main_program(),
                       fetch_list=[cost.name])
                print("step=%d cost=%f" % (i, cost_val[0]))

    """

    def __init__(self, optimizer):
        if framework.in_dygraph_mode():
            raise Exception("In dygraph, don't support RecomputeOptimizer.")
        self._optimizer = optimizer
        self._checkpoints = None
        self._learning_rate = self._optimizer._learning_rate
        self._learning_rate_map = self._optimizer._learning_rate_map
        self.enable_offload = False

    def _set_checkpoints(self, checkpoints):
        """
        Args:
            checkpoints (list): List of Variable or string    
        """
        assert isinstance(
            checkpoints, list
        ), "_checkpoints should be a list of Variable or a list of String"
        for ckpt in checkpoints:
            assert (
                isinstance(ckpt, six.string_types) or isinstance(ckpt, Variable)
            ), "_checkpoints should be a list of Variable or a list of String"
        self._checkpoints = checkpoints

    # should enable offload before calling backward 
    def _enable_offload(self):
        self.enable_offload = True

    @framework.deprecate_stat_dict
    def load(self, state_dict):
        """
	    :api_attr: Static Graph

        load function is not supported by Recompute Optimizer for now.
        :return: None

        Args:
            state_dict: the dict load by load_persistable method

        Examples:
            .. code-block:: python

                import paddle.fluid as fluid
                import paddle.compat as cpt
                
                def mlp(input_x, input_y, hid_dim=128, label_dim=2):
                    fc_1 = fluid.layers.fc(input=input_x, size=hid_dim)
                    prediction = fluid.layers.fc(input=[fc_1], size=label_dim, act='softmax')
                    cost = fluid.layers.cross_entropy(input=prediction, label=input_y)
                    sum_cost = fluid.layers.reduce_mean(cost)
                    return sum_cost, fc_1, prediction
                
                input_x = fluid.layers.data(name="x", shape=[32], dtype='float32')
                input_y = fluid.layers.data(name="y", shape=[1], dtype='int64')
                cost, fc_1, pred = mlp(input_x, input_y)
                print("Finished FF")
                
                sgd = fluid.optimizer.Adam(learning_rate=0.01)
                sgd = fluid.optimizer.RecomputeOptimizer(sgd)
                sgd._set_checkpoints([fc_1, pred])
                try:
                    state_dict = {}
                    sgd.load(state_dict)
                except NotImplementedError as e:
                    print(cpt.get_exception_message(e))
        """
        raise NotImplementedError(
            "load function is not supported by Recompute Optimizer for now")

    def apply_gradients(self, params_grads):
        """
        call apply_gradients function of self._optimizer.

        Args:
            params_grads (list): list of (param, grad) pair to do optimization.

        Returns:
            list: A list of operators appended to the current program.

        Examples:
            .. code-block:: python

                import paddle.fluid as fluid
                import paddle.fluid.framework as framework

                def mlp(input_x, input_y, hid_dim=128, label_dim=2):
                    fc_1 = fluid.layers.fc(input=input_x, size=hid_dim)
                    prediction = fluid.layers.fc(input=[fc_1], size=label_dim, act='softmax')
                    cost = fluid.layers.cross_entropy(input=prediction, label=input_y)
                    sum_cost = fluid.layers.reduce_mean(cost)
                    return sum_cost, fc_1, prediction


                input_x = fluid.layers.data(name="x", shape=[32], dtype='float32')
                input_y = fluid.layers.data(name="y", shape=[1], dtype='int64')
                cost, fc_1, pred = mlp(input_x, input_y)
                print("Finished FF")

                sgd = fluid.optimizer.Adam(learning_rate=0.01)
                sgd = fluid.optimizer.RecomputeOptimizer(sgd)
                sgd._set_checkpoints([fc_1, pred])
                params_grads = sgd.backward(
                    cost,
                    startup_program=None,
                    parameter_list=None,
                    no_grad_set=None)

                program = cost.block.program
                with framework.program_guard(program, None):
                    optimize_ops = sgd.apply_gradients(params_grads)

                print("Finished apply gradients")
        """

        return self._optimizer.apply_gradients(params_grads=params_grads)

    def _creat_vars(self, varname):
        pinned_var_name = unique_name.generate(varname + "@Pinned")
        fetched_var_name = unique_name.generate(varname + "@Fetch")

        pinned_var = self._main_program.global_block().create_var(
            name=pinned_var_name,
            shape=self.checkpoint_shape,
            dtype=self._main_program.global_block().var(varname).dtype,
            persistable=False,
            stop_gradient=True)

        fetch_var = self._main_program.global_block().create_var(
            name=fetched_var_name,
            shape=self.checkpoint_shape,
            dtype=self._main_program.global_block().var(varname).dtype,
            persistable=False,
            stop_gradient=False)

        return pinned_var_name, fetched_var_name

    def _append_fill_constant_ops(self, startup_program):
        """
        add fill_constant_ops to the end of the prog

        we should fill the pinned vars before runing the main_prog
        to instantiate their tensor hold_, which could tell us whether 
        the host memory could hold all the checkpoints from all the 
        GPU devices in this node. 
        """
        op_role = 0
        block = startup_program.global_block()
        fill_constant_vars = self.checkpoint_name2pinned_name.values()
        OP_ROLE_KEY = core.op_proto_and_checker_maker.kOpRoleAttrName()
        for varname in fill_constant_vars:
            var = self._main_program.global_block().var(varname)
            # NOTE (JZ-LIANG) to pre-allocate the CUDAPinned MEM
            pinned_var = block.create_var(
                name=varname,
                shape=self.checkpoint_shape,
                dtype=self._main_program.global_block().var(var.name).dtype,
                persistable=False,
                stop_gradient=True)
            block.append_op(
                type='fill_constant',
                outputs={'Out': varname},
                attrs={
                    "shape": var.shape,
                    "dtype": var.dtype,
                    "value": 0.0,
                    "place_type": 2,
                    OP_ROLE_KEY: op_role,
                })

        return

    def _insert_async_memcpy_op(self, insert_idx, src_varname, dst_varname,
                                op_role, dst_place_type):
        OP_ROLE_KEY = core.op_proto_and_checker_maker.kOpRoleAttrName()
        self.block._insert_op_without_sync(
            insert_idx,
            type='memcpy',
            inputs={'X': [self._main_program.global_block().var(src_varname)]},
            outputs={
                'Out': [self._main_program.global_block().var(dst_varname)]
            },
            attrs={
                "dst_place_type": int(dst_place_type),
                OP_ROLE_KEY: op_role
            })

    def _insert_fetch_op(self, idx, varname):
        assert varname in self.checkpoint_name2pinned_name, "Try to fetch {} from Pinned Memory, but it is NOT a checkpoint".format(
            varname)

        pinned_varname = self.checkpoint_name2pinned_name[varname]
        fetch_varname = self.checkpoint_name2fetch_name[varname]
        self._insert_async_memcpy_op(idx, pinned_varname, fetch_varname, 1, 1)

    def _insert_offload_op(self, idx, varname):
        assert varname in self.checkpoint_name2pinned_name, "Try to offload {} to Pinned Memory, but it is NOT a checkpoint".format(
            varname)
        pinned_varname = self.checkpoint_name2pinned_name[varname]
        self._insert_async_memcpy_op(idx, varname, pinned_varname, 0, 2)

    def _insert_sync_op(self, op_idx, checkpoint_name):
        # single stream offload no need sync 
        pass

    def _record_fetch_op(self, idx):
        assert len(self.un_fetch_checkpoint_names
                   ) > 0, "Could NOT found checkpoint to fetch"
        checkpoint_name = self.un_fetch_checkpoint_names.pop(-1)
        logging.debug("Record fetch [{}]".format(checkpoint_name))
        self.idx2insertions[idx] = ("fetch", checkpoint_name)

        return checkpoint_name

    def _record_offload_op(self, idx, checkpoint_name):
        expected_checkpoint_name = self.un_offload_checkpoint_names.pop(0)
        assert checkpoint_name == expected_checkpoint_name, "expected to offload [{}] but got [{}]".format(
            expected_checkpoint_name, checkpoint_name)
        logging.debug("Record offload [{}]".format(checkpoint_name))
        self.idx2insertions[idx] = ("offload", checkpoint_name)

    def _record_sync_op(self, idx, checkpoint_name):
        assert checkpoint_name not in self.synced_checkpoints, "Try to sync the checkpoint [{}] twice".format(
            checkpoint_name)
        self.synced_checkpoints.add(checkpoint_name)
        logging.debug("Record offload sync [{}]".format(checkpoint_name))
        self.idx2insertions[idx] = ("sync", checkpoint_name)

    def _parse_backward(self):

        self.idx2insertions = {}
        # don't offload the last checkpoints, to favor throughput        
        self.un_fetch_checkpoint_names = self.sorted_checkpoint_names[:]
        self.un_fetch_checkpoint_names.pop(-1)
        need_fetch_checkpoint_names = self.un_fetch_checkpoint_names[:]
        self.checkpoint_usage_count = {}
        for checkpoint_name in self.un_fetch_checkpoint_names:
            self.checkpoint_usage_count[checkpoint_name] = 0

        self.bw_strart_op_idx = len(self.block.ops)
        for idx, op in enumerate(self.block.ops):
            if int(op.desc.attr("op_role")) == 1:
                self.bw_strart_op_idx = idx
                break

        assert self.bw_strart_op_idx < len(
            self.block.ops), "Could NOT found backword op in prog"

        # fetch second to last checkpoint at the beginning of BW
        fetched_checkpoint_varname = self._record_fetch_op(
            self.bw_strart_op_idx)
        last_last_fetch_checkpoint = None

        for i, op in enumerate(self.block.ops[self.bw_strart_op_idx:]):
            idx = self.bw_strart_op_idx + i
            input_vars = op.desc.input_arg_names()

            for input_var in input_vars:
                if input_var in need_fetch_checkpoint_names:
                    if input_var not in self.un_fetch_checkpoint_names:
                        # fetch the  offloade checkpoint when the first usage of its previous one
                        if self.checkpoint_usage_count[input_var] == 0:
                            # TODO (JZ-LIANG) sync memcpy_stream if extra stream for memcpy
                            second_to_last_fetch_checkpoint = fetched_checkpoint_varname
                            # there is NO fetch ahead the first checkpoint 
                            if input_var != self.sorted_checkpoint_names[0]:
                                fetched_checkpoint_varname = self._record_fetch_op(
                                    idx)

                        # should check the current used checkpoint is ths last fetch one 
                        assert second_to_last_fetch_checkpoint == input_var, "Current recompute segment should use [{}] BUT got [{}]".format(
                            second_to_last_fetch_checkpoint, input_var)
                        # rename
                        self.block.ops[idx]._rename_input(
                            input_var,
                            self.checkpoint_name2fetch_name[input_var])
                        self.checkpoint_usage_count[input_var] += 1
                    else:
                        raise ValueError(
                            "use checkpoint [{}] before fetch in BW".format(
                                input_var))

        assert len(self.un_fetch_checkpoint_names
                   ) == 0, "{} checkpoints have NOT been Recorded".format(
                       self.un_fetch_checkpoint_names)

    def _update_backward(self):
        if len(self.idx2insertions) == 0:
            return
        total_op = len(self.block.ops)
        for op_idx in reversed(range(self.bw_strart_op_idx, total_op)):
            if op_idx in self.idx2insertions:
                operation, checkpoint_name = self.idx2insertions[op_idx]
                if operation == "fetch":
                    self._insert_fetch_op(op_idx, checkpoint_name)
                    logging.debug("Insert [{}] fetch op.".format(
                        checkpoint_name))
                    del self.idx2insertions[op_idx]
                elif operation == "sync":
                    self._insert_sync_op(op_idx, checkpoint_name)
                    logging.debug("Sync [{}] fetch op.".format(checkpoint_name))
        self.block._sync_with_cpp()
        assert len(
            self.idx2insertions) == 0, "{} checkpoints left un-Fecthed".format(
                [ele[1] for ele in self.idx2insertions.values()])

    def _parse_forward(self):

        self.idx2insertions = {}
        # don't offload the last checkpoints, faster, less memory saving       
        self.un_offload_checkpoint_names = self.sorted_checkpoint_names[:]
        last_checkpoint = self.un_offload_checkpoint_names.pop(-1)
        need_offload_checkpoint_names = self.un_offload_checkpoint_names[:]
        self.checkpoint_usage_count_and_idx = {}
        for checkpoint_name in self.un_offload_checkpoint_names:
            self.checkpoint_usage_count_and_idx[checkpoint_name] = {
                'count': 0,
                'idx': -1
            }
        self.synced_checkpoints = set()
        self.fw_strart_op_idx = len(self.block.ops)
        for idx, op in enumerate(self.block.ops):
            if int(op.desc.attr("op_role")) == 0:
                self.fw_strart_op_idx = idx
                break

        assert self.fw_strart_op_idx < len(
            self.block.ops), "Could NOT found Forward op in prog"
        last_offload_checkpoint = None

        for i, op in enumerate(self.block.ops[self.fw_strart_op_idx:
                                              self.bw_strart_op_idx]):

            idx = self.fw_strart_op_idx + i
            output_vars = op.desc.output_arg_names()
            input_vars = op.desc.input_arg_names()

            for output_var in output_vars:
                if output_var in need_offload_checkpoint_names:
                    assert len(
                        output_vars
                    ) == 1, "chekpoint should be the only Output of a certain op, but [{}] is from [{}]".format(
                        output_var, op)

                    if output_var in self.un_offload_checkpoint_names:
                        # insert sync op if last checkpoint has not been sync
                        if last_offload_checkpoint != None:
                            if self.checkpoint_usage_count_and_idx[
                                    last_offload_checkpoint]['count'] == 0:
                                self._record_sync_op(idx,
                                                     last_offload_checkpoint)
                            else:
                                last_usage_idx = self.checkpoint_usage_count_and_idx[
                                    last_offload_checkpoint]['idx']
                                assert last_usage_idx > 0, "last_usage_idx of checkpoint [{}] should large than 0".format(
                                    last_offload_checkpoint)
                                self._record_sync_op(last_usage_idx + 1,
                                                     last_offload_checkpoint)
                        # insert offload op after the checkpoint's generation op
                        self._record_offload_op(idx + 1, output_var)
                        last_offload_checkpoint = output_var
                    else:
                        raise ValueError(
                            "There should be just ONE op that output checkpoint [{}]".
                            format(output_var))
                # need to sync the last need to offload checkpoint before the last checkpoint as output op
                if output_var == last_checkpoint:
                    assert len(
                        output_vars
                    ) == 1, "chekpoint should be the only Output of a certain op, but [{}] is from [{}]".format(
                        output_var, op)
                    assert last_offload_checkpoint == self.sorted_checkpoint_names[
                        -2], "the last offload chekpoint before [{}] is suppose to be [{}], but got [{}]".format(
                            last_checkpoint, self.sorted_checkpoint_names[-2],
                            last_offload_checkpoint)
                    # sync if last checkpoint has not been sync
                    if self.checkpoint_usage_count_and_idx[
                            last_offload_checkpoint]['idx'] == 0:
                        self._record_sync_op(idx, last_offload_checkpoint)
                    else:
                        last_usage_idx = self.checkpoint_usage_count_and_idx[
                            last_offload_checkpoint]['idx']
                        assert last_usage_idx > 0, "last_usage_idx of checkpoint [{}] should large than 0".format(
                            last_offload_checkpoint)
                        self._record_sync_op(last_usage_idx + 1,
                                             last_offload_checkpoint)
            # record checkpoint usage  
            for input_var in input_vars:
                if input_var in need_offload_checkpoint_names:
                    assert input_var not in self.synced_checkpoints, "checkpoint [{}] used after sync".format(
                        input_var)
                    self.checkpoint_usage_count_and_idx[input_var]['count'] += 1
                    self.checkpoint_usage_count_and_idx[input_var]['idx'] = idx

        assert len(self.un_offload_checkpoint_names
                   ) == 0, "{} checkpoints have NOT been Recorded".format(
                       self.un_fetch_checkpoint_names)
        assert len(self.synced_checkpoints) == len(
            need_offload_checkpoint_names
        ), "{} checkpoints have NOT been Recorded".format(
            set(need_offload_checkpoint_names) - set(self.synced_checkpoints))

    def _update_forward(self):
        if len(self.idx2insertions) == 0:
            return
        for op_idx in reversed(
                range(self.fw_strart_op_idx, self.bw_strart_op_idx)):
            if op_idx in self.idx2insertions:
                operation, checkpoint_name = self.idx2insertions[op_idx]
                if operation == "offload":
                    self._insert_offload_op(op_idx, checkpoint_name)
                    logging.debug("Insert [{}] offload op.".format(
                        checkpoint_name))
                    del self.idx2insertions[op_idx]
                elif operation == "sync":
                    self._insert_sync_op(op_idx, checkpoint_name)
                    logging.debug("Insert [{}] offload_sync op.".format(
                        checkpoint_name))
                    del self.idx2insertions[op_idx]

        self.block._sync_with_cpp()
        assert len(self.idx2insertions
                   ) == 0, "{} checkpoints left un-Offloaded".format(
                       [ele[1] for ele in self.idx2insertions.values()])

    def _check_offload_fetch(self):
        # TODO(JZ-LIANG) the single stream offload need no sync
        pass

    def _offload(self, loss, startup_program=None):
        """
        core steps for recompute offload
        1. create pinned vars and temp vars 
        2. parse & update Forward pass: offload, sync
        3. parse & update Backward pass: rename, fetch, sync
        4. verify the correctness
        """
        self._main_program = loss.block.program
        self.block = loss.block
        if startup_program == None:
            startup_program = fluid.default_startup_program()

        with program_guard(self._main_program, startup_program):
            assert len(self.checkpoint_shape) > 0, (
                "checkpoints shape {} should be an non empty list like: [12, 512, 1024]".
                format(self.checkpoint_shape))
            assert all([ele > 0 for ele in self.checkpoint_shape]), (
                "all ele in checkpoints shape {} should be a determined integer larger than 0".
                format(self.checkpoint_shape))
            self.checkpoint_name2pinned_name = dict()
            self.checkpoint_name2fetch_name = dict()
            for checkpoint_varname in self.sorted_checkpoint_names:
                pinned_var_name, fetch_var_name = self._creat_vars(
                    checkpoint_varname)
                self.checkpoint_name2pinned_name[
                    checkpoint_varname] = pinned_var_name
                self.checkpoint_name2fetch_name[
                    checkpoint_varname] = fetch_var_name
            self._append_fill_constant_ops(startup_program)
            # TODO (JZ-LIANG) to provide two offload stragtegy in future
            # step 2. parse & update FW: rename, offload, sync
            self._parse_backward()
            self._update_backward()
            # step 3. parse & update BW: rename, offload, sync
            self._parse_forward()
            self._update_forward()
            # step 4. verify the correctness
            self._check_offload_fetch()

        return

    def backward(self,
                 loss,
                 startup_program=None,
                 parameter_list=None,
                 no_grad_set=None,
                 callbacks=None):
        """
        call append_backward with checkpoints.

        Args:
            loss (Variable): loss variable to run optimizations.
            startup_program (Program): startup_program for initializing parameters
                in `parameter_list`.
            parameter_list (list): list of Variables or Variable.names to update.
            no_grad_set (set|None): set of Variables or Variables.names should be ignored.
            callbacks (list|None): list of callables to run when appending backward
                operator for one parameter.
            checkpoints (list): list of Variables as checkpoints

        Examples:
            .. code-block:: python

                import paddle.fluid as fluid
    
                def mlp(input_x, input_y, hid_dim=128, label_dim=2):
                    fc_1 = fluid.layers.fc(input=input_x, size=hid_dim)
                    prediction = fluid.layers.fc(input=[fc_1], size=label_dim, act='softmax')
                    cost = fluid.layers.cross_entropy(input=prediction, label=input_y)
                    sum_cost = fluid.layers.reduce_mean(cost)
                    return sum_cost, fc_1, prediction
    
    
                input_x = fluid.layers.data(name="x", shape=[32], dtype='float32')
                input_y = fluid.layers.data(name="y", shape=[1], dtype='int64')
                cost, fc_1, pred = mlp(input_x, input_y)
                print("Finished FF")
    
                sgd = fluid.optimizer.Adam(learning_rate=0.01)
                sgd = fluid.optimizer.RecomputeOptimizer(sgd)
                sgd._set_checkpoints([fc_1, pred])
                params_grads = sgd.backward(
                    cost,
                    startup_program=None,
                    parameter_list=None,
                    no_grad_set=None)
                print("Finished backward")
        """
        assert (self._checkpoints is not None
                ), "You should call _set_checkpoints first"

        if framework.in_dygraph_mode():
            raise NotImplementedError(
                "DyGraph current does not support recompute")

        self._dtype = loss.dtype
        program = loss.block.program
        with program_guard(program, startup_program):
            checkpoint_vars = []
            for ckpt in self._checkpoints:
                if isinstance(ckpt, Variable):
                    checkpoint_vars.append(ckpt)
                else:
                    checkpoint_vars.append(loss.block.var(ckpt))

            # allow return to non-recompute when checkpoints is empty
            if len(checkpoint_vars) > 0:
                params_grads, sorted_checkpoint_names = append_backward(
                    loss,
                    parameter_list,
                    no_grad_set,
                    checkpoints=checkpoint_vars)
            else:
                params_grads = append_backward(
                    loss,
                    parameter_list,
                    no_grad_set,
                    checkpoints=checkpoint_vars)

        if self.enable_offload:
            self.sorted_checkpoint_names = sorted_checkpoint_names
            self._offload(loss, startup_program=startup_program)

        return params_grads

    def apply_optimize(self, loss, startup_program, params_grads):
        """
        call the apply_optimize function of self._optimizer
        Args:
            loss (Variable): loss variable to run optimizations.
            startup_program (Program): startup_program for initializing parameters
                in `parameter_list`.
            params_grads (list): list of (param, grad) pair to do optimization.
        Examples:
            .. code-block:: python
                import paddle.fluid as fluid
                
                def mlp(input_x, input_y, hid_dim=128, label_dim=2):
                    fc_1 = fluid.layers.fc(input=input_x, size=hid_dim)
                    prediction = fluid.layers.fc(input=[fc_1], size=label_dim, act='softmax')
                    cost = fluid.layers.cross_entropy(input=prediction, label=input_y)
                    sum_cost = fluid.layers.reduce_mean(cost)
                    return sum_cost, fc_1, prediction                
                
                input_x = fluid.layers.data(name="x", shape=[32], dtype='float32')
                input_y = fluid.layers.data(name="y", shape=[1], dtype='int64')
                cost, fc_1, pred = mlp(input_x, input_y)
                print("Finished FF")
                
                sgd = fluid.optimizer.Adam(learning_rate=0.01)
                sgd = fluid.optimizer.RecomputeOptimizer(sgd)
                sgd._set_checkpoints([fc_1, pred])
                params_grads = sgd.backward(
                    cost,
                    startup_program=None,
                    parameter_list=None,
                    no_grad_set=None)
                
                optimize_ops = sgd.apply_optimize(
                    cost, startup_program=None, params_grads=params_grads)
                
                print("Finished apply_optimize")
        """

        return self._optimizer.apply_optimize(
            loss, startup_program=startup_program, params_grads=params_grads)

    def minimize(self,
                 loss,
                 startup_program=None,
                 parameter_list=None,
                 no_grad_set=None):
        assert isinstance(loss, Variable), "The loss should be an Variable."
        assert (self._checkpoints is not None
                ), "You should call _set_checkpoints first"
        if framework.in_dygraph_mode():
            raise NotImplementedError(
                "DyGraph current does not support recompute")
        params_grads = self.backward(
            loss,
            startup_program=startup_program,
            parameter_list=parameter_list,
            no_grad_set=no_grad_set)

        optimize_ops = self.apply_optimize(
            loss, startup_program=startup_program, params_grads=params_grads)

        return optimize_ops, params_grads


class LookaheadOptimizer(object):
    r"""
	:api_attr: Static Graph

    This implements the Lookahead optimizer of the
    paper : https://arxiv.org/abs/1907.08610.

    Lookahead keeps two sets of params: the fast_params and
    the slow_params. inner_optimizer update fast_params every 
    training step. Lookahead updates the slow_params and fast_params 
    every k training steps as follows:

    .. math::
        
        slow\_param_t &= slow\_param_{t-1} + \\alpha * (fast\_param_{t-1} - slow\_param_{t-1})
	
	fast\_param_t &=  slow\_param_t

    Args:
        inner_optimizer (Optimizer): The optimizer that update fast params step by step. 
        alpha (float): The learning rate of Lookahead.
        k (int): The slow params is updated every k steps.

    Examples:
        .. code-block:: python

            import paddle
            import paddle.fluid as fluid
            import numpy as np
            import numpy.random as random

            paddle.enable_static()
        
            x = fluid.layers.data(name='x', shape=[2], dtype='float32')
            label = fluid.layers.data(name="label", shape=[1], dtype="int64")
            y = fluid.layers.fc(input=[x], size=2, act="softmax")
            loss = fluid.layers.cross_entropy(input=y, label=label)
            loss = fluid.layers.mean(x=loss)
            sgd = fluid.optimizer.SGD(learning_rate=0.01)
            optimizer = fluid.optimizer.LookaheadOptimizer(sgd,
                                                alpha=0.5,
                                                k=5)
            optimizer.minimize(loss)
            main_program = fluid.default_main_program()
            place = fluid.CPUPlace()
            exe = fluid.Executor(place)
            exe.run(fluid.default_startup_program())

            def train_reader(limit=5):
                for i in range(limit):
                    yield random.random([2]).astype('float32'), random.random([1]).astype('int64')
            
            feeder = fluid.DataFeeder(feed_list=[x, label], place=place)
            reader = paddle.batch(paddle.reader.shuffle(train_reader, buf_size=50000),batch_size=1)
            
            for batch_data in reader():
                exe.run(fluid.default_main_program(),
                feed=feeder.feed(batch_data))

    """

    def __init__(self, inner_optimizer, alpha=0.5, k=5):

        if framework.in_dygraph_mode():
            raise Exception("In dygraph, don't support LookaheadOptimizer.")
        assert (inner_optimizer is not None), "inner optimizer can not be None"
        assert (
            0.0 <= alpha <= 1.0
        ), "alpha should be larger or equal to 0.0, and less or equal than 1.0"
        assert (isinstance(k, int) and k > 0), "k should be a positive integer"

        self.inner_optimizer = inner_optimizer
        self.alpha = alpha
        self.k = k
        self.type = "lookahead"

    def minimize(self, loss, startup_program=None):

        # Apply inner optimizer to the main_program
        mini_out = self.inner_optimizer.minimize(
            loss, startup_program=startup_program)

        # Get startup_program and main_program
        if startup_program is None:
            startup_program = default_startup_program()
        main_block = loss.block

        # add some vars to the main_program
        params = [param.name for param in main_block.all_parameters()]
        param_to_slow = {}
        for param in params:
            fast_var = main_block.var(param)
            assert (fast_var is not None)
            slow_var = main_block.create_var(
                name=param + "@SLOW",
                shape=fast_var.shape,
                dtype=fast_var.dtype,
                persistable=True)
            param_to_slow[param] = slow_var

        # add some vars to the startup_program
        startup_block = startup_program.global_block()
        for param in params:
            fast_var = startup_block.var(param)
            assert (fast_var is not None)
            slow_var = startup_block.create_var(
                name=param + "@SLOW",
                shape=fast_var.shape,
                dtype=fast_var.dtype,
                persistable=True)

            startup_block.append_op(
                type="assign",
                inputs={"X": fast_var},
                outputs={"Out": slow_var})

        with framework.program_guard(main_block.program, startup_program):
            # Add Var k to main prog and startup prog
            k = layers.create_global_var(
                name="lookahead_k",
                shape=[1],
                value=int(self.k),
                dtype='int32',
                persistable=True)

            # Add Var alpha to main prog and startup prog
            alpha = layers.create_global_var(
                name="lookahead_alpha",
                shape=[1],
                value=float(self.alpha),
                dtype='float32',
                persistable=True)

            # Add Var step
            step = layers.create_global_var(
                name="lookahead_step",
                shape=[1],
                value=int(0),
                dtype='int32',
                persistable=True)
            layers.increment(x=step, value=1.0, in_place=True)

            # lookahead
            zero_var = layers.fill_constant(
                shape=[1], dtype='float32', value=0.0)

            one_var = layers.fill_constant(
                shape=[1], dtype='float32', value=1.0)

            mod = layers.elementwise_mod(step, k)
            with layers.control_flow.Switch() as switch:
                with switch.case(step == one_var):
                    for param_name in params:
                        fast_var = main_block.var(param_name)
                        slow_var = param_to_slow[param_name]
                        layers.assign(input=fast_var, output=slow_var)
                with switch.case(mod == zero_var):
                    for param_name in params:
                        fast_var = main_block.var(param_name)
                        slow_var = param_to_slow[param_name]
                        tmp_var = layers.elementwise_add(
                            layers.elementwise_mul(fast_var, alpha),
                            layers.elementwise_mul(
                                slow_var,
                                layers.elementwise_sub(one_var, alpha)))
                        layers.assign(input=tmp_var, output=slow_var)
                        layers.assign(input=tmp_var, output=fast_var)
                with switch.default():
                    pass
        return mini_out


class GradientMergeOptimizer(object):
    """
    Gradient Merge, also called as Gradient Accumulation,
    is a training strategy for larger batches. With this strategy,
    the parameter will not be updated until specific steps.

    For each step, the forward network and the backward network
    will run to calculate the gradient of the parameters.

    For every k step, the optimization network will run,
    applying a specific optimization method (such as SGD, Adam)
    to the parameters.

    Args:
        inner_optimizer (Optimizer): The specific optimization (such as SGD, Adam)
            which update the parameters
        k_steps (int): the update period of the parameters
        avg (bool): whether to average the gradients of each mini-batch,
            the default value is `True`

    Examples:
        .. code-block:: python

        import paddle.fluid as fluid
        import numpy as np

        def gen_data(batch_size):
            return {"x": np.random.random(size=(batch_size, 32)).astype('float32'),
                    "y": np.random.random(size=(batch_size, 1)).astype('int64')}

        def mlp(input_x, input_y, hid_dim=128, label_dim=2):
            fc_1 = fluid.layers.fc(input=input_x, size=hid_dim)
            prediction = fluid.layers.fc(input=[fc_1], size=label_dim, act='softmax')
            cost = fluid.layers.cross_entropy(input=prediction, label=input_y)
            sum_cost = fluid.layers.reduce_mean(cost)
            return sum_cost, fc_1, prediction

        input_x = fluid.layers.data(name="x", shape=[32], dtype='float32')
        input_y = fluid.layers.data(name="y", shape=[1], dtype='int64')
        cost, fc_1, pred = mlp(input_x, input_y)
        sgd = fluid.optimizer.Adam(learning_rate=0.01)
        sgd = fluid.optimizer.GradientMergeOptimizer(sgd, k_steps=4, avg=True)
        sgd.minimize(cost)

        place = fluid.CPUPlace()
        exe = fluid.Executor(place)
        exe.run(fluid.default_startup_program())

        for i in range(10):
            cost_val = exe.run(feed=gen_data(32),
                       program=fluid.default_main_program(),
                       fetch_list=[cost.name])
            print("step=%d, cost=%f" % (i, cost_val[0]))
    """

    GRAD_MERGE_COND_NAME = "grad_merge_cond_name"

    def __init__(self, inner_optimizer, k_steps=1, avg=True):
        if framework.in_dygraph_mode():
            raise Exception(
                "In dygraph, we don't support GradientMergeOptimizer."
                "You can do Gradient merge by yourself with k-times forward + backward, "
                "and one-time optimizer.minimize()")

        assert (inner_optimizer is not None), "inner optimizer can not be None"
        assert (isinstance(k_steps, int) and
                k_steps > 0), "k_steps should be a positive integer"

        self.inner_optimizer = inner_optimizer
        self.k_steps = k_steps
        self.type = "gradient_merge"
        self.avg = avg
        self._optimize_ops = None

    def _set_k_steps(self, k_steps):
        self.k_steps = k_steps

    def _set_avg(self, avg):
        self.avg = avg

    def backward(self,
                 loss,
                 startup_program=None,
                 parameter_list=None,
                 no_grad_set=None,
                 callbacks=None):
        assert isinstance(loss, Variable), "The loss should be an Variable."
        assert (
            parameter_list is None
        ), "The parameter_list should be None when using GradientMergeOptimizer"
        assert (
            no_grad_set is None
        ), "The no_grad_set should be None when using GradientMergeOptimizer"

        params_grads = self.inner_optimizer.backward(
            loss, startup_program=startup_program)
        return params_grads

    def apply_optimize(self, loss, startup_program, params_grads):
        program = loss.block.program
        with program_guard(program, startup_program):
            optimize_ops = self.apply_gradients(params_grads)
        return optimize_ops

    def _is_the_backward_op(self, op):
        op_maker = core.op_proto_and_checker_maker
        backward = core.op_proto_and_checker_maker.OpRole.Bcackward
        if op_maker.kOpRoleVarAttrName() in op.attr_names and \
                int(op.all_attrs()[op_maker.kOpRoleAttrName()]) == int(backward):
            return True
        return False

    def _remove_op_role_var(self, param, grad):
        op_maker = core.op_proto_and_checker_maker
        op = grad.op
        assert self._is_the_backward_op(op), \
            'grad.op={} is not the backward op which produces the grad={}' \
            .format(op, grad.name)

        block = grad.block
        var_attr = op.all_attrs()[op_maker.kOpRoleVarAttrName()]
        assert param.name in var_attr, \
            'when using GradientMergeOptimizer, param={} must be in var_attr={}' \
            .format(param.name, var_attr)
        assert grad.name in var_attr, \
            'when using GradientMergeOptimizer, grad={} must be in var_attr={}' \
            .format(param.name, var_attr)

        # remove (param, grad) from op_role_var
        var_attr.remove(param.name)
        var_attr.remove(grad.name)
        if len(var_attr) > 1:
            op._set_attr(op_maker.kOpRoleVarAttrName(), var_attr)
        else:
            op._remove_attr(op_maker.kOpRoleVarAttrName())

    def _add_gm_op_role_var(self, op, param, grad, cond):
        grad.op = op
        op_maker = core.op_proto_and_checker_maker
        backward = op_maker.OpRole.Backward

        # NOTE(wangxi). When distributed, we will insert grad_merge_all_reduce_op_handle
        # in multi_devices_graph_pass, which will allreduce(grad) if cond is True, else
        # do nothing.
        # In this way, the gradient can be merged first, and then communicate when the
        # condition is met, reducing the number of communications to increase the
        # speed.
        op._set_attr(self.GRAD_MERGE_COND_NAME, cond.name)
        op._set_attr(op_maker.kOpRoleAttrName(), backward)
        op._set_attr(op_maker.kOpRoleVarAttrName(), [param.name, grad.name])

    def _get_gm_cond_var(self, main_block):
        # Add const var
        k_step_var = layers.create_global_var(
            name="gradient_merge_k",
            shape=[1],
            value=int(self.k_steps),
            dtype='int32',
            persistable=True,
            force_cpu=True)

        zero_var = layers.create_global_var(
            name="gradient_merge_zero",
            shape=[1],
            value=int(0),
            dtype='int32',
            persistable=True,
            force_cpu=True)

        # Add step var & cond var
        step_var = layers.create_global_var(
            name="gradient_merge_step",
            shape=[1],
            value=int(0),
            dtype='int32',
            persistable=True,
            force_cpu=True)

        cond_var = layers.create_global_var(
            name="gradient_merge_cond",
            shape=[1],
            value=bool(0),
            dtype='bool',
            persistable=True,
            force_cpu=True)

        with device_guard("cpu"):
            # step_var = (step_var + 1) % k_step
            layers.increment(x=step_var, value=1.0, in_place=True)
            main_block.append_op(
                type='elementwise_mod',
                inputs={'X': step_var,
                        'Y': k_step_var},
                outputs={'Out': step_var},
                attrs={'axis': -1,
                       'use_mkldnn': False})

            # cond_var = (step_var == 0)
            main_block.append_op(
                type='equal',
                inputs={'X': step_var,
                        'Y': zero_var},
                outputs={'Out': cond_var})

        return cond_var

    def apply_gradients(self, params_grads):
        main_program = default_main_program()
        startup_program = default_startup_program()
        main_block = main_program.global_block()
        startup_block = startup_program.global_block()

        cond = self._get_gm_cond_var(main_block)

        #TODO(mapingshuo) support sparse embedding
        # step1: remove grad.op's op_role_var
        for param, grad in params_grads:
            assert (
                param.type != core.VarDesc.VarType.SELECTED_ROWS
            ), "SELECTED_ROWS is not supported in GradientMergeOptimizer for now"

            self._remove_op_role_var(param, grad)

        param_to_grad = {k.name: v for (k, v) in params_grads}
        param_names = param_to_grad.keys()
        param_to_gradient_merge = {}

        new_params_grads = []
        # step2: create gradient_merge var and init with 0
        # and update op_role_var
        for param, grad in params_grads:
            param_name = param.name
            param_var = main_block.var(param_name)
            assert (param_var is not None)
            gradient_merge_var = main_block.create_var(
                name=param_name + "@GRAD@GradientMerge",
                shape=param_var.shape,
                dtype=param_var.dtype,
                persistable=True)
            param_to_gradient_merge[param_name] = gradient_merge_var

            startup_gradient_merge_var = startup_block.create_var(
                name=param_name + "@GRAD@GradientMerge",
                shape=param_var.shape,
                dtype=param_var.dtype,
                persistable=True)
            startup_block.append_op(
                type="fill_constant",
                outputs={"Out": startup_gradient_merge_var},
                attrs={
                    "shape": param_var.shape,
                    "dtype": param_var.dtype,
                    "value": float(0),
                })

            # grad_merge += grad
            new_grad_op = main_block.append_op(
                type="elementwise_add",
                inputs={'X': grad,
                        'Y': gradient_merge_var},
                outputs={'Out': gradient_merge_var},
                attrs={'axis': -1,
                       'use_mkldnn': False})
            self._add_gm_op_role_var(new_grad_op, param, gradient_merge_var,
                                     cond)
            new_params_grads.append([param, gradient_merge_var])

        def true_apply_gradient():
            cur_block_idx = main_program.current_block_idx
            cur_block = main_program.current_block()

            # cur_block's forward_block & backward_block is itself
            cur_block._set_forward_block_idx(cur_block_idx)

            if self.avg:
                for param, new_grad in new_params_grads:
                    # grad /= k_steps
                    cur_block.append_op(
                        type='scale',
                        inputs={'X': new_grad},
                        outputs={'Out': new_grad},
                        attrs={
                            'scale': 1.0 / self.k_steps,
                            'bias': 0.0,
                            'bias_after_scale': False
                        })

            for param, new_grad in new_params_grads:
                # NOTE. regularization will append ops to grad.block,
                # while new_grad's real block is global_block,
                # but we want append regularization ops to cur_block,
                # so we set new_grad.block = cur_block
                new_grad.block = cur_block

            self._optimize_ops = self.inner_optimizer.apply_gradients(
                new_params_grads)

            # clear gradient_merge_vars
            for param, new_grad in new_params_grads:
                layers.fill_constant(
                    shape=new_grad.shape,
                    dtype=new_grad.dtype,
                    value=0.0,
                    out=new_grad)

        # step3. apply gradient
        layers.cond(cond, true_fn=true_apply_gradient, false_fn=None)

        return self._optimize_ops

    def minimize(self,
                 loss,
                 startup_program=None,
                 parameter_list=None,
                 no_grad_set=None):
        assert isinstance(loss, Variable), "The loss should be an Variable."

        params_grads = self.backward(
            loss,
            startup_program=startup_program,
            parameter_list=parameter_list,
            no_grad_set=no_grad_set)

        optimize_ops = self.apply_optimize(
            loss, startup_program=startup_program, params_grads=params_grads)

        return optimize_ops, params_grads<|MERGE_RESOLUTION|>--- conflicted
+++ resolved
@@ -5022,13 +5022,7 @@
                         #        self._op_role_key: self._op_role.Backward,
                         #        # self._op_role_var_key: op_role_var
                         #    })
-<<<<<<< HEAD
-
         return accumulated_grad_names
-
-=======
-        return accumulated_grad_names
->>>>>>> c7a089c1
 
     def _add_sub_blocks(self, main_block, program_list):
         main_program = main_block.program
