# Copyright (c) 2019 PaddlePaddle Authors. All Rights Reserved.
#
# Licensed under the Apache License, Version 2.0 (the "License");
# you may not use this file except in compliance with the License.
# You may obtain a copy of the License at
#
#     http://www.apache.org/licenses/LICENSE-2.0
#
# Unless required by applicable law or agreed to in writing, software
# distributed under the License is distributed on an "AS IS" BASIS,
# WITHOUT WARRANTIES OR CONDITIONS OF ANY KIND, either express or implied.
# See the License for the specific language governing permissions and
# limitations under the License.

from __future__ import print_function

import numpy as np
import six
import os
import logging
from collections import defaultdict
import time

import paddle
from paddle.fluid.distribute_lookup_table import find_distributed_lookup_table
from paddle.fluid.framework import Program, Variable, name_scope, default_main_program, default_startup_program, device_guard

from . import framework
from . import layers
from . import unique_name
from .backward import append_backward, _some_in_set_, _append_grad_suffix_, _get_no_grad_set_name
from .clip import GradientClipBase, GradientClipByNorm, error_clip_callback, append_gradient_clip_ops
from .framework import program_guard
from .initializer import Constant
from .layer_helper import LayerHelper
from .layers import ops
from .regularizer import append_regularization_ops
from .dygraph import base as imperative_base
from .dygraph import no_grad
from .dygraph.learning_rate_scheduler import LearningRateDecay, _LearningRateEpochDecay
from paddle.fluid import core
from paddle.fluid.layers import tensor
from functools import reduce
from functools import cmp_to_key
from .wrapped_decorator import signature_safe_contextmanager
from .. import compat as cpt

__all__ = [
    'SGD', 'Momentum', 'Adagrad', 'Adam', 'Adamax', 'Dpsgd', 'DecayedAdagrad',
    'Ftrl', 'SGDOptimizer', 'MomentumOptimizer', 'AdagradOptimizer',
    'AdamOptimizer', 'AdamaxOptimizer', 'DpsgdOptimizer',
    'DecayedAdagradOptimizer', 'RMSPropOptimizer', 'FtrlOptimizer', 'Adadelta',
    'AdadeltaOptimizer', 'ModelAverage', 'LarsMomentum',
    'LarsMomentumOptimizer', 'LambOptimizer', 'ExponentialMovingAverage',
    'PipelineOptimizer', 'LookaheadOptimizer', 'RecomputeOptimizer'
]


class Optimizer(object):
    """Optimizer Base class.

    Define the common interface of an optimizer.
    User should not use this class directly,
    but need to use one of it's implementation.
    """

    @imperative_base.no_grad
    def __init__(self,
                 learning_rate,
                 parameter_list=None,
                 regularization=None,
                 grad_clip=None,
                 name=None):
        # Because of the loop import, so place it in the function body
        from paddle.optimizer.lr import LRScheduler
        self._parameter_list = list(
            parameter_list) if parameter_list is not None else None
        self._name = name
        if framework.in_dygraph_mode():
            if not isinstance(learning_rate,
                              (float, LearningRateDecay, LRScheduler)):
                raise TypeError(
                    "learning rate should be float or LRScheduler, got %s here"
                    % type(learning_rate))
            if self._parameter_list is None:
                raise AttributeError(
                    "parameter_list argument given to the Optimizer should not be None in dygraph mode."
                )
            if regularization is not None:
                for param in self._parameter_list:
                    if param.regularizer is not None:
                        logging.info(
                            "If regularizer of a Parameter has been set by 'fluid.ParamAttr' or 'fluid.WeightNormParamAttr' already. "
                            "The Regularization[%s] in Optimizer will not take effect, and it will only be applied to other Parameters!"
                            % regularization.__str__())
                        break
        else:
            if not isinstance(learning_rate,
                              (float, framework.Variable, LRScheduler)):
                raise TypeError(
                    "learning rate should be float or LRScheduler, got %s here"
                    % type(learning_rate))

        if grad_clip is not None:
            if not isinstance(grad_clip, GradientClipBase):
                raise TypeError(
                    "'grad_clip' should be an instance of GradientClipBase's derived class"
                )
        self.regularization = regularization
        self._grad_clip = grad_clip
        self._learning_rate = learning_rate

        self._dtype = None
        # Infer the dtype form parameter
        if self._parameter_list:
            self._dtype = self._parameter_list[0].dtype

        # each program should have a independent learning rate
        # program -> Variable(learning_rate)
        self._learning_rate_map = dict()
        if isinstance(self._learning_rate, framework.Variable):
            self._learning_rate_map[framework.default_main_program(
            )] = self._learning_rate
        # Dictionary of accumulators. Some optimizer subclasses need to
        # allocate and manage extra variables associated with the parameters
        # to train. These variables are called accumulators.
        # {accum_name : { paramter_name : accumulator_for_parameter, ...}, ...}
        self._accumulators = defaultdict(lambda: dict())
        self.helper = None
        self._opti_name_list = []
        self._accumulators_holder = {}
        self._param_device_map = dict()

    @framework.dygraph_only
    def state_dict(self):
        '''
        Get state dict information from optimizer. It contain all the variable used by optimizer. For Adam optimizer, contains beta1, beta2, momentum etc. If LearningRateDecay have been used, global_step will be include in state dict.
        If the optimizer never be called(minimize function), the state_dict is empty.

        Args: None
        Return:
            state_dict(dict) : dict contains all the variable used by optimizer
        
        Examples:
            .. code-block:: python

                import paddle.fluid as fluid

                with fluid.dygraph.guard():
                    emb = fluid.dygraph.Embedding([10, 10])

                    adam = fluid.optimizer.Adam(0.001, parameter_list=emb.parameters())
                    state_dict = adam.state_dict()

        '''
        from paddle.optimizer.lr import LRScheduler
        state_dict = {}
        for k, v in self._accumulators.items():
            for para_name, var_tmp in v.items():
                state_dict[var_tmp.name] = var_tmp
        # global step if use lr decay
        if isinstance(self._learning_rate, LRScheduler):
            state_dict["LR_Scheduler"] = self._learning_rate.state_dict()
            return state_dict
        if isinstance(self._learning_rate, LearningRateDecay):
            state_dict["LR_Scheduler"] = self._learning_rate.state_dict()

            if not isinstance(self._learning_rate, _LearningRateEpochDecay):
                var_tmp = None
                var_temp = framework._varbase_creator(
                    None, name='global_step', dtype='int32')

                tensor.fill_constant(
                    [1], "int32", self._learning_rate.step_num, out=var_temp)

                state_dict['global_step'] = var_temp
        return state_dict

    @framework.dygraph_only
    def set_state_dict(self, state_dict):
        '''
        Load optimizer state dict. For Adam optimizer, contains beta1, beta2, momentum etc. If LearningRateDecay have been used, global_step will be changed.

        Args: 
            state_dict(dict) : Dict contains all the Variable needed by optimizer
        Return:
            None
        
        Examples:
            .. code-block:: python

                import paddle
                import paddle.fluid as fluid

                paddle.disable_static()

                emb = paddle.nn.Embedding(10, 10)

                state_dict = emb.state_dict()
                fluid.save_dygraph(state_dict, "paddle_dy")

                scheduler = paddle.optimizer.lr.NoamDecay(	
                    d_model=0.01, warmup_steps=100, verbose=True)
                adam = paddle.optimizer.Adam(
                    learning_rate=scheduler,
                    parameters=emb.parameters())
                state_dict = adam.state_dict()
                fluid.save_dygraph(state_dict, "paddle_dy")

                para_state_dict, opti_state_dict = fluid.load_dygraph("paddle_dy")
        '''
        from paddle.optimizer.lr import LRScheduler
        if isinstance(self._learning_rate, LRScheduler):
            self._learning_rate.set_dict(state_dict["LR_Scheduler"])

        if isinstance(self._learning_rate, LearningRateDecay):
            self._learning_rate.set_dict(state_dict["LR_Scheduler"])

            if not isinstance(self._learning_rate, _LearningRateEpochDecay):
                assert 'global_step' in state_dict, \
                        'Global step not in state dict, Dygraph use LearningRateDecay, global_step must in state_dict'
                global_step = state_dict['global_step']

                if isinstance(global_step, Variable):
                    step_np = global_step
                    step_np = np.array(step_np.value().get_tensor())
                    assert step_np.shape == (1,),  \
                            "global step shape is (1,), the shape is {}".format( step_np.shape )

                    self._learning_rate.step_num = int(step_np[0])
                elif isinstance(global_step, np.ndarray):
                    assert global_step.shape == (1,),  \
                            "global step shape is (1,), the shape is {}".format( global_step.shape )
                    self._learning_rate.step_num = global_step[0]
                else:
                    raise RuntimeError(
                        "Type not supprt, value in state dict must be [VarBase, Variable, numpy], the type is ",
                        type(global_step))

        self._accumulators_holder = state_dict
        for k, v in self._accumulators.items():
            for para_name, var_tmp in v.items():
                assert var_tmp.name in state_dict, \
                        "optimizer variable {} not found".format( var_tmp.name )
                var = var_tmp.value()
                tensor = var.get_tensor()
                model_np = np.array(tensor)

                load_para = state_dict[var_tmp.name]

                if isinstance(load_para, Variable):
                    load_para_np = load_para.numpy()
                elif isinstance(load_para, core.VarBase):
                    load_para_np = load_para.numpy()
                elif isinstance(load_para, np.ndarray):
                    load_para_np = load_para
                else:
                    raise RuntimeError("State dict type {} not supprt".format(
                        str(type(load_para))))

                assert model_np.shape == load_para_np.shape,  \
                                          "Parameter shape not match, Dygraph Parameter [ {} ] need tensor with shape {} but load tensor with shape {}".format(
                                                 item.name, model_np.shape, load_para_np.shape)

                assert model_np.dtype == load_para_np.dtype, \
                                          "Parameter dtype not match, Dygraph Parameter [ {} ] need tensor with dtype {}  but load tensor with dtype {}".format(
                                                item.name, model_np.dtype, load_para_np.dtype)

                tensor.set(load_para_np, framework._current_expected_place())

    # [aliases] Compatible with old method names
    set_dict = set_state_dict

    def get_opti_var_name_list(self):
        return self._opti_name_list

    def _create_global_learning_rate(self):
        from paddle.optimizer.lr import LRScheduler
        if isinstance(self._learning_rate, LRScheduler):
            lr_var = self._global_learning_rate()
            # only create global lr_var once
            if not isinstance(lr_var, framework.Variable):
                lr_name = unique_name.generate('learning_rate')
                self._learning_rate._var_name = lr_name
                lr_var = self.helper.create_global_variable(
                    name=lr_name,
                    shape=[1],
                    persistable=True,
                    stop_gradient=True,
                    dtype='float32' if self._dtype is None else self._dtype)
                main_prog = framework.default_main_program()
                main_prog.lr_sheduler = self._learning_rate
                main_prog.lr_var = lr_var
                self._learning_rate_map[framework.default_main_program(
                )] = lr_var

            lr_value = float(self._learning_rate())
            self.helper.set_variable_initializer(
                lr_var, initializer=Constant(value=lr_value))
            return

        if imperative_base.enabled():
            # create learning rate Variable
            if isinstance(self._learning_rate, float):
                lr = self._global_learning_rate()

                if isinstance(lr, framework.Variable):
                    return
                else:
                    self._learning_rate_map[framework.default_main_program(
                    )] = layers.create_global_var(
                        name=unique_name.generate("learning_rate"),
                        shape=[1],
                        value=float(self._learning_rate),
                        dtype='float32' if self._dtype is None else self._dtype,
                        persistable=True)
            # get learning rate Variable from LearningRateDecay
            elif isinstance(self._learning_rate, LearningRateDecay):
                self._learning_rate_map[framework.default_main_program(
                )] = self._learning_rate()
            else:
                raise TypeError(
                    "optimizer's learning rate must be float or LearningRateDecay"
                )
        else:
            lr = self._global_learning_rate()

            if isinstance(lr, framework.Variable):
                return
            else:
                if not isinstance(self._learning_rate, float):
                    raise TypeError(
                        "learning rate variable is create outside optimizer,"
                        "can not create new learning rate variable for new program"
                    )

            # create learning rate in the current main program
            self._learning_rate_map[framework.default_main_program(
            )] = layers.create_global_var(
                name=unique_name.generate("learning_rate"),
                shape=[1],
                value=float(self._learning_rate),
                dtype='float32' if self._dtype is None else self._dtype,
                persistable=True)

    @framework.dygraph_only
    def set_lr(self, value):
        """
        :api_attr: imperative
        
        Set the value of the learning rate manually in the optimizer. If the optimizer use LearningRateDecay,
        this API cannot be invoked, because it will lead to conflict.

        Args:
            value (float|Variable): the value of learning rate

        Returns:
            None
          
        Examples:
            .. code-block:: python

                import paddle.fluid as fluid
                        
                with fluid.dygraph.guard():
                    linear = fluid.dygraph.nn.Linear(10, 10)

                    adam = fluid.optimizer.Adam(0.1, parameter_list=linear.parameters())

                    # set learning rate manually by python float value
                    lr_list = [0.2, 0.3, 0.4, 0.5, 0.6]
                    for i in range(5):
                        adam.set_lr(lr_list[i])
                        lr = adam.current_step_lr()
                        print("current lr is {}".format(lr))
                    # Print:
                    #    current lr is 0.2
                    #    current lr is 0.3
                    #    current lr is 0.4
                    #    current lr is 0.5
                    #    current lr is 0.6


                    # set learning rate manually by framework Variable
                    lr_var = fluid.layers.create_global_var(
                        shape=[1], value=0.7, dtype='float32')
                    adam.set_lr(lr_var)
                    lr = adam.current_step_lr()
                    print("current lr is {}".format(lr))
                    # Print:
                    #    current lr is 0.7



        """
        if not isinstance(value, (framework.Variable, float)):
            raise TypeError(
                "The type of 'value' in optimizer.set_lr must be (float, Variable), but received %s."
                % (type(value)))
        if isinstance(self._learning_rate, LearningRateDecay):
            raise RuntimeError(
                "optimizer's learning rate can't be LearningRateDecay when invoke this API, because this will lead to conflict."
            )
        if isinstance(value, float):
            self._learning_rate = value
            current_lr = self._global_learning_rate()
            if current_lr is not None:
                global_block = framework.default_main_program().global_block()
                global_block.append_op(
                    type='fill_constant',
                    outputs={'Out': [current_lr]},
                    attrs={
                        'dtype': current_lr.dtype,
                        'shape': list(current_lr.shape),
                        'value': float(value)
                    },
                    stop_gradient=True)
        else:
            assert len(value.shape) == 1 and value.shape[
                0] == 1, "optimizer's learning rate must be 1-D Tensor with shape[1]"
            self._learning_rate_map[framework.default_main_program()] = value

    @framework.dygraph_only
    def current_step_lr(self):
        """
        :api_attr: imperative
        
        Get current step learning rate. The return value is all the same When LearningRateDecay is not used,
        otherwise return the step learning rate.

        Returns:
            float: The learning rate of the current step.

        Examples:
            .. code-block:: python

                import paddle.fluid as fluid
                import numpy as np

                # example1: LearningRateDecay is not used, return value is all the same
                with fluid.dygraph.guard():
                    emb = fluid.dygraph.Embedding([10, 10])
                    adam = fluid.optimizer.Adam(0.001, parameter_list = emb.parameters())
                    lr = adam.current_step_lr()
                    print(lr) # 0.001

                # example2: PiecewiseDecay is used, return the step learning rate
                with fluid.dygraph.guard():
                    inp = np.random.uniform(-0.1, 0.1, [10, 10]).astype("float32")
                    linear = fluid.dygraph.nn.Linear(10, 10)
                    inp = fluid.dygraph.to_variable(inp)
                    out = linear(inp)
                    loss = fluid.layers.reduce_mean(out)
                    
                    bd = [2, 4, 6, 8]
                    value = [0.2, 0.4, 0.6, 0.8, 1.0]
                    adam = fluid.optimizer.Adam(fluid.dygraph.PiecewiseDecay(bd, value, 0),
                                           parameter_list=linear.parameters())

                    # first step: learning rate is 0.2
                    np.allclose(adam.current_step_lr(), 0.2, rtol=1e-06, atol=0.0) # True

                    # learning rate for different steps
                    ret = [0.2, 0.2, 0.4, 0.4, 0.6, 0.6, 0.8, 0.8, 1.0, 1.0, 1.0, 1.0]
                    for i in range(12):
                        adam.minimize(loss)
                        lr = adam.current_step_lr()
                        np.allclose(lr, ret[i], rtol=1e-06, atol=0.0) # True

        """
        current_lr = self._global_learning_rate()
        if isinstance(current_lr, framework.Variable):
            return self._global_learning_rate().numpy()[0]

        if isinstance(self._learning_rate, float):
            return self._learning_rate
        elif isinstance(self._learning_rate, _LearningRateEpochDecay):
            step_lr = self._learning_rate()
            return step_lr.numpy()[0]
        else:
            step_lr = self._learning_rate.step()
            if isinstance(step_lr, (float, int)):
                return step_lr
            else:
                return step_lr.numpy()[0]

    def _global_learning_rate(self, program=None):
        """
        get global decayed learning rate
        :return:
        """
        if program is None:
            program = framework.default_main_program()
        return self._learning_rate_map.get(program, None)

    def _append_optimize_op(self, block, param_and_grad):
        """ append optimize operator to block and return all the added optimize_op
        """
        raise NotImplementedError()

    def _create_param_lr(self, param_and_grad):
        # create learning rate variable for every parameter
        param = param_and_grad[0]
        param_lr = param.optimize_attr['learning_rate']
        if type(param_lr) == Variable:
            return param_lr
        else:
            if param_lr == 1.0:
                return self._global_learning_rate()
            else:
                with default_main_program()._lr_schedule_guard(
                        is_with_opt=True), framework.name_scope(
                            'scale_with_param_lr'):
                    return self._global_learning_rate() * param_lr

    def _create_accumulators(self, block, parameters):
        """Create all accumulators needed by the parameters

        Args:
            block: the block in which the loss variable is present
            parameters: list of parameter variables for the optimizer
        """
        pass

    def _finish_update(self, block, parameters_and_grads):
        """Finish any custom updates needed
           before completing an optimization step

        Args:
            block: the block in which the loss variable is present
            parameters: list of parameter variables for the optimizer

        Returns:
            None
        """
        pass

    def _add_accumulator(self,
                         name,
                         param,
                         dtype=None,
                         fill_value=0.0,
                         shape=None,
                         type=None,
                         device=None):
        """Utility function to add an accumulator for a parameter

        Args:
            block: the block in which the loss variable is present
            name: name of the accumulator
            param: parameter variable for which accumulator is to be added
            dtype: data type of the accumulator variable
            fill_value: value to initialize the accumulator variable
        """
        if self._name is not None:
            name = self._name + "_" + name
        if (name in self._accumulators and
                param.name in self._accumulators[name]):
            if framework.in_dygraph_mode():
                return self._accumulators[name][param.name]
            raise Exception("Accumulator {} already exists for parameter {}".
                            format(name, param.name))
        if shape == None:
            shape = param.shape
        assert isinstance(self.helper, LayerHelper)

        var_name = param.name + "_" + name
        var_name = unique_name.generate(var_name)
        self._opti_name_list.append(var_name)

        var = self.helper.create_global_variable(
            name=var_name,
            persistable=True,
            dtype=dtype or param.dtype,
            type=param.type if type is None else type,
            shape=shape,
            belong_to_optimizer=True)
        if device is None:
            device = self._get_device_for_param(param.name)
        with device_guard(device):
            self.helper.set_variable_initializer(
                var, initializer=Constant(value=float(fill_value)))

        if framework.in_dygraph_mode():
            if len(self._accumulators_holder) > 0:
                assert var_name in self._accumulators_holder, \
                        "Optimizer set error, {} should in state dict".format( var_name )
                var.set_value(self._accumulators_holder[var_name])

        self._accumulators[name][param.name] = var
        return var

    def _get_accumulator(self, name, param):
        """Utility function to fetch an accumulator for a parameter

        Args:
            name: name of the accumulator
            param: parameter variable for which accumulator is to be fetched

        Returns:
            accumulator variable for the parameter
        """
        if self._name is not None:
            name = self._name + "_" + name
        if (name not in self._accumulators or
                param.name not in self._accumulators[name]):
            raise Exception("Accumulator {} does not exist for parameter {}".
                            format(name, param.name))
        return self._accumulators[name][param.name]

    def _update_param_device_map(self, parameters_and_grads, target_block):
        for param_and_grad in parameters_and_grads:
            if param_and_grad[0].trainable is True:
                param_name = param_and_grad[0].name
                ops = target_block.ops
                device_attr_name = core.op_proto_and_checker_maker.kOpDeviceAttrName(
                )
                for op in ops:
                    input_arg_names = op.input_arg_names
                    if param_name in input_arg_names:
                        self._param_device_map[param_name] = op.attr(
                            device_attr_name)
                        break

    def _get_device_for_param(self, param_name):
        device = None
        if param_name in self._param_device_map:
            device = self._param_device_map[param_name]
        return device

    def _create_optimization_pass(self, parameters_and_grads):
        """Add optimization operators to update gradients to variables.

        Args:
          parameters_and_grads(list(tuple(Variable, Variable))):
            a list of (variable, gradient) pair to update.

        Returns:
          return_op_list: a list of operators that will complete one step of
            optimization. This will include parameter update ops, global step
            update ops and any other custom ops required by subclasses to manage
            their internal state.
        """
        # This is a default implementation of create_optimization_pass that
        # can be shared by most optimizers. This implementation assumes that
        # the subclass will implement the _append_optimize_op method and the
        #  _initialize_tensors method. The subclass can extend the
        # _create_accumulators method if it needs to create accumulators
        # for parameters and extend _finish_update method to add custom ops.

        # Allways called under program_guard use global block as loss block
        # But if current block is in control flow, append optimize op in the
        # grad block of current block

        global_block = framework.default_main_program().global_block()
        target_block = global_block
        current_block = framework.default_main_program().current_block()
        if current_block.idx != global_block.idx:
            assert current_block.backward_block_idx != -1, \
                "current block is not global_block, but it doesn't have backward block."
            target_block = framework.default_main_program().blocks[
                current_block.backward_block_idx]

        start = len(target_block.ops)
        self.helper = LayerHelper(self.__class__.__name__)
        self._update_param_device_map(parameters_and_grads, target_block)
        self._create_accumulators(
            target_block,
            [p[0] for p in parameters_and_grads if p[0].trainable])
        self._create_global_learning_rate()

        if framework.in_dygraph_mode():
            for param_and_grad in parameters_and_grads:
                if param_and_grad[1] is None:
                    continue
                if param_and_grad[0].trainable is True:
                    self._append_optimize_op(target_block, param_and_grad)
        else:
            for param_and_grad in parameters_and_grads:
                if param_and_grad[1] is None:
                    continue
                with param_and_grad[0].block.program._optimized_guard(
                        param_and_grad), name_scope("optimizer"):
                    if param_and_grad[0].trainable is True:
                        device = self._get_device_for_param(param_and_grad[0]
                                                            .name)
                        with device_guard(device):
                            optimize_op = self._append_optimize_op(
                                target_block, param_and_grad)

        # Get custom finish ops for subclasses
        # FIXME: Need to fix this once we figure out how to handle dependencies
        self._finish_update(target_block, parameters_and_grads)

        end = len(target_block.ops)
        return target_block._slice_ops(start, end)

    def _process_distribute_lookuptable(self, param_grads):
        """
        Because distribute lookup table only support SGD optimizer for now, not support
        other optimizer and regularization, so we should find the table parameter out,
        and avoid to add regularization and other op for it, and add sgd optimize op
        for it independently.
        :param param_grads(list((Var, Var))): list of (param, grad) pair.
        :param loss: the loss variable.
        :param startup_program: the startup program
        """
        program = framework.default_main_program()
        global_block = framework.default_main_program().global_block()
        table_name = find_distributed_lookup_table(program)
        table_param = None
        table_grad = None
        new_param_grads = []
        for p, g in param_grads:
            if p.name == table_name:
                if table_param is not None:
                    raise RuntimeError(
                        "multi dist table var found, only support one now!")
                table_param = p
                table_grad = g
            else:
                new_param_grads.append((p, g))
        sgd_op = None
        if table_param is not None:
            param_and_grad = [table_param, table_grad]
            with table_param.block.program._optimized_guard(param_and_grad), \
                    framework.name_scope("optimizer"):
                self._create_global_learning_rate()
                # create the optimize op
                sgd_op = global_block.append_op(
                    type='sgd',
                    inputs={
                        "Param": table_param,
                        "Grad": table_grad,
                        "LearningRate": self._create_param_lr(param_and_grad)
                    },
                    outputs={"ParamOut": param_and_grad[0]})
        return new_param_grads, (table_param, table_grad), sgd_op

    def backward(self,
                 loss,
                 startup_program=None,
                 parameter_list=None,
                 no_grad_set=None,
                 callbacks=None):
        """
        The first part of ``minimize``, do auto-diff to append backward operations for
        the current program.

        Args:
            loss (Variable): ``loss`` variable to run optimizations.
            startup_program (Program, optional): :ref:`api_fluid_Program` for
                initializing parameters in ``parameter_list``. The default value
                is None, at this time :ref:`api_fluid_default_startup_program` will be used.
            parameter_list (Iterable, optional): Iterable of ``Variable`` or ``Variable.name`` to update
                to minimize ``loss``. The default value is None, at this time all parameters
                will be updated.
            no_grad_set (set, optional): Set of ``Variable``  or ``Variable.name`` that don't need
                to be updated. The default value is None.
            callbacks (list, optional): list of callable objects to run when appending backward
                operator for one parameter. The default value is None.

        Return:
            list: list of (param, grad) variable pairs, param is ``Parameter``,
                grad is the gradient value corresponding to the parameter.

        Examples:
            See examples in ``apply_gradients``.
        """
        act_no_grad_set = None
        if framework.in_dygraph_mode():
            pass
        else:
            act_no_grad_set = self._get_no_grad_set(loss, no_grad_set)

        # Infer dtype by loss if None
        if self._dtype is None:
            self._dtype = loss.dtype

        if framework.in_dygraph_mode():
            parameter_list = parameter_list if parameter_list \
                else self._parameter_list

            params_grads = []
            for param in parameter_list:
                if not param.trainable:
                    continue
                if param._grad_ivar() is not None:
                    # create gradient variable
                    grad_var = param._grad_ivar()
                    params_grads.append((param, grad_var))
        else:
            if callbacks is None:
                callbacks = [error_clip_callback]
            else:
                assert (isinstance(callbacks, list))
            program = loss.block.program
            assert len(loss.shape) == 1 and loss.shape[0] == 1, \
                "The loss.shape should be (1L,), but the current loss.shape is {}. " \
                "Maybe that you should call fluid.layers.mean to process the current loss.".format(
                    loss.shape)
            parameter_list = parameter_list if parameter_list \
                else self._parameter_list
            with program_guard(program, startup_program):
                params_grads = append_backward(loss, parameter_list,
                                               act_no_grad_set, callbacks)
        return params_grads

    def apply_gradients(self, params_grads):
        """
        Second part of `minimize`, appending optimization operators for
        given `params_grads` pairs.

        Args:
            params_grads (list): list of (param, grad) pair to do optimization.

        Returns:
            list: A list of operators appended to the current program.

        Examples:
            .. code-block:: python

                import paddle.fluid as fluid
                loss = network()
                optimizer = fluid.optimizer.SGD(learning_rate=0.1)
                params_grads = optimizer.backward(loss)
                # you may append operations for params_grads here
                # ...
                optimizer.apply_gradients(params_grads)
        """

        params_grads = sorted(params_grads, key=lambda x: x[0].name)

        # 'optimizer(grad_clip)' or 'set_gradient_clip'
        if self._grad_clip is not None:
            params_grads = self._grad_clip(params_grads)
        else:
            params_grads = append_gradient_clip_ops(params_grads)

        # Add regularization if any
        params_grads = append_regularization_ops(params_grads,
                                                 self.regularization)

        optimize_ops = self._create_optimization_pass(params_grads)
        return optimize_ops

    def apply_optimize(self, loss, startup_program, params_grads):
        """
        Second part of `minimize`, appending optimization operators for
        given `params_grads` pairs.
        Args:
            loss (Variable): loss variable to run optimizations.
            startup_program (Program): startup_program for initializing parameters
                in `parameter_list`.
            params_grads (list): list of (param, grad) pair to do optimization.
        Returns:
            list: A list of operators appended to the current program.
        """
        if framework.in_dygraph_mode():
            with program_guard(framework.default_main_program(),
                               framework.default_startup_program()):
                if self._grad_clip is not None:
                    params_grads = self._grad_clip(params_grads)
                params_grads = append_regularization_ops(params_grads,
                                                         self.regularization)
                optimize_ops = self._create_optimization_pass(params_grads)
        else:
            program = loss.block.program
            with program_guard(program, startup_program):
                optimize_ops = self.apply_gradients(params_grads)
        return optimize_ops

    def _get_no_grad_set(self, loss, no_grad_set=None):
        no_grad_set = _get_no_grad_set_name(no_grad_set)
        parameters = loss.block.program.global_block().all_parameters()
        param_no_trainable = set(
            [param.name for param in parameters if param.trainable is False])
        # If the parameter is no trainable, it should not have a gradient.
        no_grad_set.update(param_no_trainable)

        return no_grad_set

    @framework.dygraph_only
    def clear_gradients(self):
        """
        Clear the gradients of all optimized parameters for model.

        If not, new gradient will accumulat on previous gradient.
        
        Returns:
            None
        
        Examples:
            .. code-block:: python

                import paddle.fluid as fluid
                import numpy as np

                with fluid.dygraph.guard():
                    value = np.arange(26).reshape(2, 13).astype("float32")
                    a = fluid.dygraph.to_variable(value)
                    linear = fluid.Linear(13, 5, dtype="float32")
                    # This can be any optimizer supported by dygraph.
                    adam = fluid.optimizer.Adam(learning_rate = 0.01, 
                                                parameter_list = linear.parameters())
                    out = linear(a)
                    out.backward()
                    adam.minimize(out)
                    adam.clear_gradients()

        """
        for p in self._parameter_list:
            if p.trainable:
                p.clear_gradient()

    @imperative_base.no_grad
    def minimize(self,
                 loss,
                 startup_program=None,
                 parameter_list=None,
                 no_grad_set=None):
        """
        Add operations to minimize ``loss`` by updating ``parameter_list``.

        Args:
            loss (Variable): A ``Variable`` containing the value to minimize.
            startup_program (Program, optional): :ref:`api_fluid_Program` for
                initializing parameters in ``parameter_list``. The default value
                is None, at this time :ref:`api_fluid_default_startup_program` will be used.
            parameter_list (Iterable, optional): Iterable of ``Variable`` or ``Variable.name`` to update
                to minimize ``loss``. The default value is None, at this time all parameters
                will be updated.
            no_grad_set (set, optional): Set of ``Variable``  or ``Variable.name`` that don't need
                to be updated. The default value is None.

        Returns:
            tuple: tuple (optimize_ops, params_grads), A list of operators appended
            by minimize and a list of (param, grad) variable pairs, param is
            ``Parameter``, grad is the gradient value corresponding to the parameter.
            The returned tuple can be passed to ``fetch_list`` in ``Executor.run()`` to 
            indicate program pruning. If so, the program will be pruned by ``feed`` and 
            ``fetch_list`` before run, see details in ``Executor``.

        Examples:
            Please refer to the example of current Optimizer.
        """
        assert isinstance(loss, Variable), "The loss should be an Variable."

        parameter_list = parameter_list if parameter_list \
            else self._parameter_list

        params_grads = self.backward(
            loss,
            startup_program=startup_program,
            parameter_list=parameter_list,
            no_grad_set=no_grad_set)

        optimize_ops = self.apply_optimize(
            loss, startup_program=startup_program, params_grads=params_grads)

        return optimize_ops, params_grads


class SGDOptimizer(Optimizer):
    r"""
    Optimizer of the stochastic gradient descent algorithm.

    .. math::

        param\_out = param - learning\_rate * grad

    Parameters:
        learning_rate (float|Variable): The learning rate used to update parameters. \
            Can be a float value or a Variable with one float value as data element.
        parameter_list (Iterable, optional):  Iterable of ``Variable`` names to update to minimize ``loss``. \
            This parameter is required in dygraph mode. \
            The default value is None in static mode, at this time all parameters will be updated.
        regularization (WeightDecayRegularizer, optional): The strategy of regularization. There are two method: \
             :ref:`api_fluid_regularizer_L1Decay` , :ref:`api_fluid_regularizer_L2Decay` . If a parameter has set \
            regularizer using :ref:`api_fluid_ParamAttr` already, the regularization setting here in optimizer will be \
            ignored for this parameter. Otherwise, the regularization setting here in optimizer will take effect.  \
            Default None, meaning there is no regularization.
        grad_clip (GradientClipBase, optional): Gradient cliping strategy, it's an instance of 
            some derived class of ``GradientClipBase`` . There are three cliping strategies 
            ( :ref:`api_fluid_clip_GradientClipByGlobalNorm` , :ref:`api_fluid_clip_GradientClipByNorm` , 
            :ref:`api_fluid_clip_GradientClipByValue` ). Default None, meaning there is no gradient clipping.
        name (str, optional): This parameter is used by developers to print debugging information. \
            For details, please refer to :ref:`api_guide_Name`. Default is None.

    Examples:
        .. code-block:: python

            import paddle
            import paddle.fluid as fluid
            import numpy as np

            place = fluid.CPUPlace()
            main = fluid.Program()
            with fluid.program_guard(main):
                x = fluid.layers.data(name='x', shape=[13], dtype='float32')
                y = fluid.layers.data(name='y', shape=[1], dtype='float32')
                y_predict = fluid.layers.fc(input=x, size=1, act=None)
                cost = fluid.layers.square_error_cost(input=y_predict, label=y)
                avg_cost = fluid.layers.mean(cost)

                sgd_optimizer = fluid.optimizer.SGD(learning_rate=0.001)
                sgd_optimizer.minimize(avg_cost)

                fetch_list = [avg_cost]
                train_reader = paddle.batch(
                    paddle.dataset.uci_housing.train(), batch_size=1)
                feeder = fluid.DataFeeder(place=place, feed_list=[x, y])
                exe = fluid.Executor(place)
                exe.run(fluid.default_startup_program())
                for data in train_reader():
                    exe.run(main, feed=feeder.feed(data), fetch_list=fetch_list)

    """

    def __init__(self,
                 learning_rate,
                 parameter_list=None,
                 regularization=None,
                 grad_clip=None,
                 name=None):
        assert learning_rate is not None
        super(SGDOptimizer, self).__init__(
            learning_rate=learning_rate,
            parameter_list=parameter_list,
            regularization=regularization,
            grad_clip=grad_clip,
            name=name)
        self.type = "sgd"

    @no_grad
    def _append_optimize_op(self, block, param_and_grad):
        lr = self._create_param_lr(param_and_grad)
        if framework.in_dygraph_mode():
            core.ops.sgd(param_and_grad[0], lr, param_and_grad[1],
                         param_and_grad[0])
            return None

        assert isinstance(block, framework.Block)
        # create the optimize op
        sgd_op = block.append_op(
            type=self.type,
            inputs={
                "Param": param_and_grad[0],
                "Grad": param_and_grad[1],
                "LearningRate": lr
            },
            outputs={"ParamOut": param_and_grad[0]},
            stop_gradient=True)

        return sgd_op


class MomentumOptimizer(Optimizer):
    r"""

    Simple Momentum optimizer with velocity state

    This optimizer has a flag for Nestrov Momentum.

    The update equations are as follows:

    .. math::

        & velocity = mu * velocity + gradient

        & if (use\_nesterov):

        &\quad   param = param - (gradient + mu * velocity) * learning\_rate

        & else:

        &\quad   param = param - learning\_rate * velocity

    Parameters:
        learning_rate (float|Variable): The learning rate used to update parameters. \
            Can be a float value or a Variable with one float value as data element.
        momentum (float): Momentum factor
        parameter_list (Iterable, optional):  Iterable of ``Variable`` names to update to minimize ``loss``. \
            This parameter is required in dygraph mode. \
            The default value is None in static mode, at this time all parameters will be updated.
        use_nesterov (bool, optional): Enables Nesterov momentum, default is false.
        regularization (WeightDecayRegularizer, optional): The strategy of regularization. There are two method: \
             :ref:`api_fluid_regularizer_L1Decay` , :ref:`api_fluid_regularizer_L2Decay` . If a parameter has set \
            regularizer using :ref:`api_fluid_ParamAttr` already, the regularization setting here in optimizer will be \
            ignored for this parameter. Otherwise, the regularization setting here in optimizer will take effect.  \
            Default None, meaning there is no regularization.
        grad_clip (GradientClipBase, optional): Gradient cliping strategy, it's an instance of 
            some derived class of ``GradientClipBase`` . There are three cliping strategies 
            ( :ref:`api_fluid_clip_GradientClipByGlobalNorm` , :ref:`api_fluid_clip_GradientClipByNorm` , 
            :ref:`api_fluid_clip_GradientClipByValue` ). Default None, meaning there is no gradient clipping.
        name (str, optional): This parameter is used by developers to print debugging information. \
            For details, please refer to :ref:`api_guide_Name`. Default is None.

    Examples:
        .. code-block:: python

            import paddle
            import paddle.fluid as fluid
            import numpy as np

            place = fluid.CPUPlace()
            main = fluid.Program()
            with fluid.program_guard(main):
                x = fluid.layers.data(name='x', shape=[13], dtype='float32')
                y = fluid.layers.data(name='y', shape=[1], dtype='float32')
                y_predict = fluid.layers.fc(input=x, size=1, act=None)
                cost = fluid.layers.square_error_cost(input=y_predict, label=y)
                avg_cost = fluid.layers.mean(cost)

                moment_optimizer = fluid.optimizer.MomentumOptimizer(learning_rate=0.001, momentum=0.9)
                moment_optimizer.minimize(avg_cost)

                fetch_list = [avg_cost]
                train_reader = paddle.batch(
                    paddle.dataset.uci_housing.train(), batch_size=1)
                feeder = fluid.DataFeeder(place=place, feed_list=[x, y])
                exe = fluid.Executor(place)
                exe.run(fluid.default_startup_program())
                for data in train_reader():
                    exe.run(main, feed=feeder.feed(data), fetch_list=fetch_list)

    """
    _velocity_acc_str = "velocity"

    def __init__(self,
                 learning_rate,
                 momentum,
                 parameter_list=None,
                 use_nesterov=False,
                 regularization=None,
                 grad_clip=None,
                 name=None):
        assert learning_rate is not None
        assert momentum is not None
        super(MomentumOptimizer, self).__init__(
            learning_rate=learning_rate,
            parameter_list=parameter_list,
            regularization=regularization,
            grad_clip=grad_clip,
            name=name)
        self.type = "momentum"
        self._momentum = momentum
        self._use_nesterov = bool(use_nesterov)

    def _create_accumulators(self, block, parameters):
        assert isinstance(block, framework.Block)

        for p in parameters:
            self._add_accumulator(self._velocity_acc_str, p)

    def _append_optimize_op(self, block, param_and_grad):
        assert isinstance(block, framework.Block)

        velocity_acc = self._get_accumulator(self._velocity_acc_str,
                                             param_and_grad[0])
        lr = self._create_param_lr(param_and_grad)

        if framework.in_dygraph_mode():
            _, _ = core.ops.momentum(param_and_grad[0], param_and_grad[1],
                                     velocity_acc, lr, param_and_grad[0],
                                     velocity_acc, 'mu', self._momentum,
                                     'use_nesterov', self._use_nesterov)
            return None

        attrs = {"mu": self._momentum, "use_nesterov": self._use_nesterov}
        inputs = {
            "Param": [param_and_grad[0]],
            "Grad": [param_and_grad[1]],
            "Velocity": [velocity_acc],
            "LearningRate": [lr]
        }

        outputs = {
            "ParamOut": [param_and_grad[0]],
            "VelocityOut": [velocity_acc]
        }
        # create the momentum optimize op
        momentum_op = block.append_op(
            type=self.type,
            inputs=inputs,
            outputs=outputs,
            attrs=attrs,
            stop_gradient=True)

        return momentum_op


class DGCMomentumOptimizer(Optimizer):
    r"""
	:api_attr: Static Graph

    DGC (Deep Gradient Compression) Momentum Optimizer. Original paper is https://arxiv.org/abs/1712.01887

    DGC reduces the communication bandwidth by sending only the important gradients (sparse update):\
        only gradients larger than a threshold are transmitted.

    To avoid losing information, DGC accumulates the rest of the gradients locally.

    Eventually, these gradients become large enough to be transmitted.

    Thus, DGC sends the large gradients immediately but eventually sends all of the gradients over time.

    To ensure no loss of accuracy, DGC employs momentum correction and local gradient clipping on top of the gradient sparsification to maintain model performance.

    DGC also uses momentum factor masking and warmup training to overcome the staleness problem caused by reduced communication.

    This optimizer will do two things:

        1. Compress the gradient by get TopK import value from tensor \
            and use it for allreduce to reduce network bandwidth.

        2. Call momentum to optimize the cost.

    Args:
        learning_rate (float|Variable): The learning rate used to update parameters. \
            It can be a float value or a Variable with one float value as a data element.
        momentum (float): Momentum factor.
        rampup_begin_step (int): The beginning step from which gradient compression is implemented.
        rampup_step (int): Time steps used in sparsity warm-up periods. Default is 1.
            For example, if the sparsity is [0.75, 0.9375, 0.984375, 0.996, 0.999], and the rampup_step is 100, \
                it will use 0.75 at 0~19 steps, and 0.9375 at 20~39 steps, and so on. \
                And when reach sparsity array ends, it will use 0.999 then and after.
        sparsity (list[float]): Get top important element from gradient tensor, the ratio is (1 - current sparsity). \
            Default is [0.999]. For example, if the sparsity is [0.99, 0.999], \
                the top [1%, 0.1%] important element will be transmitted.
        parameter_list (Iterable, optional):  Iterable of ``Variable`` names to update to minimize ``loss``. \
            This parameter is required in dygraph mode. \
            The default value is None in static mode, at this time all parameters will be updated.
        use_nesterov (bool): Enables Nesterov momentum. True means use Nesterov. Default is False.
        regularization (WeightDecayRegularizer, optional): The strategy of regularization. There are two method: \
             :ref:`api_fluid_regularizer_L1Decay` , :ref:`api_fluid_regularizer_L2Decay` . If a parameter has set \
            regularizer using :ref:`api_fluid_ParamAttr` already, the regularization setting here in optimizer will be \
            ignored for this parameter. Otherwise, the regularization setting here in optimizer will take effect.  \
            Default None, meaning there is no regularization.
        grad_clip (GradientClipByNorm, optional): Gradient cliping strategy. ``DGCMomentumOptimizer`` only support 
            :ref:`api_fluid_clip_GradientClipByNorm` , and if not, it will raise TypeError. Default None, 
            meaning there is no gradient clipping.
        name (str, optional): This parameter is used by developers to print debugging information. \
            For details, please refer to :ref:`api_guide_Name`. Default is None.

    Examples:
        .. code-block:: python

            import paddle.fluid as fluid
            optimizer = fluid.optimizer.DGCMomentumOptimizer(
                        learning_rate=0.0001,
                        momentum=0.9,
                        rampup_step=1000,
                        rampup_begin_step=1252,
                        sparsity=[0.999, 0.999])

    """
    _u_velocity_acc_str = "_dgc_u_"
    _v_velocity_acc_str = "_dgc_v_"

    def __init__(self,
                 learning_rate,
                 momentum,
                 rampup_begin_step,
                 rampup_step=1,
                 sparsity=[0.999],
                 parameter_list=None,
                 use_nesterov=False,
                 num_trainers=None,
                 regularization=None,
                 grad_clip=None,
                 name=None):
        if framework.in_dygraph_mode():
            raise Exception("In dygraph, don't support DGCMomentumOptimizer.")

        assert core.is_compiled_with_cuda(), \
            "Paddle is not compiled with CUDA. DGC is only support GPU for now."

        assert learning_rate is not None
        assert momentum is not None
        super(DGCMomentumOptimizer, self).__init__(
            learning_rate=learning_rate,
            parameter_list=parameter_list,
            regularization=regularization,
            grad_clip=grad_clip,
            name=name)
        self.type = "dgc_momentum"
        self._momentum = momentum
        self._use_nesterov = bool(use_nesterov)

        assert rampup_begin_step >= 0, "rampup_begin_step must >= 0"
        self._rampup_begin_step = rampup_begin_step
        self._rampup_step = rampup_step
        self._sparsity = sparsity

        self._rampup_begin_step_var = None
        self._global_step_var = None

        self._dgc_clip_norm = None
        if grad_clip is not None:
            if not isinstance(grad_clip, GradientClipByNorm):
                raise TypeError(
                    "The type of grad_clip should be 'GradientClipByNorm', because DGCMomentumOptimizer only support GradientClipByNorm"
                )
            assert isinstance(
                num_trainers, int
            ), "The type of num_trainers should be 'int', but received %s" % type(
                value)
            assert num_trainers > 0, "The value of num_trainers should be greater than 0!"

            self._num_trainers = num_trainers
            self._dgc_clip_norm = grad_clip.clip_norm * (num_trainers**-0.5)

        self.regular_type, self.regular_coeff = self._get_regularization_param(
            self.regularization)

    def _get_regularization_param(self, regularization):
        regular_type = 0
        regular_coeff = 0.0

        if regularization is not None:
            regular_coeff = regularization._regularization_coeff
            from .regularizer import L1Decay, L2Decay
            if isinstance(regularization, L1Decay):
                regular_type = 1
            elif isinstance(regularization, L2Decay):
                regular_type = 2
            else:
                assert False, 'regularization must be None|L1Decay|L2Deacy'
        return regular_type, regular_coeff

    def _is_use_dgc(self, param_var, grad_var):
        var_numel = abs(reduce(lambda x, y: x * y, param_var.shape))
        if var_numel < 16384 or \
           param_var.type == core.VarDesc.VarType.SELECTED_ROWS  or \
           grad_var.type == core.VarDesc.VarType.SELECTED_ROWS  or  \
               param_var.dtype != core.VarDesc.VarType.FP32 :
            return False
        return True

    def _append_optimize_op(self, block, param_and_grad):
        assert isinstance(block, framework.Block)
        velocity_acc = self._get_accumulator(self._u_velocity_acc_str,
                                             param_and_grad[0])
        assert velocity_acc is not None

        inputs = {
            "Param": param_and_grad[0],
            "Grad": param_and_grad[1],
            "Velocity": velocity_acc,
            "LearningRate": self._create_param_lr(param_and_grad),
        }
        outputs = {
            "ParamOut": param_and_grad[0],
            "VelocityOut": velocity_acc,
        }
        attrs = {"mu": self._momentum, "use_nesterov": self._use_nesterov}

        if not self._is_use_dgc(param_and_grad[0], param_and_grad[1]):
            type = "momentum"
        else:
            type = "dgc_momentum"
            inputs.update({
                "current_step": self._global_step_var,
                "nranks": self._nranks_var
            })
            outputs.update({'Grad_out': param_and_grad[1]})
            attrs.update({"rampup_begin_step": float(self._rampup_begin_step)})

        # create the dgc momentum optimize op
        dgc_momentum_op = block.append_op(
            type=type,
            inputs=inputs,
            outputs=outputs,
            attrs=attrs,
            stop_gradient=True)
        return dgc_momentum_op

    def _add_auto_increment_var(self, counter_name, begin, step=1):
        helper = LayerHelper('global_step_counter')
        counter, is_new_var = helper.create_or_get_global_variable(
            name=counter_name, dtype='float32', shape=[1], persistable=True)
        if is_new_var:
            helper.set_variable_initializer(
                counter,
                initializer=Constant(
                    value=float(begin - 1), force_cpu=True))
            helper.main_program.global_block()._prepend_op(
                type='increment',
                inputs={'X': [counter]},
                outputs={'Out': [counter]},
                attrs={'step': float(step)},
                stop_gradient=True)
            counter.stop_gradient = True

        return counter

    def _add_nranks_var(self, name, value=-1):
        helper = LayerHelper('global_step_counter')
        counter, is_new_var = helper.create_or_get_global_variable(
            name=name, dtype='float32', shape=[1], persistable=True)
        if is_new_var:
            helper.set_variable_initializer(
                counter,
                initializer=Constant(
                    value=float(value), force_cpu=True))
            counter.stop_gradient = True

        return counter

    def _append_dgc_ops(self, param_and_grads):
        main_program = default_main_program()
        main_program._enable_dgc = True

        # step counter
        self._global_step_var = self._add_auto_increment_var(
            counter_name=core.dgc.kDGCCounterName(), begin=0)

        self._nranks_var = self._add_nranks_var(
            name=core.dgc.kDGCNRanksName(), value=-1)

        # rampup begin step var for all_reduce_op_handle
        self._rampup_begin_step_var = tensor.create_global_var(
            shape=[1],
            dtype=core.VarDesc.VarType.FP32,
            persistable=True,
            name=core.dgc.kDGCRampUpBeginStepName(),
            value=self._rampup_begin_step * 1.0,
            force_cpu=True)

        self.helper = LayerHelper(self.__class__.__name__)

        for param_var, grad_var in param_and_grads:
            # reuse velocity in dgc_op and dgc_momentum_op
            u_var = self._add_accumulator(self._u_velocity_acc_str, param_var)

            if not self._is_use_dgc(param_var, grad_var):
                continue

            v_var = self._add_accumulator(self._v_velocity_acc_str, param_var)

            k_var = tensor.create_global_var(
                shape=[1],
                dtype=param_var.dtype,
                persistable=True,
                name=param_var.name + core.dgc.kDGCKName(),
                value=0.0,
                force_cpu=True)

            encoded_var = tensor.create_global_var(
                shape=[1],
                dtype=param_var.dtype,
                persistable=True,
                name=param_var.name + core.dgc.kDGCEncodedName(),
                value=0.0,
                force_cpu=False)

            gather_var = tensor.create_global_var(
                shape=[1],
                dtype=param_var.dtype,
                persistable=True,
                name=param_var.name + core.dgc.kDGCGatherName(),
                value=0.0,
                force_cpu=False)

            # del back oprolevarname
            op_maker = core.op_proto_and_checker_maker
            backward = core.op_proto_and_checker_maker.OpRole.Backward
            for op in main_program.global_block().ops:
                if not self._is_the_backward_op(op):
                    continue

                var_attr = op.all_attrs()[op_maker.kOpRoleVarAttrName()]
                if param_var.name not in var_attr:
                    continue

                var_attr.remove(param_var.name)
                var_attr.remove(grad_var.name)
                if len(var_attr) > 1:
                    op._set_attr(op_maker.kOpRoleVarAttrName(), var_attr)
                else:
                    op._remove_attr(op_maker.kOpRoleVarAttrName())

            clip_var = grad_var
            if self._dgc_clip_norm is not None:
                clip_var = self._append_clip_norm(grad_var, self._dgc_clip_norm)
            self._dgc_op(param_var, clip_var, grad_var, u_var, v_var, k_var,
                         encoded_var, gather_var)

    def _is_the_backward_op(self, op):
        op_maker = core.op_proto_and_checker_maker
        backward = core.op_proto_and_checker_maker.OpRole.Backward
        if op_maker.kOpRoleVarAttrName() in op.attr_names and \
                int(op.all_attrs()[op_maker.kOpRoleAttrName()]) == int(backward):
            return True
        return False

    def _clip_by_norm(self, x, max_norm, name=None):
        args = {'x': x, 'max_norm': max_norm, 'name': name}

        helper = LayerHelper("dgc_clip_by_norm_op", **args)

        if name is None:
            name = unique_name.generate_with_ignorable_key(".".join(
                [helper.name, 'tmp']))

        out = helper.create_variable(
            type=x.type, name=name, dtype=x.dtype, persistable=False)

        helper.append_op(
            type="dgc_clip_by_norm",
            inputs={"X": x,
                    "current_step": self._global_step_var},
            attrs={
                "max_norm": max_norm,
                "rampup_begin_step": float(self._rampup_begin_step)
            },
            outputs={"Out": out})
        return out

    def _append_clip_norm(self, grad_var, clip_norm):
        with grad_var.block.program._backward_role_guard():
            return self._clip_by_norm(
                x=grad_var, max_norm=clip_norm, name=grad_var.name)

    def _dgc_op(self, param_var, clip_var, grad_var, u_var, v_var, k_var,
                encoded_var, gather_var):
        block = framework.default_main_program().global_block()
        op_maker = core.op_proto_and_checker_maker

        regular_type = self.regular_type
        regular_coeff = self.regular_coeff
        # The regularizer of the Parameters have higher priority
        if param_var.regularizer is not None:
            regular_type, regular_coeff = self._get_regularization_param(
                param_var.regularizer)

        dgc_op = block.append_op(
            type="dgc",
            inputs={
                "U": u_var,
                "V": v_var,
                "Grad": clip_var,
                "Param": param_var,
                "current_step": self._global_step_var,
                "nranks": self._nranks_var,
            },
            outputs={
                "U_out": u_var,
                "V_out": v_var,
                "EncodeGrad": encoded_var,
                "k": k_var,
                "Grad_out": grad_var,
                "GatherBuff": gather_var,
            },
            attrs={
                "m": self._momentum,
                "sparsity": self._sparsity,
                "use_nesterov": self._use_nesterov,
                "rampup_begin_step": float(self._rampup_begin_step),
                "rampup_step": float(self._rampup_step),
                "regular_coeff": float(regular_coeff),
                "regular_type": int(regular_type),
            },
            stop_gradient=True)

        backward = op_maker.OpRole.Backward
        dgc_op._set_attr(op_maker.kOpRoleAttrName(), backward)
        dgc_op._set_attr(op_maker.kOpRoleVarAttrName(),
                         [param_var.name, grad_var.name])

    @imperative_base.no_grad
    def apply_gradients(self, params_grads):
        # Note: since we can't use all_reduce_op now,
        # dgc_op should be the last op of one grad.
        # Maybe need a grad allreduce pass.
        self._append_dgc_ops(params_grads)

        params_grads = sorted(params_grads, key=lambda x: x[0].name)
        params_grads, table_param_and_grad, table_optimize_op = \
            self._process_distribute_lookuptable(params_grads)

        not_dgc_params_grads = []
        dgc_params_grads = []
        # DGC clip and regularization in optimizer.backward
        for param, grad in params_grads:
            if not self._is_use_dgc(param, grad):
                not_dgc_params_grads.append((param, grad))
            else:
                dgc_params_grads.append((param, grad))

        # 'optimizer(grad_clip)' or 'set_gradient_clip'
        if self._grad_clip is not None:
            not_dgc_params_grads = self._grad_clip(not_dgc_params_grads)
        else:
            not_dgc_params_grads = append_gradient_clip_ops(
                not_dgc_params_grads)

        not_dgc_params_grads = append_regularization_ops(not_dgc_params_grads,
                                                         self.regularization)

        params_grads = not_dgc_params_grads + dgc_params_grads
        params_grads = sorted(params_grads, key=lambda x: x[0].name)

        optimize_ops = self._create_optimization_pass(params_grads)
        if table_optimize_op is not None:
            optimize_ops.append(table_optimize_op)
            params_grads.append(table_param_and_grad)

        return optimize_ops


class LarsMomentumOptimizer(Optimizer):
    r"""
    Momentum optimizer with LARS support

    The update equations are as follows:

    .. math::

        & local\_learning\_rate = learning\_rate * lars\_coeff * \\
          \\frac{||param||}{||gradient|| + lars\_weight\_decay * ||param||}

        & velocity = mu * velocity + local\_learning\_rate * (gradient + lars\_weight\_decay * param + epsilon)

        & param = param - velocity

    Parameters:
        learning_rate (float|Variable): The learning rate used to update parameters. \
            Can be a float value or a Variable with one float value as data element. \
            momentum (float): momentum factor
        lars_coeff (float): Defines how much we trust the layer to change its weights.
        lars_weight_decay (float): Weight decay coefficient for decaying using LARS.
        parameter_list (Iterable, optional):  Iterable of ``Variable`` names to update to minimize ``loss``. \
            This parameter is required in dygraph mode. \
            The default value is None in static mode, at this time all parameters will be updated.
        regularization (WeightDecayRegularizer, optional): The strategy of regularization. There are two method: \
             :ref:`api_fluid_regularizer_L1Decay` , :ref:`api_fluid_regularizer_L2Decay` . If a parameter has set \
            regularizer using :ref:`api_fluid_ParamAttr` already, the regularization setting here in optimizer will be \
            ignored for this parameter. Otherwise, the regularization setting here in optimizer will take effect.  \
            Default None, meaning there is no regularization.
        grad_clip (GradientClipBase, optional): Gradient cliping strategy, it's an instance of 
            some derived class of ``GradientClipBase`` . There are three cliping strategies 
            ( :ref:`api_fluid_clip_GradientClipByGlobalNorm` , :ref:`api_fluid_clip_GradientClipByNorm` , 
            :ref:`api_fluid_clip_GradientClipByValue` ). Default None, meaning there is no gradient clipping.
        name (str, optional): This parameter is used by developers to print debugging information. \
            For details, please refer to :ref:`api_guide_Name`. Default is None.
        exclude_from_weight_decay (list[str], optional): Name string of layers which will be exclude from lars weight decay. Default is None.
        epsilon (float, optional): Epsilon to avoid Division by Zero when calculate local lr. Default is 0.
        
    Examples:
        .. code-block:: python

            import paddle.fluid as fluid
            import numpy as np

            np_inp = np.array([[1.0, 2.0], [3.0, 4.0]], dtype=np.float32)
            inp = fluid.layers.data(
                name="inp", shape=[2, 2], append_batch_size=False)
            out = fluid.layers.fc(inp, size=3)
            out = fluid.layers.reduce_sum(out)
            optimizer = fluid.optimizer.LarsMomentumOptimizer(learning_rate=0.001, momentum=0.9)
            optimizer.minimize(out)

            exe = fluid.Executor(fluid.CPUPlace())
            exe.run(fluid.default_startup_program())
            exe.run(
                feed={"inp": np_inp},
                fetch_list=[out.name])
    """
    _velocity_acc_str = "velocity"

    def __init__(self,
                 learning_rate,
                 momentum,
                 lars_coeff=0.001,
                 lars_weight_decay=0.0005,
                 parameter_list=None,
                 regularization=None,
                 grad_clip=None,
                 name=None,
                 exclude_from_weight_decay=None,
                 epsilon=0):
        assert learning_rate is not None
        assert momentum is not None
        super(LarsMomentumOptimizer, self).__init__(
            learning_rate=learning_rate,
            parameter_list=parameter_list,
            regularization=regularization,
            grad_clip=grad_clip,
            name=name)
        self.type = "lars_momentum"
        self._momentum = momentum
        self._lars_coeff = float(lars_coeff)
        self._lars_weight_decay = float(lars_weight_decay)
        self._epsilon = float(epsilon)
        if exclude_from_weight_decay is None:
            self._exclude_from_weight_decay = []
        else:
            self._exclude_from_weight_decay = exclude_from_weight_decay

    def _create_accumulators(self, block, parameters):
        assert isinstance(block, framework.Block)

        for p in parameters:
            self._add_accumulator(self._velocity_acc_str, p)

    def _append_optimize_op(self, block, param_and_grad):
        assert isinstance(block, framework.Block)

        _lars_weight_decay = self._lars_weight_decay
        param_name = param_and_grad[0].name
        if len(self._exclude_from_weight_decay) > 0:
            for name in self._exclude_from_weight_decay:
                if name in param_name:
                    _lars_weight_decay = 0.0
                    break

        velocity_acc = self._get_accumulator(self._velocity_acc_str,
                                             param_and_grad[0])
        # create the momentum optimize op
        momentum_op = block.append_op(
            type=self.type,
            inputs={
                "Param": param_and_grad[0],
                "Grad": param_and_grad[1],
                "Velocity": velocity_acc,
                "LearningRate": self._create_param_lr(param_and_grad)
            },
            outputs={
                "ParamOut": param_and_grad[0],
                "VelocityOut": velocity_acc
            },
            attrs={
                "mu": self._momentum,
                "lars_coeff": self._lars_coeff,
                "lars_weight_decay": _lars_weight_decay,
                "epsilon": self._epsilon
            },
            stop_gradient=True)

        return momentum_op


class AdagradOptimizer(Optimizer):
    r"""
    The Adaptive Gradient optimizer (Adagrad for short) can adaptively assign
    different learning rates to individual parameters.

    The parameter ``param_out`` update rule with gradient ``grad``:

    .. math::

        moment\_out &= moment + grad * grad

        param\_out &= param - \\frac{learning\_rate * grad}{\sqrt{moment\_out} + \epsilon}

    Related paper: `Adaptive Subgradient Methods for Online Learning and
    Stochastic Optimization <http://www.jmlr.org/papers/volume12/duchi11a/duchi11a.pdf>`_.

    The original paper does not have the ``epsilon`` attribute. It is added here
    in our implementation as also proposed `Per-parameter adaptive learning rate
    methods <http://cs231n.github.io/neural-networks-3/#ada>`_
    for numerical stability to avoid the division by zero error.

    Args:
        learning_rate (float|Variable): The learning rate used to update ``Parameter``.
            It can be a float value or a ``Variable`` with a float type.
        epsilon (float, optional): A small float value for numerical stability.
            The default value is 1e-06.
        parameter_list (Iterable, optional):  Iterable of ``Variable`` names to update to minimize ``loss``. \
            This parameter is required in dygraph mode. \
            The default value is None in static mode, at this time all parameters will be updated.
        regularization (WeightDecayRegularizer, optional): The strategy of regularization. There are two method: \
             :ref:`api_fluid_regularizer_L1Decay` , :ref:`api_fluid_regularizer_L2Decay` . If a parameter has set \
            regularizer using :ref:`api_fluid_ParamAttr` already, the regularization setting here in optimizer will be \
            ignored for this parameter. Otherwise, the regularization setting here in optimizer will take effect.  \
            Default None, meaning there is no regularization.
        grad_clip (GradientClipBase, optional): Gradient cliping strategy, it's an instance of 
            some derived class of ``GradientClipBase`` . There are three cliping strategies 
            ( :ref:`api_fluid_clip_GradientClipByGlobalNorm` , :ref:`api_fluid_clip_GradientClipByNorm` , 
            :ref:`api_fluid_clip_GradientClipByValue` ). Default None, meaning there is no gradient clipping.
        name (str, optional): Normally there is no need for user to set this property.
            For more information, please refer to :ref:`api_guide_Name`.
            The default value is None.
        initial_accumulator_value (float, optional): Initial value for moment accumulator.
            The default value is 0.0.

    Examples:
        .. code-block:: python

            import numpy as np
            import paddle.fluid as fluid

            np_inp = np.array([[1.0, 2.0], [3.0, 4.0]], dtype=np.float32)
            inp = fluid.data(name="inp", shape=[2, 2])
            out = fluid.layers.fc(inp, size=3)
            out = fluid.layers.reduce_sum(out)
            optimizer = fluid.optimizer.AdagradOptimizer(learning_rate=0.2)
            optimizer.minimize(out)

            exe = fluid.Executor(fluid.CPUPlace())
            exe.run(fluid.default_startup_program())
            exe.run(
                feed={"inp": np_inp},
                fetch_list=[out.name])
    """
    _moment_acc_str = "moment"

    def __init__(self,
                 learning_rate,
                 epsilon=1.0e-6,
                 parameter_list=None,
                 regularization=None,
                 grad_clip=None,
                 name=None,
                 initial_accumulator_value=0.0):
        assert learning_rate is not None
        assert epsilon is not None
        super(AdagradOptimizer, self).__init__(
            learning_rate=learning_rate,
            parameter_list=parameter_list,
            regularization=regularization,
            grad_clip=grad_clip,
            name=name)
        self.type = "adagrad"
        self._epsilon = epsilon
        self.initial_accumulator_value = initial_accumulator_value

    def _create_accumulators(self, block, parameters):
        assert isinstance(block, framework.Block)

        for p in parameters:
            self._add_accumulator(
                self._moment_acc_str,
                p,
                fill_value=self.initial_accumulator_value)

    def _append_optimize_op(self, block, param_and_grad):
        assert isinstance(block, framework.Block)

        moment_acc = self._get_accumulator(self._moment_acc_str,
                                           param_and_grad[0])
        # Create the adagrad optimizer op
        adagrad_op = block.append_op(
            type=self.type,
            inputs={
                "Param": param_and_grad[0],
                "Grad": param_and_grad[1],
                "Moment": moment_acc,
                "LearningRate": self._create_param_lr(param_and_grad)
            },
            outputs={"ParamOut": param_and_grad[0],
                     "MomentOut": moment_acc},
            attrs={"epsilon": self._epsilon},
            stop_gradient=True)

        return adagrad_op


class AdamOptimizer(Optimizer):
    r"""
    The Adam optimizer uses an optimization described at the end
    of section 2 of `Adam paper <https://arxiv.org/abs/1412.6980>`_ ,
    it can dynamically adjusts the learning rate of each parameter using
    the 1st moment estimates and the 2nd moment estimates of the gradient.
    
    The parameter ``param_out`` update rule with gradient ``grad``:

    .. math::

        t & = t + 1

        moment\_1\_out & = {\\beta}_1 * moment\_1 + (1 - {\\beta}_1) * grad

        moment\_2\_out & = {\\beta}_2 * moment\_2 + (1 - {\\beta}_2) * grad * grad

        learning\_rate & = learning\_rate * \\
                          \\frac{\sqrt{1 - {\\beta}_2^t}}{1 - {\\beta}_1^t}

        param\_out & = param - learning\_rate * \\frac{moment\_1}{\sqrt{moment\_2} + \epsilon}

    Related paper: `Adam: A Method for Stochastic Optimization <https://arxiv.org/abs/1412.6980>`_

    Args:
        learning_rate (float|Variable, optional): The learning rate used to update ``Parameter``.
            It can be a float value or a ``Variable`` with a float type. The default value is 0.001.
        beta1 (float|Variable, optional): The exponential decay rate for the 1st moment estimates.
            It should be a float number or a Variable with shape [1] and data type as float32.
            The default value is 0.9.
        beta2 (float|Variable, optional): The exponential decay rate for the 2nd moment estimates.
            It should be a float number or a Variable with shape [1] and data type as float32.
            The default value is 0.999.
        epsilon (float, optional): A small float value for numerical stability.
            The default value is 1e-08.
        parameter_list (Iterable, optional):  Iterable of ``Variable`` names to update to minimize ``loss``. \
            This parameter is required in dygraph mode. \
            The default value is None in static mode, at this time all parameters will be updated.
        regularization (WeightDecayRegularizer, optional): The strategy of regularization. There are two method: \
             :ref:`api_fluid_regularizer_L1Decay` , :ref:`api_fluid_regularizer_L2Decay` . If a parameter has set \
            regularizer using :ref:`api_fluid_ParamAttr` already, the regularization setting here in optimizer will be \
            ignored for this parameter. Otherwise, the regularization setting here in optimizer will take effect.  \
            Default None, meaning there is no regularization.
        grad_clip (GradientClipBase, optional): Gradient cliping strategy, it's an instance of 
            some derived class of ``GradientClipBase`` . There are three cliping strategies 
            ( :ref:`api_fluid_clip_GradientClipByGlobalNorm` , :ref:`api_fluid_clip_GradientClipByNorm` , 
            :ref:`api_fluid_clip_GradientClipByValue` ). Default None, meaning there is no gradient clipping.
        name (str, optional): Normally there is no need for user to set this property.
            For more information, please refer to :ref:`api_guide_Name`.
            The default value is None.
        lazy_mode (bool, optional): The official Adam algorithm has two moving-average accumulators.
            The accumulators are updated at every step. Every element of the two moving-average
            is updated in both dense mode and sparse mode. If the size of parameter is very large,
            then the update may be very slow. The lazy mode only update the element that has
            gradient in current mini-batch, so it will be much more faster. But this mode has
            different semantics with the original Adam algorithm and may lead to different result.
            The default value is False.

    Examples:
        .. code-block:: python

            import paddle
            import paddle.fluid as fluid

            place = fluid.CPUPlace()
            main = fluid.Program()
            with fluid.program_guard(main):
                x = fluid.data(name='x', shape=[None, 13], dtype='float32')
                y = fluid.data(name='y', shape=[None, 1], dtype='float32')
                y_predict = fluid.layers.fc(input=x, size=1, act=None)
                cost = fluid.layers.square_error_cost(input=y_predict, label=y)
                avg_cost = fluid.layers.mean(cost)

                adam_optimizer = fluid.optimizer.AdamOptimizer(0.01)
                adam_optimizer.minimize(avg_cost)

                fetch_list = [avg_cost]
                train_reader = paddle.batch(
                    paddle.dataset.uci_housing.train(), batch_size=1)
                feeder = fluid.DataFeeder(place=place, feed_list=[x, y])
                exe = fluid.Executor(place)
                exe.run(fluid.default_startup_program())
                for data in train_reader():
                    exe.run(main, feed=feeder.feed(data), fetch_list=fetch_list)

        .. code-block:: python

            # Adam with beta1/beta2 as Variable
            import paddle
            import paddle.fluid as fluid
            import paddle.fluid.layers.learning_rate_scheduler as lr_scheduler

            place = fluid.CPUPlace()
            main = fluid.Program()
            with fluid.program_guard(main):
                x = fluid.data(name='x', shape=[None, 13], dtype='float32')
                y = fluid.data(name='y', shape=[None, 1], dtype='float32')
                y_predict = fluid.layers.fc(input=x, size=1, act=None)
                cost = fluid.layers.square_error_cost(input=y_predict, label=y)
                avg_cost = fluid.layers.mean(cost)

                # define beta decay variable
                def get_decayed_betas(beta1_init, beta2_init, decay_steps, decay_rate):
                    global_step = lr_scheduler._decay_step_counter()

                    beta1 = fluid.layers.create_global_var(
                        shape=[1],
                        value=float(beta1_init),
                        dtype='float32',
                        # set persistable for save checkpoints and resume
                        persistable=True,
                        name="beta1")
                    beta2 = fluid.layers.create_global_var(
                        shape=[1],
                        value=float(beta2_init),
                        dtype='float32',
                        # set persistable for save checkpoints and resume
                        persistable=True,
                        name="beta2")

                    div_res = global_step / decay_steps
                    decayed_beta1 = beta1_init * (decay_rate**div_res)
                    decayed_beta2 = beta2_init * (decay_rate**div_res)
                    fluid.layers.assign(decayed_beta1, beta1)
                    fluid.layers.assign(decayed_beta2, beta2)

                    return beta1, beta2

                beta1, beta2 = get_decayed_betas(0.9, 0.99, 1e5, 0.9)
                adam_optimizer = fluid.optimizer.AdamOptimizer(
                                                    learning_rate=0.01,
                                                    beta1=beta1,
                                                    beta2=beta2)
                adam_optimizer.minimize(avg_cost)

                fetch_list = [avg_cost]
                train_reader = paddle.batch(
                    paddle.dataset.uci_housing.train(), batch_size=1)
                feeder = fluid.DataFeeder(place=place, feed_list=[x, y])
                exe = fluid.Executor(place)
                exe.run(fluid.default_startup_program())
                for data in train_reader():
                    exe.run(main, feed=feeder.feed(data), fetch_list=fetch_list)
    """
    _moment1_acc_str = "moment1"
    _moment2_acc_str = "moment2"
    _beta1_pow_acc_str = "beta1_pow_acc"
    _beta2_pow_acc_str = "beta2_pow_acc"

    def __init__(self,
                 learning_rate=0.001,
                 beta1=0.9,
                 beta2=0.999,
                 epsilon=1e-8,
                 parameter_list=None,
                 regularization=None,
                 grad_clip=None,
                 name=None,
                 lazy_mode=False):
        assert learning_rate is not None
        assert beta1 is not None
        assert beta2 is not None
        assert epsilon is not None
        super(AdamOptimizer, self).__init__(
            learning_rate=learning_rate,
            parameter_list=parameter_list,
            regularization=regularization,
            grad_clip=grad_clip,
            name=name)
        self.type = "adam"
        self._beta1 = beta1
        self._beta2 = beta2
        self._epsilon = epsilon
        self._lazy_mode = lazy_mode

    def _create_accumulators(self, block, parameters):
        assert isinstance(block, framework.Block)

        # Create accumulator tensors for first and second moments
        for p in parameters:
            self._add_accumulator(self._moment1_acc_str, p)
            self._add_accumulator(self._moment2_acc_str, p)
            self._add_accumulator(
                name=self._beta1_pow_acc_str,
                param=p,
                fill_value=0.9 if isinstance(self._beta1, Variable) \
                        else self._beta1,
                shape=[1],
                type=core.VarDesc.VarType.LOD_TENSOR, device='cpu')
            self._add_accumulator(
                name=self._beta2_pow_acc_str,
                param=p,
                fill_value=0.999 if isinstance(self._beta2, Variable) \
                        else self._beta2,
                shape=[1],
                type=core.VarDesc.VarType.LOD_TENSOR, device='cpu')

    def _append_optimize_op(self, block, param_and_grad):
        assert isinstance(block, framework.Block)

        moment1 = self._get_accumulator(self._moment1_acc_str,
                                        param_and_grad[0])
        moment2 = self._get_accumulator(self._moment2_acc_str,
                                        param_and_grad[0])
        beta1_pow_acc = self._get_accumulator(self._beta1_pow_acc_str,
                                              param_and_grad[0])
        beta2_pow_acc = self._get_accumulator(self._beta2_pow_acc_str,
                                              param_and_grad[0])
        lr = self._create_param_lr(param_and_grad)
        # create the adam optimize op

        if framework.in_dygraph_mode():
            _beta1 = self._beta1 if not isinstance(
                self._beta1, Variable) else self._beta1.numpy().item(0)
            _beta2 = self._beta2 if not isinstance(
                self._beta2, Variable) else self._beta2.numpy().item(0)
            _, _, _, _, _ = core.ops.adam(
                param_and_grad[0], param_and_grad[1], lr, moment1, moment2,
                beta1_pow_acc, beta2_pow_acc, param_and_grad[0], moment1,
                moment2, beta1_pow_acc, beta2_pow_acc, 'epsilon', self._epsilon,
                'lazy_mode', self._lazy_mode, 'min_row_size_to_use_multithread',
                1000, 'beta1', _beta1, 'beta2', _beta2)

            return None

        inputs = {
            "Param": [param_and_grad[0]],
            "Grad": [param_and_grad[1]],
            "LearningRate": [lr],
            "Moment1": [moment1],
            "Moment2": [moment2],
            "Beta1Pow": [beta1_pow_acc],
            "Beta2Pow": [beta2_pow_acc]
        }
        outputs = {
            "ParamOut": [param_and_grad[0]],
            "Moment1Out": [moment1],
            "Moment2Out": [moment2],
            "Beta1PowOut": [beta1_pow_acc],
            "Beta2PowOut": [beta2_pow_acc],
        }
        attrs = {
            "epsilon": self._epsilon,
            "lazy_mode": self._lazy_mode,
            "min_row_size_to_use_multithread": 1000
        }

        if isinstance(self._beta1, Variable):
            inputs['Beta1Tensor'] = self._beta1
        else:
            attrs['beta1'] = self._beta1
        if isinstance(self._beta2, Variable):
            inputs['Beta2Tensor'] = self._beta2
        else:
            attrs['beta2'] = self._beta2

        adam_op = block.append_op(
            type=self.type,
            inputs=inputs,
            outputs=outputs,
            attrs=attrs,
            stop_gradient=True)

        return adam_op


class AdamaxOptimizer(Optimizer):
    r"""
    The Adamax optimizer is implemented based on the Adamax Optimization 
    in Section 7 of `Adam paper <https://arxiv.org/abs/1412.6980>`_.
    The Adamax algorithm is a variant of the Adam algorithm based on the infinite norm,
    which makes the learning rate update algorithm more stable and simple.

    The parameter ``param_out`` update rule with gradient ``grad``:

    .. math::

        t & = t + 1

        moment\_out & = {\\beta}_1 * moment + (1 - {\\beta}_1) * grad

        inf\_norm\_out & = max({\\beta}_2 * inf\_norm + \epsilon, |grad|)

        learning\_rate & = \\frac{learning\_rate}{1 - {\\beta}_1^t}

        param\_out & = param - learning\_rate * \\frac{moment\_out}{inf\_norm\_out}

    Related paper: `Adam: A Method for Stochastic Optimization <https://arxiv.org/abs/1412.6980>`_

    The original paper does not have an ``epsilon`` attribute,
    it is added here for numerical stability to prevent the division by 0 error.

    Args:
        learning_rate (float|Variable, optional): The learning rate used to update ``Parameter``.
            It can be a float value or a ``Variable`` with a float type. The default value is 0.001.
        beta1 (float, optional): The exponential decay rate for the 1st moment estimates.
            The default value is 0.9.
        beta2 (float, optional): The exponential decay rate for the 2nd moment estimates.
            The default value is 0.999.
        epsilon (float, optional): A small float value for numerical stability.
            The default value is 1e-08.
        parameter_list (Iterable, optional):  Iterable of ``Variable`` names to update to minimize ``loss``. \
            This parameter is required in dygraph mode. \
            The default value is None in static mode, at this time all parameters will be updated.
        regularization (WeightDecayRegularizer, optional): The strategy of regularization. There are two method: \
             :ref:`api_fluid_regularizer_L1Decay` , :ref:`api_fluid_regularizer_L2Decay` . If a parameter has set \
            regularizer using :ref:`api_fluid_ParamAttr` already, the regularization setting here in optimizer will be \
            ignored for this parameter. Otherwise, the regularization setting here in optimizer will take effect.  \
            Default None, meaning there is no regularization.
        grad_clip (GradientClipBase, optional): Gradient cliping strategy, it's an instance of 
            some derived class of ``GradientClipBase`` . There are three cliping strategies 
            ( :ref:`api_fluid_clip_GradientClipByGlobalNorm` , :ref:`api_fluid_clip_GradientClipByNorm` , 
            :ref:`api_fluid_clip_GradientClipByValue` ). Default None, meaning there is no gradient clipping.
        name (str, optional): Normally there is no need for user to set this property.
            For more information, please refer to :ref:`api_guide_Name`.
            The default value is None.

    **Notes**:
        **Currently, AdamaxOptimizer doesn't support sparse parameter optimization.**

    Examples:
        .. code-block:: python

          import paddle.fluid as fluid
          import numpy

          # First create the Executor.
          place = fluid.CPUPlace() # fluid.CUDAPlace(0)
          exe = fluid.Executor(place)

          train_program = fluid.Program()
          startup_program = fluid.Program()
          with fluid.program_guard(train_program, startup_program):
              data = fluid.data(name='X', shape=[None, 1], dtype='float32')
              hidden = fluid.layers.fc(input=data, size=10)
              loss = fluid.layers.mean(hidden)
              adam = fluid.optimizer.AdamaxOptimizer(learning_rate=0.2)
              adam.minimize(loss)

          # Run the startup program once and only once.
          exe.run(startup_program)

          x = numpy.random.random(size=(10, 1)).astype('float32')
          outs = exe.run(program=train_program,
                        feed={'X': x},
                         fetch_list=[loss.name])
    """
    _moment_acc_str = "moment"
    _inf_norm_acc_str = "inf_norm"
    _beta1_pow_acc_str = "beta1_pow_acc"

    def __init__(self,
                 learning_rate=0.001,
                 beta1=0.9,
                 beta2=0.999,
                 epsilon=1e-8,
                 parameter_list=None,
                 regularization=None,
                 grad_clip=None,
                 name=None):
        assert learning_rate is not None
        assert beta1 is not None
        assert beta2 is not None
        assert epsilon is not None
        super(AdamaxOptimizer, self).__init__(
            learning_rate=learning_rate,
            parameter_list=parameter_list,
            regularization=regularization,
            grad_clip=grad_clip,
            name=name)
        self.type = "adamax"
        self._beta1 = beta1
        self._beta2 = beta2
        self._epsilon = epsilon

    def _create_accumulators(self, block, parameters):
        # Create accumulator tensors for first moment and infinity norm
        for p in parameters:
            self._add_accumulator(self._moment_acc_str, p)
            self._add_accumulator(self._inf_norm_acc_str, p)
            self._add_accumulator(
                name=self._beta1_pow_acc_str,
                param=p,
                fill_value=self._beta1,
                shape=[1])

    def _append_optimize_op(self, block, param_and_grad):
        assert isinstance(block, framework.Block)

        moment = self._get_accumulator(self._moment_acc_str, param_and_grad[0])
        inf_norm = self._get_accumulator(self._inf_norm_acc_str,
                                         param_and_grad[0])
        beta1_pow_acc = self._get_accumulator(self._beta1_pow_acc_str,
                                              param_and_grad[0])
        # create the adamax optimize op
        adamax_op = block.append_op(
            type=self.type,
            inputs={
                "Param": param_and_grad[0],
                "Grad": param_and_grad[1],
                "LearningRate": self._create_param_lr(param_and_grad),
                "Moment": moment,
                "InfNorm": inf_norm,
                "Beta1Pow": beta1_pow_acc
            },
            outputs={
                "ParamOut": param_and_grad[0],
                "MomentOut": moment,
                "InfNormOut": inf_norm
            },
            attrs={
                "beta1": self._beta1,
                "beta2": self._beta2,
                "epsilon": self._epsilon
            },
            stop_gradient=True)

        return adamax_op

    def _finish_update(self, block, parameters_and_grads):
        """Update Beta1 Power accumulator
        """
        assert isinstance(block, framework.Block)
        for param, grad in parameters_and_grads:
            if grad is None or param.trainable is False:
                continue
            with param.block.program._optimized_guard(
                [param, grad]), name_scope('adamx'):
                beta1_pow_acc = self._get_accumulator(self._beta1_pow_acc_str,
                                                      param)
                block.append_op(
                    type="scale",
                    inputs={"X": beta1_pow_acc},
                    outputs={"Out": beta1_pow_acc},
                    attrs={"scale": self._beta1},
                    stop_gradient=True)


class DpsgdOptimizer(Optimizer):
    r"""
    We implement the Dpsgd optimizer according to CCS16 paper -
    Deep Learning with Differential Privacy.

    Examples:
        .. code-block:: python

          import paddle.fluid as fluid
          import numpy

          # First create the Executor.
          place = fluid.CPUPlace() # fluid.CUDAPlace(0)
          exe = fluid.Executor(place)

          train_program = fluid.Program()
          startup_program = fluid.Program()
          with fluid.program_guard(train_program, startup_program):
              data = fluid.layers.data(name='X', shape=[1], dtype='float32')
              hidden = fluid.layers.fc(input=data, size=10)
              loss = fluid.layers.mean(hidden)
              optimizer = fluid.optimizer.Dpsgd(learning_rate=0.01, clip=10.0, batch_size=16.0, sigma=1.0)
              optimizer.minimize(loss)

          # Run the startup program once and only once.
          exe.run(startup_program)

          x = numpy.random.random(size=(10, 1)).astype('float32')
          outs = exe.run(program=train_program,
                        feed={'X': x},
                         fetch_list=[loss.name])

    Args:
        learning_rate (float|Variable): the learning rate used to update parameters. \
        Can be a float value or a Variable with one float value as data element.
        clip (float): clipping threshold
        batch_size (float): batch size.
        sigma (float): for gaussian noise.
        parameter_list (Iterable, optional):  Iterable of ``Variable`` names to update to minimize ``loss``. \
            This parameter is required in dygraph mode. \
            The default value is None in static mode, at this time all parameters will be updated.
    Notes:
       Currently, DpsgdOptimizer doesn't support sparse parameter optimization.
    """

    def __init__(self,
                 learning_rate=0.001,
                 clip=0.9,
                 batch_size=0.999,
                 sigma=1e-8,
                 parameter_list=None):
        assert learning_rate is not None
        assert clip is not None
        assert batch_size is not None
        assert sigma is not None
        super(DpsgdOptimizer, self).__init__(
            learning_rate=learning_rate, parameter_list=parameter_list)
        self.type = "dpsgd"
        self._clip = clip
        self._batch_size = batch_size
        self._sigma = sigma
        '''
        Note(wangzhongpu):
        This property is only used for debugging, do not need to set it!
        Dpsgd operator use time(NULL) as random seed to generate random number.
        However, during debugging, we need determinated result, so we will set self._seed to a fixed number.
        '''
        self._seed = None

    def _append_optimize_op(self, block, param_and_grad):
        assert isinstance(block, framework.Block)

        # create the dpsgd optimize op
        if self._seed == None:
            self._seed = 0

        dpsgd_op = block.append_op(
            type=self.type,
            inputs={
                "Param": param_and_grad[0],
                "Grad": param_and_grad[1],
                "LearningRate": self._create_param_lr(param_and_grad)
            },
            outputs={"ParamOut": param_and_grad[0]},
            attrs={
                "clip": self._clip,
                "batch_size": self._batch_size,
                "sigma": self._sigma,
                "seed": self._seed
            },
            stop_gradient=True)

        return dpsgd_op


class DecayedAdagradOptimizer(Optimizer):
    r"""
    The Decayed Adagrad optimizer can be seen as an Adagrad algorithm that introduces
    the decay rate to solve the problem of a sharp drop in the learning rate
    during model training when using the AdagradOptimizer.

    The parameter ``param_out`` update rule with gradient ``grad``:

    .. math::

        moment\_out & = decay * moment + (1 - decay) * grad * grad

        param\_out & = param - \\frac{learning\_rate * grad}{\sqrt{moment\_out} + \epsilon}

    Related paper: `Adaptive Subgradient Methods for Online Learning and Stochastic
    Optimization <http://www.jmlr.org/papers/volume12/duchi11a/duchi11a.pdf>`_.

    The original paper does not have an ``epsilon`` attribute. It is added here for numerical
    stability to avoid the division by zero error.

    Args:
        learning_rate (float|Variable): The learning rate used to update ``Parameter``.
            It can be a float value or a ``Variable`` with a float type.
        decay (float, optional): The decay rate. The default value is 0.95.
        epsilon (float, optional): A small float value for numerical stability.
            The default value is 1e-06.
        parameter_list (Iterable, optional):  Iterable of ``Variable`` names to update to minimize ``loss``. \
            This parameter is required in dygraph mode. \
            The default value is None in static mode, at this time all parameters will be updated.
        regularization (WeightDecayRegularizer, optional): The strategy of regularization. There are two method: \
             :ref:`api_fluid_regularizer_L1Decay` , :ref:`api_fluid_regularizer_L2Decay` . If a parameter has set \
            regularizer using :ref:`api_fluid_ParamAttr` already, the regularization setting here in optimizer will be \
            ignored for this parameter. Otherwise, the regularization setting here in optimizer will take effect.  \
            Default None, meaning there is no regularization.
        grad_clip (GradientClipBase, optional): Gradient cliping strategy, it's an instance of 
            some derived class of ``GradientClipBase`` . There are three cliping strategies 
            ( :ref:`api_fluid_clip_GradientClipByGlobalNorm` , :ref:`api_fluid_clip_GradientClipByNorm` , 
            :ref:`api_fluid_clip_GradientClipByValue` ). Default None, meaning there is no gradient clipping.
        name (str, optional): Normally there is no need for user to set this property.
            For more information, please refer to :ref:`api_guide_Name`.
            The default value is None.

    **Notes**:
        **Currently, DecayedAdagradOptimizer doesn't support sparse parameter optimization.**

    Examples:
        .. code-block:: python

            import paddle.fluid as fluid

            x = fluid.data( name='x', shape=[None, 10], dtype='float32' )
            trans = fluid.layers.fc( x, 100 )
            cost = fluid.layers.reduce_mean( trans )
            optimizer = fluid.optimizer.DecayedAdagradOptimizer(learning_rate=0.2)
            optimizer.minimize(cost)
    """
    _moment_acc_str = "moment"

    def __init__(self,
                 learning_rate,
                 decay=0.95,
                 epsilon=1.0e-6,
                 parameter_list=None,
                 regularization=None,
                 grad_clip=None,
                 name=None):
        assert learning_rate is not None
        assert decay is not None
        assert epsilon is not None

        super(DecayedAdagradOptimizer, self).__init__(
            learning_rate=learning_rate,
            parameter_list=parameter_list,
            regularization=regularization,
            grad_clip=grad_clip,
            name=name)
        self.type = "decayed_adagrad"
        self._decay = decay
        self._epsilon = epsilon

    def _create_accumulators(self, block, parameters):
        assert isinstance(block, framework.Block)

        for p in parameters:
            self._add_accumulator(self._moment_acc_str, p)

    def _append_optimize_op(self, block, param_and_grad):
        assert isinstance(block, framework.Block)

        moment_acc = self._get_accumulator(self._moment_acc_str,
                                           param_and_grad[0])

        # Create the decayed adagrad optimizer op
        decayed_adagrad_op = block.append_op(
            type=self.type,
            inputs={
                "Param": param_and_grad[0],
                "Grad": param_and_grad[1],
                "Moment": moment_acc,
                "LearningRate": self._create_param_lr(param_and_grad)
            },
            outputs={"ParamOut": param_and_grad[0],
                     "MomentOut": moment_acc},
            attrs={"epsilon": self._epsilon,
                   "decay": self._decay},
            stop_gradient=True)

        return decayed_adagrad_op


class AdadeltaOptimizer(Optimizer):
    r"""
    **Notes: This API does not support sparse parameter optimization.**

    Adadelta Optimizer. Please refer to this for details:
    `ADADELTA: AN ADAPTIVE LEARNING RATE METHOD <https://arxiv.org/abs/1212.5701>`_.

    The update is done as follows:

    .. math::

        E(g_t^2) &= \\rho * E(g_{t-1}^2) + (1-\\rho) * g^2

        learning\_rate &= \sqrt{ ( E(dx_{t-1}^2) + \\epsilon ) / ( E(g_t^2) + \\epsilon ) }

        E(dx_t^2) &= \\rho * E(dx_{t-1}^2) + (1-\\rho) * (-g*learning\_rate)^2

    Args:
        learning_rate (float|Variable): global learning rate.
        epsilon (float): a small float number for numeric stability. Default 1.0e-6.
        rho (float): a floating point value indicating the decay rate. Default 0.95.
        parameter_list (Iterable, optional):  Iterable of ``Variable`` names to update to minimize ``loss``. \
            This parameter is required in dygraph mode. \
            The default value is None in static mode, at this time all parameters will be updated.
        regularization (WeightDecayRegularizer, optional): The strategy of regularization. There are two method: \
             :ref:`api_fluid_regularizer_L1Decay` , :ref:`api_fluid_regularizer_L2Decay` . If a parameter has set \
            regularizer using :ref:`api_fluid_ParamAttr` already, the regularization setting here in optimizer will be \
            ignored for this parameter. Otherwise, the regularization setting here in optimizer will take effect.  \
            Default None, meaning there is no regularization.
        grad_clip (GradientClipBase, optional): Gradient cliping strategy, it's an instance of 
            some derived class of ``GradientClipBase`` . There are three cliping strategies 
            ( :ref:`api_fluid_clip_GradientClipByGlobalNorm` , :ref:`api_fluid_clip_GradientClipByNorm` , 
            :ref:`api_fluid_clip_GradientClipByValue` ). Default None, meaning there is no gradient clipping.
        name (str, optional): The default value is None. Normally there is no need for user
                to set this property. For more information, please refer to
                :ref:`api_guide_Name` .

    Examples:
        .. code-block:: python

            import paddle.fluid as fluid

            image = fluid.data(name='image', shape=[None, 28], dtype='float32')
            fc = fluid.layers.fc(image, size=10)
            cost = fluid.layers.reduce_mean(fc)
            optimizer = fluid.optimizer.Adadelta(
                learning_rate=0.0003, epsilon=1.0e-6, rho=0.95)

            # optimizer_ops is a list of optimizer operators to update parameters
            # params_grads is a list of (param, param_grad), where param is each
            # parameter and param_grad is the gradient variable of param.
            optimizer_ops, params_grads = optimizer.minimize(cost)
    """

    _avg_squared_grad_acc_str = "_avg_squared_grad"
    _avg_squared_update_acc_str = "_avg_squared_update"

    def __init__(self,
                 learning_rate,
                 epsilon=1.0e-6,
                 rho=0.95,
                 parameter_list=None,
                 regularization=None,
                 grad_clip=None,
                 name=None):
        if learning_rate is None:
            raise ValueError("learning_rate is not set.")
        if epsilon is None:
            raise ValueError("epsilon is not set.")
        if rho is None:
            raise ValueError("rho is not set.")
        super(AdadeltaOptimizer, self).__init__(
            learning_rate=learning_rate,
            parameter_list=parameter_list,
            regularization=regularization,
            grad_clip=grad_clip,
            name=name)
        self.type = "adadelta"
        self._epsilon = epsilon
        self._rho = rho

    def _create_accumulators(self, block, parameters):
        if not isinstance(block, framework.Block):
            raise TypeError("block is not instance of framework.Block.")

        for p in parameters:
            self._add_accumulator(self._avg_squared_grad_acc_str, p)
            self._add_accumulator(self._avg_squared_update_acc_str, p)

    def _append_optimize_op(self, block, param_and_grad):
        if not isinstance(block, framework.Block):
            raise TypeError("block is not instance of framework.Block.")

        avg_squared_grad_acc = self._get_accumulator(
            self._avg_squared_grad_acc_str, param_and_grad[0])
        avg_squared_update_acc = self._get_accumulator(
            self._avg_squared_update_acc_str, param_and_grad[0])

        # Create the adadelta optimizer op
        adadelta_op = block.append_op(
            type=self.type,
            inputs={
                "Param": param_and_grad[0],
                "Grad": param_and_grad[1],
                "AvgSquaredGrad": avg_squared_grad_acc,
                "AvgSquaredUpdate": avg_squared_update_acc
            },
            outputs={
                "ParamOut": param_and_grad[0],
                "AvgSquaredGradOut": avg_squared_grad_acc,
                "AvgSquaredUpdateOut": avg_squared_update_acc
            },
            attrs={"epsilon": self._epsilon,
                   "rho": self._rho},
            stop_gradient=True)

        return adadelta_op


class RMSPropOptimizer(Optimizer):
    r"""
    Root Mean Squared Propagation (RMSProp) is an unpublished, adaptive learning
    rate method. The original slides proposed RMSProp: Slide 29 of
    http://www.cs.toronto.edu/~tijmen/csc321/slides/lecture_slides_lec6.pdf .

    The original equation is as follows:

    ..  math::

        r(w, t) & = \\rho r(w, t-1) + (1 - \\rho)(\\nabla Q_{i}(w))^2

        w & = w - \\frac{\\eta} {\\sqrt{r(w,t) + \\epsilon}} \\nabla Q_{i}(w)

    The first equation calculates moving average of the squared gradient for
    each weight. Then dividing the gradient by :math:`sqrt{v(w,t)}`.

    In some cases, adding a momentum term :math: `\\beta` is beneficial.
    In our implementation, Nesterov momentum is used:

    ..  math::

        r(w, t) & = \\rho r(w, t-1) + (1 - \\rho)(\\nabla Q_{i}(w))^2

        v(w, t) & = \\beta v(w, t-1) + \\frac{\\eta} {\\sqrt{r(w,t) +
            \\epsilon}} \\nabla Q_{i}(w)

        w & = w - v(w, t)

    if centered is True:

    ..  math::

        r(w, t) & = \\rho r(w, t-1) + (1 - \\rho)(\\nabla Q_{i}(w))^2

        g(w, t) & = \\rho g(w, t-1) + (1 - \\rho)\\nabla Q_{i}(w)

        v(w, t) & = \\beta v(w, t-1) + \\frac{\\eta} {\\sqrt{r(w,t) - (g(w, t))^2 +
            \\epsilon}} \\nabla Q_{i}(w)

        w & = w - v(w, t)

    where, :math:`\\rho` is a hyperparameter and typical values are 0.9, 0.95
    and so on. :math: `beta` is the momentum term. :math: `\\epsilon` is a
    smoothing term to avoid division by zero, usually set somewhere in range
    from 1e-4 to 1e-8.


    Parameters:
        learning_rate(float): Global learning rate.
        rho(float): rho is :math: `\\rho` in equation, default is 0.95.
        epsilon(float): :math: `\\epsilon` in equation is smoothing term to
            avoid division by zero, default is 1e-6.
        momentum(float): :math:`\\beta` in equation is the momentum term,
            default is 0.0.
        centered(bool): If True, gradients are normalized by the estimated variance of
            the gradient; if False, by the uncentered second moment. Setting this to
            True may help with training, but is slightly more expensive in terms of
            computation and memory. Defaults to False.
        parameter_list (Iterable, optional):  Iterable of ``Variable`` names to update to minimize ``loss``. \
            This parameter is required in dygraph mode. \
            The default value is None in static mode, at this time all parameters will be updated.
        regularization (WeightDecayRegularizer, optional): The strategy of regularization. There are two method: \
             :ref:`api_fluid_regularizer_L1Decay` , :ref:`api_fluid_regularizer_L2Decay` . If a parameter has set \
            regularizer using :ref:`api_fluid_ParamAttr` already, the regularization setting here in optimizer will be \
            ignored for this parameter. Otherwise, the regularization setting here in optimizer will take effect.  \
            Default None, meaning there is no regularization.
        grad_clip (GradientClipBase, optional): Gradient cliping strategy, it's an instance of 
            some derived class of ``GradientClipBase`` . There are three cliping strategies 
            ( :ref:`api_fluid_clip_GradientClipByGlobalNorm` , :ref:`api_fluid_clip_GradientClipByNorm` , 
            :ref:`api_fluid_clip_GradientClipByValue` ). Default None, meaning there is no gradient clipping.
        name (str, optional): This parameter is used by developers to print debugging information. \
            For details, please refer to :ref:`api_guide_Name`. Default is None.

    Raises:
        ValueError: If learning_rate, rho, epsilon, momentum are None.

    Examples:
          .. code-block:: python

            import paddle
            import paddle.fluid as fluid
            import numpy as np

            place = fluid.CPUPlace()
            main = fluid.Program()
            with fluid.program_guard(main):
                x = fluid.layers.data(name='x', shape=[13], dtype='float32')
                y = fluid.layers.data(name='y', shape=[1], dtype='float32')
                y_predict = fluid.layers.fc(input=x, size=1, act=None)
                cost = fluid.layers.square_error_cost(input=y_predict, label=y)
                avg_cost = fluid.layers.mean(cost)

                rms_optimizer = fluid.optimizer.RMSProp(learning_rate=0.1)
                rms_optimizer.minimize(avg_cost)

                fetch_list = [avg_cost]
                train_reader = paddle.batch(
                    paddle.dataset.uci_housing.train(), batch_size=1)
                feeder = fluid.DataFeeder(place=place, feed_list=[x, y])
                exe = fluid.Executor(place)
                exe.run(fluid.default_startup_program())
                for data in train_reader():
                    exe.run(main, feed=feeder.feed(data), fetch_list=fetch_list)

    """

    _momentum_acc_str = "momentum"
    _mean_square_acc_str = "mean_square"
    _mean_grad_acc_str = "mean_grad"

    def __init__(self,
                 learning_rate,
                 rho=0.95,
                 epsilon=1.0e-6,
                 momentum=0.0,
                 centered=False,
                 parameter_list=None,
                 regularization=None,
                 grad_clip=None,
                 name=None):
        super(RMSPropOptimizer, self).__init__(
            learning_rate=learning_rate,
            parameter_list=parameter_list,
            regularization=regularization,
            grad_clip=grad_clip,
            name=name)
        if learning_rate is None:
            raise ValueError("learning_rate is not set.")
        if rho is None:
            raise ValueError("rho is not set.")
        if epsilon is None:
            raise ValueError("epsilon is not set.")
        if momentum is None:
            raise ValueError("momentum is not set.")

        self.type = "rmsprop"
        self._rho = rho
        self._epsilon = epsilon
        self._momentum = momentum
        self._centered = centered

    def _create_accumulators(self, block, parameters):
        if not isinstance(block, framework.Block):
            raise TypeError("block is not instance of framework.Block.")

        for p in parameters:
            self._add_accumulator(self._momentum_acc_str, p)
            self._add_accumulator(self._mean_square_acc_str, p)
            self._add_accumulator(self._mean_grad_acc_str, p)

    def _append_optimize_op(self, block, param_and_grad):
        if not isinstance(block, framework.Block):
            raise TypeError("block is not instance of framework.Block.")

        momentum_acc = self._get_accumulator(self._momentum_acc_str,
                                             param_and_grad[0])
        mean_square_acc = self._get_accumulator(self._mean_square_acc_str,
                                                param_and_grad[0])
        mean_grad_acc = self._get_accumulator(self._mean_grad_acc_str,
                                              param_and_grad[0])
        rmsprop_op = block.append_op(
            type=self.type,
            inputs={
                "Param": param_and_grad[0],
                "Grad": param_and_grad[1],
                "Moment": momentum_acc,
                "MeanSquare": mean_square_acc,
                "MeanGrad": mean_grad_acc,
                "LearningRate": self._create_param_lr(param_and_grad),
            },
            outputs={
                "ParamOut": param_and_grad[0],
                "MomentOut": momentum_acc,
                "MeanSquareOut": mean_square_acc,
                "MeanGradOut": mean_grad_acc
            },
            attrs={
                "epsilon": self._epsilon,
                "decay": self._rho,
                "momentum": self._momentum,
                "centered": self._centered
            },
            stop_gradient=True)

        return rmsprop_op


class FtrlOptimizer(Optimizer):
    r"""
    FTRL (Follow The Regularized Leader) Optimizer.

    The paper that proposed Follow The Regularized Leader (FTRL):
    (https://www.eecs.tufts.edu/~dsculley/papers/ad-click-prediction.pdf)

    ..  math::

        &new\_accum = squared\_accum + grad^2

        &if (lr\_power == -0.5):

        &\quad  linear\_accum += grad - \\frac{\\sqrt{new\_accum} - \\sqrt{squared\_accum}}{learning\_rate * param}

        &else:

        &\quad   linear\_accum += grad - \\frac{new\_accum^{-lr\_power} - accum^{-lr\_power}}{learning\_rate * param}


        &x = l1 * sign(linear\_accum) - linear\_accum

        &if (lr\_power == -0.5):

        &\quad   y = \\frac{\\sqrt{new\_accum}}{learning\_rate} + (2 * l2)

        &\quad   pre\_shrink = \\frac{x}{y}

        &\quad   param = (abs(linear\_accum) > l1).select(pre\_shrink, 0.0)

        &else:

        &\quad   y = \\frac{new\_accum^{-lr\_power}}{learning\_rate} + (2 * l2)

        &\quad   pre\_shrink = \\frac{x}{y}

        &\quad   param = (abs(linear\_accum) > l1).select(pre\_shrink, 0.0)

        &squared\_accum += grad^2

    Parameters:
        learning_rate (float|Variable): Global learning rate.
        l1 (float): L1 regularization strength, default is 0.0.
        l2 (float): L2 regularization strength, default is 0.0.
        lr_power (float): Learning Rate Power, default is -0.5.
        parameter_list (Iterable, optional):  Iterable of ``Variable`` names to update to minimize ``loss``. \
            This parameter is required in dygraph mode. \
            The default value is None in static mode, at this time all parameters will be updated.
        regularization (WeightDecayRegularizer, optional): The strategy of regularization. There are two method: \
             :ref:`api_fluid_regularizer_L1Decay` , :ref:`api_fluid_regularizer_L2Decay` . If a parameter has set \
            regularizer using :ref:`api_fluid_ParamAttr` already, the regularization setting here in optimizer will be \
            ignored for this parameter. Otherwise, the regularization setting here in optimizer will take effect.  \
            Default None, meaning there is no regularization.
        grad_clip (GradientClipBase, optional): Gradient cliping strategy, it's an instance of 
            some derived class of ``GradientClipBase`` . There are three cliping strategies 
            ( :ref:`api_fluid_clip_GradientClipByGlobalNorm` , :ref:`api_fluid_clip_GradientClipByNorm` , 
            :ref:`api_fluid_clip_GradientClipByValue` ). Default None, meaning there is no gradient clipping.
        name (str, optional): This parameter is used by developers to print debugging information. \
            For details, please refer to :ref:`api_guide_Name`. Default is None.

    Raises:
        ValueError: If learning_rate, rho, epsilon, momentum are None.

    Examples:
          .. code-block:: python

            import paddle
            import paddle.fluid as fluid
            import numpy as np

            place = fluid.CPUPlace()
            main = fluid.Program()
            with fluid.program_guard(main):
                x = fluid.layers.data(name='x', shape=[13], dtype='float32')
                y = fluid.layers.data(name='y', shape=[1], dtype='float32')
                y_predict = fluid.layers.fc(input=x, size=1, act=None)
                cost = fluid.layers.square_error_cost(input=y_predict, label=y)
                avg_cost = fluid.layers.mean(cost)

                ftrl_optimizer = fluid.optimizer.Ftrl(learning_rate=0.1)
                ftrl_optimizer.minimize(avg_cost)

                fetch_list = [avg_cost]
                train_reader = paddle.batch(
                    paddle.dataset.uci_housing.train(), batch_size=1)
                feeder = fluid.DataFeeder(place=place, feed_list=[x, y])
                exe = fluid.Executor(place)
                exe.run(fluid.default_startup_program())
                for data in train_reader():
                    exe.run(main, feed=feeder.feed(data), fetch_list=fetch_list)

    NOTE:
       Currently, FtrlOptimizer doesn't support sparse parameter optimization.
    """

    _squared_acc_str = "squared"
    _linear_acc_str = "linear"

    def __init__(self,
                 learning_rate,
                 l1=0.0,
                 l2=0.0,
                 lr_power=-0.5,
                 parameter_list=None,
                 regularization=None,
                 grad_clip=None,
                 name=None):
        super(FtrlOptimizer, self).__init__(
            learning_rate=learning_rate,
            parameter_list=parameter_list,
            regularization=regularization,
            grad_clip=grad_clip,
            name=name)
        if learning_rate is None:
            raise ValueError("learning_rate is not set.")

        self.type = "ftrl"
        self._l1 = l1
        self._l2 = l2
        self._lr_power = lr_power

    def _create_accumulators(self, block, parameters):
        if not isinstance(block, framework.Block):
            raise TypeError("block is not instance of framework.Block.")

        for p in parameters:
            self._add_accumulator(self._squared_acc_str, p)
            self._add_accumulator(self._linear_acc_str, p)

    def _append_optimize_op(self, block, param_and_grad):
        if not isinstance(block, framework.Block):
            raise TypeError("block is not instance of framework.Block.")

        squared_acc = self._get_accumulator(self._squared_acc_str,
                                            param_and_grad[0])
        linear_acc = self._get_accumulator(self._linear_acc_str,
                                           param_and_grad[0])
        ftrl_op = block.append_op(
            type=self.type,
            inputs={
                "Param": param_and_grad[0],
                "Grad": param_and_grad[1],
                "SquaredAccumulator": squared_acc,
                "LinearAccumulator": linear_acc,
                "LearningRate": self._create_param_lr(param_and_grad),
            },
            outputs={
                "ParamOut": param_and_grad[0],
                "SquaredAccumOut": squared_acc,
                "LinearAccumOut": linear_acc
            },
            attrs={"l1": self._l1,
                   "l2": self._l2,
                   "lr_power": self._lr_power},
            stop_gradient=True)

        return ftrl_op


class LambOptimizer(AdamOptimizer):
    r"""
    LAMB (Layer-wise Adaptive Moments optimizer for Batching training) Optimizer.

    LAMB Optimizer is designed to scale up the batch size of training without losing 
    accuracy, which supports adaptive element-wise updating and accurate layer-wise 
    correction. For more information, please refer to `Large Batch Optimization for 
    Deep Learning: Training BERT in 76 minutes <https://arxiv.org/abs/1904.00962>`_ .

    The updating of parameters follows:

    ..  math::

        m_t &= \\beta_1 m_{t - 1}+ (1 - \\beta_1)g_t 

        v_t &= \\beta_2 v_{t - 1}  + (1 - \\beta_2)g_t^2

        m_t &= \\frac{m_t}{\\beta_1^t}

        v_t &= \\frac{v_t}{\\beta_2^t}

        r_t &= \\frac{m_t}{\\sqrt{v_t}+\\epsilon}

        w_t &= w_{t-1} -\\eta_t \\frac{\\left \| w_{t-1}\\right \|}{\\left \| r_t + \\lambda w_{t-1}\\right \|} (r_t + \\lambda w_{t-1})


    where :math:`m` is the 1st moment, and :math:`v` the 2nd moment, :math:`\\eta` the 
    learning rate, :math:`\\lambda` the LAMB weight decay rate.

    Args:
        learning_rate (float|Variable, optional): the learning rate used to update parameters. \
            Can be a float value or a Variable with data type float32. Default 0.001.
        lamb_weight_decay (float, optional): The LAMB weight decay rate. Default 0.01.
        beta1 (float, optional): The exponential decay rate for the 1st moment estimates.
            Default 0.9.
        beta2 (float, optional): The exponential decay rate for the 2nd moment estimates.
            Default 0.999.
        epsilon (float, optional): A small float value for numerical stability. Default 1e-6.
        parameter_list (Iterable, optional):  Iterable of ``Variable`` names to update to minimize ``loss``. \
            This parameter is required in dygraph mode. \
            The default value is None in static mode, at this time all parameters will be updated.
        regularization (WeightDecayRegularizer, optional): The strategy of regularization. There are two method: \
             :ref:`api_fluid_regularizer_L1Decay` , :ref:`api_fluid_regularizer_L2Decay` . If a parameter has set \
            regularizer using :ref:`api_fluid_ParamAttr` already, the regularization setting here in optimizer will be \
            ignored for this parameter. Otherwise, the regularization setting here in optimizer will take effect.  \
            Default None, meaning there is no regularization.
        grad_clip (GradientClipBase, optional): Gradient cliping strategy, it's an instance of 
            some derived class of ``GradientClipBase`` . There are three cliping strategies 
            ( :ref:`api_paddle_fluid_clip_ClipGradByGlobalNorm` , :ref:`api_paddle_fluid_clip_ClipGradByNorm` ,
            :ref:`api_paddle_fluid_clip_ClipGradByValue` ). If you want better convergence, it is recommended
            to use :ref:`api_paddle_fluid_clip_ClipGradByGlobalNorm` . Default None, meaning there is no gradient clipping.
        exclude_from_weight_decay_fn (function|None): Exclude a parameter from weight 
            decay when **exclude_from_weight_decay_fn(parameter)** returns true. 
            Default None.
        name(str|None): For detailed information, please refer to 
            :ref:`api_guide_Name` . Usually name is no need to set and None by default.

    Examples:
        .. code-block:: python
            
            import paddle.fluid as fluid 

            data = fluid.data(name='x', shape=[-1, 5], dtype='float32')
            hidden = fluid.layers.fc(input=data, size=10)
            cost = fluid.layers.mean(hidden)

            def exclude_fn(param):
                return param.name.endswith('.b_0')

            optimizer = fluid.optimizer.Lamb(learning_rate=0.002,
                                             exclude_from_weight_decay_fn=exclude_fn)
            optimizer.minimize(cost)
    """
    _moment1_acc_str = "moment1"
    _moment2_acc_str = "moment2"
    _beta1_pow_acc_str = "beta1_pow_acc"
    _beta2_pow_acc_str = "beta2_pow_acc"

    def __init__(self,
                 learning_rate=0.001,
                 lamb_weight_decay=0.01,
                 beta1=0.9,
                 beta2=0.999,
                 epsilon=1e-6,
                 parameter_list=None,
                 regularization=None,
                 grad_clip=None,
                 exclude_from_weight_decay_fn=None,
                 name=None):
        assert learning_rate is not None
        assert lamb_weight_decay is not None
        assert beta1 is not None
        assert beta2 is not None
        assert epsilon is not None
        super(LambOptimizer, self).__init__(
            learning_rate=learning_rate,
            parameter_list=parameter_list,
            regularization=regularization,
            grad_clip=grad_clip,
            beta1=beta1,
            beta2=beta2,
            epsilon=epsilon,
            name=name)
        self.type = "lamb"
        self._weight_decay = lamb_weight_decay
        self._exclude_from_weight_decay_fn = exclude_from_weight_decay_fn

    def _append_optimize_op(self, block, param_and_grad):
        assert isinstance(block, framework.Block)
        block.program._use_lamb = True

        moment1 = self._get_accumulator(self._moment1_acc_str,
                                        param_and_grad[0])
        moment2 = self._get_accumulator(self._moment2_acc_str,
                                        param_and_grad[0])
        beta1_pow_acc = self._get_accumulator(self._beta1_pow_acc_str,
                                              param_and_grad[0])
        beta2_pow_acc = self._get_accumulator(self._beta2_pow_acc_str,
                                              param_and_grad[0])

        if self._exclude_from_weight_decay_fn is not None \
            and self._exclude_from_weight_decay_fn(param_and_grad[0]):
            weight_decay = 0.0
        else:
            weight_decay = self._weight_decay
        lr = self._create_param_lr(param_and_grad)

        if framework.in_dygraph_mode():
            _, _, _, _, _ = core.ops.lamb(
                param_and_grad[0], param_and_grad[1], lr, moment1, moment2,
                beta1_pow_acc, beta2_pow_acc, param_and_grad[0], moment1,
                moment2, beta1_pow_acc, beta2_pow_acc, 'beta1', self._beta1,
                'beta2', self._beta2, 'epsilon', self._epsilon, 'weight_decay',
                weight_decay)
            return None

        # create the lamb optimize op
        lamb_op = block.append_op(
            type=self.type,
            inputs={
                "Param": param_and_grad[0],
                "Grad": param_and_grad[1],
                "LearningRate": lr,
                "Moment1": moment1,
                "Moment2": moment2,
                "Beta1Pow": beta1_pow_acc,
                "Beta2Pow": beta2_pow_acc
            },
            outputs={
                "ParamOut": param_and_grad[0],
                "Moment1Out": moment1,
                "Moment2Out": moment2,
                "Beta1PowOut": beta1_pow_acc,
                "Beta2PowOut": beta2_pow_acc
            },
            attrs={
                "beta1": self._beta1,
                "beta2": self._beta2,
                "epsilon": self._epsilon,
                "weight_decay": weight_decay
            },
            stop_gradient=True)

        return lamb_op


# We short the class name, since users will use the optimizer with the package
# name. The sample code:
#
# import paddle.fluid as fluid
#
# sgd = fluid.optimizer.SGD(...)
#
# It is no need to add an `Optimizer` as the class suffix
SGD = SGDOptimizer
Momentum = MomentumOptimizer
Adagrad = AdagradOptimizer
Adam = AdamOptimizer
Adamax = AdamaxOptimizer
Dpsgd = DpsgdOptimizer
DecayedAdagrad = DecayedAdagradOptimizer
Adadelta = AdadeltaOptimizer
RMSProp = RMSPropOptimizer
Ftrl = FtrlOptimizer
LarsMomentum = LarsMomentumOptimizer
Lamb = LambOptimizer


class ModelAverage(Optimizer):
    r"""
	:api_attr: Static Graph

    The ModelAverage optimizer accumulates specific continuous historical parameters
    during training. The accumulated historical range can be controlled by the passed
    ``average_window_rate`` argument. The averaged ``Parameter`` are used in the prediction,
    which usually can improve the accuracy of the prediction.

    Accumulate the average of the ``Parameter`` in the sliding window, the result will be saved
    in a temporary variable, can be applied to the current model's ``Parameter`` by calling
    the ``apply()`` method, and the current model ``Parameter`` can be restored by calling
    the ``restore()`` method.

    The window size for calculating the average is determined by ``average_window_rate``,
    ``min_average_window``, ``max_average_window`` and the current ``Parameter`` update times (num_updates).

    When the cumulative times (num_accumulates) is greater than the specific window
    threshold (average_window), the accumulated ``Parameter`` temporary variable is set to 0.0.
    The following example will help to understand the role of these arguments:

    ::

        if num_accumulates >= min_average_window and num_accumulates >= min(max_average_window, num_updates * average_window_rate):
            num_accumulates = 0

    In the above conditional judgment statement, ``num_accumulates`` indicates the current
    accumulated number, which can be abstractly understood as the length of the cumulative window.
    The length of the window must be at least the length set by the ``min_average_window`` argument,
    and cannot exceed the length specified by the ``max_average_window`` argument or
    ``num_updates * average_window_rate``, where ``num_updates`` indicates the current ``Parameter``
    update times, ``average_window_rate`` is a coefficient that calculates the length of the window.

    Args:
        average_window_rate (float): The calculate ratio of the window length relative to ``Parameter`` update times.
        min_average_window (int, optional): the minimum size of average window length. The default value is 10000.
        max_average_window (int, optional): The maximum size of average window length. The default value is 10000.
        regularization (WeightDecayRegularizer, optional): The strategy of regularization. There are two method: \
             :ref:`api_fluid_regularizer_L1Decay` , :ref:`api_fluid_regularizer_L2Decay` . If a parameter has set \
            regularizer using :ref:`api_fluid_ParamAttr` already, the regularization setting here in optimizer will be \
            ignored for this parameter. Otherwise, the regularization setting here in optimizer will take effect.  \
            Default None, meaning there is no regularization.
        name (str, optional): Normally there is no need for user to set this property.
            For more information, please refer to :ref:`api_guide_Name`.
            The default value is None.

    Examples:

      .. code-block:: python

        import paddle.fluid as fluid
        import numpy

        # First create the Executor.
        place = fluid.CPUPlace()  # fluid.CUDAPlace(0)
        exe = fluid.Executor(place)

        train_program = fluid.Program()
        startup_program = fluid.Program()
        with fluid.program_guard(train_program, startup_program):
            # build net
            data = fluid.data(name='X', shape=[None, 1], dtype='float32')
            hidden = fluid.layers.fc(input=data, size=10)
            loss = fluid.layers.mean(hidden)
            optimizer = fluid.optimizer.Momentum(learning_rate=0.2, momentum=0.1)
            optimizer.minimize(loss)

            # build ModelAverage optimizer
            model_average = fluid.optimizer.ModelAverage(0.15,
                                                         min_average_window=10000,
                                                         max_average_window=12500)

            exe.run(startup_program)
            for i in range(12500):
                x = numpy.random.random(size=(10, 1)).astype('float32')
                outs = exe.run(program=train_program,
                               feed={'X': x},
                               fetch_list=[loss.name])

            # apply ModelAverage
            with model_average.apply(exe):
                x = numpy.random.random(size=(10, 1)).astype('float32')
                exe.run(program=train_program,
                        feed={'X': x},
                        fetch_list=[loss.name])
    """

    def __init__(self,
                 average_window_rate,
                 min_average_window=10000,
                 max_average_window=10000,
                 regularization=None,
                 name=None):
        if framework.in_dygraph_mode():
            raise Exception("In dygraph, don't support ModelAverage.")
        super(ModelAverage, self).__init__(
            0.0, regularization=regularization, name=name)
        self.average_window = average_window_rate
        self.min_average_window = min_average_window
        self.max_average_window = max_average_window

        self.params_grads = []
        for param in framework.default_main_program().global_block(
        ).all_parameters():
            if param.do_model_average != False:
                grad = param.block.create_var(
                    name=unique_name.generate_with_ignorable_key(".".join(
                        [param.name, 'tmp'])),
                    dtype=param.dtype,
                    persistable=False,
                    stop_gradient=True)
                self.params_grads.append((param, grad))

        for param, grad in self.params_grads:
            if grad is None:
                continue
            with param.block.program._optimized_guard(
                [param, grad]), name_scope('move_average'):
                self._append_average_accumulate_op(param)

        self.apply_program = Program()
        block = self.apply_program.global_block()
        with program_guard(main_program=self.apply_program):
            for param_grad in self.params_grads:
                self._add_average_apply_op(block, param_grad)

        self.restore_program = Program()
        block = self.restore_program.global_block()
        with program_guard(main_program=self.restore_program):
            for param_grad in self.params_grads:
                self._add_average_restore_op(block, param_grad)

    def _add_average_apply_op(self, block, param_grad):
        param = block._clone_variable(param_grad[0])
        grad = block._clone_variable(param_grad[1])
        sum_1 = block._clone_variable(self._get_accumulator('sum_1', param))
        sum_2 = block._clone_variable(self._get_accumulator('sum_2', param))
        sum_3 = block._clone_variable(self._get_accumulator('sum_3', param))
        num_accumulates = block._clone_variable(
            self._get_accumulator('num_accumulates', param))
        old_num_accumulates = block._clone_variable(
            self._get_accumulator('old_num_accumulates', param))
        num_updates = block._clone_variable(
            self._get_accumulator('num_updates', param))
        # backup param value to grad
        layers.assign(input=param, output=grad)
        # param = (sum_1 + sum_2 + sum_3) / (num_accumulates + old_num_accumulates)
        tmp = layers.sum(x=[num_accumulates, old_num_accumulates])
        sum = layers.sum(x=[sum_1, sum_2, sum_3])
        tmp = layers.cast(
            x=tmp, dtype='float32' if self._dtype == None else self._dtype)
        sum = layers.cast(
            x=sum, dtype='float32' if self._dtype == None else self._dtype)
        ops._elementwise_div(x=sum, y=tmp, out=param)

    def _add_average_restore_op(self, block, param_grad):
        param = block._clone_variable(param_grad[0])
        grad = block._clone_variable(param_grad[1])
        layers.assign(input=grad, output=param)

    def _append_average_accumulate_op(self, param):
        self.helper = LayerHelper("average_accumulate")
        sum_1 = self._add_accumulator('sum_1', param)
        sum_2 = self._add_accumulator('sum_2', param)
        sum_3 = self._add_accumulator('sum_3', param)
        num_accumulates = self._add_accumulator(
            'num_accumulates', param, dtype='int64', shape=[1])
        old_num_accumulates = self._add_accumulator(
            'old_num_accumulates', param, dtype='int64', shape=[1])
        num_updates = self._add_accumulator(
            'num_updates', param, dtype='int64', shape=[1])

        self.helper.append_op(
            type='average_accumulates',
            inputs={
                "param": param,
                "in_sum_1": sum_1,
                "in_sum_2": sum_2,
                "in_sum_3": sum_3,
                "in_num_accumulates": num_accumulates,
                "in_old_num_accumulates": old_num_accumulates,
                "in_num_updates": num_updates
            },
            outputs={
                "out_sum_1": sum_1,
                "out_sum_2": sum_2,
                "out_sum_3": sum_3,
                "out_num_accumulates": num_accumulates,
                "out_old_num_accumulates": old_num_accumulates,
                "out_num_updates": num_updates,
            },
            attrs={
                "average_window": self.average_window,
                "min_average_window": self.min_average_window,
                "max_average_window": self.max_average_window,
            },
            stop_gradient=True)

    @signature_safe_contextmanager
    def apply(self, executor, need_restore=True):
        """
        Apply the average of the cumulative ``Parameter`` to the parameters of the current model.

        Args:
            executor(fluid.Executor): The current network executor.
            need_restore(bool): Restore flag variable, if set to True, the network will restore
                the parameters of the network to the default value, if set to False,
                it will not be restored. The default value is True.

        Examples:

          .. code-block:: python

            import paddle.fluid as fluid
            import numpy

            # First create the Executor.
            place = fluid.CPUPlace()  # fluid.CUDAPlace(0)
            exe = fluid.Executor(place)

            train_program = fluid.Program()
            startup_program = fluid.Program()
            with fluid.program_guard(train_program, startup_program):
                # build net
                data = fluid.data(name='X', shape=[None, 1], dtype='float32')
                hidden = fluid.layers.fc(input=data, size=10)
                loss = fluid.layers.mean(hidden)
                optimizer = fluid.optimizer.Momentum(learning_rate=0.2, momentum=0.1)
                optimizer.minimize(loss)

                # build ModelAverage optimizer
                model_average = fluid.optimizer.ModelAverage(0.15,
                                                            min_average_window=10000,
                                                            max_average_window=12500)

                exe.run(startup_program)
                for i in range(12500):
                    x = numpy.random.random(size=(10, 1)).astype('float32')
                    outs = exe.run(program=train_program,
                                feed={'X': x},
                                fetch_list=[loss.name])

                # apply ModelAverage
                with model_average.apply(exe):
                    x = numpy.random.random(size=(10, 1)).astype('float32')
                    exe.run(program=train_program,
                            feed={'X': x},
                            fetch_list=[loss.name])
        """
        executor.run(self.apply_program)
        try:
            yield
        finally:
            if need_restore:
                self.restore(executor)

    def restore(self, executor):
        """
        Restore ``Parameter`` values of current model.
        
        Args:
            executor(fluid.Executor): The current network executor.

        Examples:

          .. code-block:: python

            import paddle.fluid as fluid
            import numpy

            # First create the Executor.
            place = fluid.CPUPlace()  # fluid.CUDAPlace(0)
            exe = fluid.Executor(place)

            train_program = fluid.Program()
            startup_program = fluid.Program()
            with fluid.program_guard(train_program, startup_program):
                # build net
                data = fluid.data(name='X', shape=[None, 1], dtype='float32')
                hidden = fluid.layers.fc(input=data, size=10)
                loss = fluid.layers.mean(hidden)
                optimizer = fluid.optimizer.Momentum(learning_rate=0.2, momentum=0.1)
                optimizer.minimize(loss)

                # build ModelAverage optimizer
                model_average = fluid.optimizer.ModelAverage(0.15,
                                                            min_average_window=10000,
                                                            max_average_window=12500)

                exe.run(startup_program)
                for i in range(12500):
                    x = numpy.random.random(size=(10, 1)).astype('float32')
                    outs = exe.run(program=train_program,
                                feed={'X': x},
                                fetch_list=[loss.name])

                # apply ModelAverage
                with model_average.apply(exe, False):
                    x = numpy.random.random(size=(10, 1)).astype('float32')
                    exe.run(program=train_program,
                            feed={'X': x},
                            fetch_list=[loss.name])

                # restore Parameters
                model_average.restore(exe)
        """
        executor.run(self.restore_program)


class ExponentialMovingAverage(object):
    r"""
	:api_attr: Static Graph

    Compute the moving average of parameters with exponential decay.
    Given a parameter :math:`\\theta`, its exponential moving average (EMA)
    will be

    ..  math::

        \\text{EMA}_0 & = 0

	\\text{EMA}_t & = \\text{decay} * \\text{EMA}_{t-1} + (1 - \\text{decay}) * \\theta_t

    The average results calculated by **update()** method will be saved in 
    temporary variables which are created and maintained by the object, and can 
    be applied to parameters of current model by calling **apply()** method. And 
    the **restore()** method is used to restore the parameters.

    **Bias correction**. All EMAs are initialized to :math:`0` and hence they will be 
    zero biased, which can be corrected by divided by a factor 
    :math:`(1 - \\text{decay}^t)` , i.e., the actual EMAs applied to parameters 
    when calling **apply()** method would be 

    ..  math::
    
        \\widehat{\\text{EMA}}_t = \\frac{\\text{EMA}_t}{1 - \\text{decay}^t}

    **Decay rate scheduling**. A large decay rate very close to 1 would result 
    in that the averages move very slowly. And a better strategy is to set a 
    relative smaller decay rate in the very beginning. The argument **thres_steps**
    allows users to pass a Variable to schedule the decay rate, in this case, 
    the actual decay rate becomes
     
    ..  math::
    
        \\min(\\text{decay}, \\frac{1 + \\text{thres_steps}}{10 + \\text{thres_steps}})

    Usually **thres_steps** can be the global training steps.


    Args:
	decay (float, optional): The exponential decay rate, usually close to 1, such as 
            0.999, 0.9999, ... . Default 0.999.
        thres_steps (Variable|None): If not `None`, schedule the decay rate. 
            Default None.
        name (str|None): For detailed information, please refer to 
            :ref:`api_guide_Name`. Usually name is no need to set and None by 
            default.


    Examples:

	.. code-block:: python

	    import numpy
	    import paddle
	    import paddle.fluid as fluid

	    data = fluid.data(name='x', shape=[-1, 5], dtype='float32')
	    hidden = fluid.layers.fc(input=data, size=10)
	    cost = fluid.layers.mean(hidden)

	    test_program = fluid.default_main_program().clone(for_test=True)

	    optimizer = fluid.optimizer.Adam(learning_rate=0.001)
	    optimizer.minimize(cost)

	    global_steps = fluid.layers.autoincreased_step_counter()
	    ema = fluid.optimizer.ExponentialMovingAverage(0.999, thres_steps=global_steps)
	    ema.update()

	    place = fluid.CPUPlace()
	    exe = fluid.Executor(place)
	    exe.run(fluid.default_startup_program())

	    for pass_id in range(3):
		for batch_id in range(6):
		    data = numpy.random.random(size=(10, 5)).astype('float32')
		    exe.run(program=fluid.default_main_program(),
			feed={'x': data}, 
			fetch_list=[cost.name])

		# usage 1
		with ema.apply(exe):
		    data = numpy.random.random(size=(10, 5)).astype('float32')
		    exe.run(program=test_program,
			    feed={'x': data}, 
			    fetch_list=[hidden.name])
			    

		 # usage 2
		with ema.apply(exe, need_restore=False):
		    data = numpy.random.random(size=(10, 5)).astype('float32')
		    exe.run(program=test_program,
			    feed={'x': data}, 
			    fetch_list=[hidden.name])
		ema.restore(exe)
    """

    def __init__(self, decay=0.999, thres_steps=None, name=None):
        if framework.in_dygraph_mode():
            raise Exception(
                "In dygraph, don't support ExponentialMovingAverage.")
        self._decay = decay
        self._thres_steps = thres_steps
        self._name = name if name is not None else ''
        self._decay_var = self._get_ema_decay()

        self._step_counter_name = "@EMA_STEP_COUNTER@"
        self._params_tmps = []
        for param in default_main_program().global_block().all_parameters():
            if param.do_model_average != False:
                tmp = param.block.create_var(
                    name=unique_name.generate(".".join(
                        [self._name + param.name, 'ema_tmp'])),
                    dtype=param.dtype,
                    persistable=False,
                    stop_gradient=True)
                self._params_tmps.append((param, tmp))

        self._ema_vars = {}
        for param, tmp in self._params_tmps:
            with param.block.program._optimized_guard(
                [param, tmp]), name_scope('moving_average'):
                self._ema_vars[param.name] = self._create_ema_vars(param)

        self.apply_program = Program()
        block = self.apply_program.global_block()
        with program_guard(main_program=self.apply_program):
            decay_pow, global_step = self._get_decay_pow(block)
            for param, tmp in self._params_tmps:
                param = block._clone_variable(param)
                tmp = block._clone_variable(tmp)
                ema = block._clone_variable(self._ema_vars[param.name])
                layers.assign(input=param, output=tmp)
                # bias correction
                with layers.control_flow.Switch() as switch:
                    with switch.case(global_step > 0):
                        layers.assign(
                            output=param, input=ema / (1.0 - decay_pow))
                    with switch.default():
                        layers.assign(output=param, input=ema)

        self.restore_program = Program()
        block = self.restore_program.global_block()
        with program_guard(main_program=self.restore_program):
            for param, tmp in self._params_tmps:
                tmp = block._clone_variable(tmp)
                param = block._clone_variable(param)
                layers.assign(input=tmp, output=param)

    def _get_ema_decay(self):
        with default_main_program()._lr_schedule_guard():
            decay_var = layers.tensor.create_global_var(
                shape=[1],
                value=self._decay,
                dtype='float32',
                persistable=True,
                name="scheduled_ema_decay_rate")

            if self._thres_steps is not None:
                decay_t = (self._thres_steps + 1.0) / (self._thres_steps + 10.0)
                with layers.control_flow.Switch() as switch:
                    with switch.case(decay_t < self._decay):
                        layers.tensor.assign(decay_t, decay_var)
                    with switch.default():
                        layers.tensor.assign(
                            np.array(
                                [self._decay], dtype=np.float32),
                            decay_var)
        return decay_var

    def _get_decay_pow(self, block):
        global_step = layers.create_global_var(
            name=self._step_counter_name,
            shape=[1],
            value=0,
            dtype='int64',
            persistable=True)
        global_step = layers.cast(global_step, "float32")
        decay_var = block._clone_variable(self._decay_var)
        decay_pow_acc = layers.elementwise_pow(decay_var, global_step)
        return decay_pow_acc, global_step

    def _create_ema_vars(self, param):
        param_ema = layers.create_global_var(
            name=unique_name.generate(self._name + param.name + '_ema'),
            shape=param.shape,
            value=0.0,
            dtype=param.dtype,
            persistable=True)

        return param_ema

    def update(self):
        """ 
        Update Exponential Moving Average. Should only call this method in 
        train program.
        """
        global_step = layers.autoincreased_step_counter(
            counter_name=self._step_counter_name)
        param_master_emas = []
        for param, tmp in self._params_tmps:
            with param.block.program._optimized_guard(
                [param, tmp]), name_scope('moving_average'):
                param_ema = self._ema_vars[param.name]
                if param.name + '.master' in self._ema_vars:
                    master_ema = self._ema_vars[param.name + '.master']
                    param_master_emas.append([param_ema, master_ema])
                else:
                    ema_t = param_ema * self._decay_var + param * (
                        1 - self._decay_var)
                    layers.assign(input=ema_t, output=param_ema)

        # for fp16 params
        for param_ema, master_ema in param_master_emas:
            default_main_program().global_block().append_op(
                type="cast",
                inputs={"X": master_ema},
                outputs={"Out": param_ema},
                attrs={
                    "in_dtype": master_ema.dtype,
                    "out_dtype": param_ema.dtype
                })

    @signature_safe_contextmanager
    def apply(self, executor, need_restore=True):
        """
        Apply moving average to parameters for evaluation.
        
        Args:
            executor (Executor): The Executor to execute applying.
            need_restore (bool, optional): Whether to restore parameters after 
                applying. Default True.
        """
        executor.run(self.apply_program)
        try:
            yield
        finally:
            if need_restore:
                self.restore(executor)

    def restore(self, executor):
        """Restore parameters.
        
        Args:
            executor (Executor): The Executor to execute restoring.
        """
        executor.run(self.restore_program)


class PipelineOptimizer(object):
    """
	:api_attr: Static Graph

    Pipeline Optimizer: Make a program to run as pipeline, that is splitting a
    program into multiple sections (sub-programs) and each section run on a
    device to enable the training of large scale models and the use of
    heterogeneous devices. Meanwhile, all sections run in the stype of pipeline.

    Args:
        optimizer (Optimizer): The optimizer to use, such as SGD.
        num_microbatches (int): Number of microbatches. [Optional. Default:1].
        start_cpu_core_id (int): The first cpu core id to use. [Optional. Default:0].
    
    Examples:
        .. code-block:: python

            import paddle.fluid as fluid
            import paddle.fluid.layers as layers

            with fluid.device_guard("gpu:0"):
                x = fluid.layers.data(name='x', shape=[1], dtype='int64', lod_level=0)
                y = fluid.layers.data(name='y', shape=[1], dtype='int64', lod_level=0)
                data_loader = fluid.io.DataLoader.from_generator(
                    feed_list=[x, y],
                    capacity=64,
                    use_double_buffer=True,
                    iterable=False)

                emb_x = layers.embedding(input=x, param_attr=fluid.ParamAttr(name="embx"), size=[10,2], is_sparse=False)
                emb_y = layers.embedding(input=y, param_attr=fluid.ParamAttr(name="emby",learning_rate=0.9), size=[10,2], is_sparse=False)

            with fluid.device_guard("gpu:1"):
                concat = layers.concat([emb_x, emb_y], axis=1)
                fc = layers.fc(input=concat, name="fc", size=1, num_flatten_dims=1, bias_attr=False)
                loss = layers.reduce_mean(fc)
            optimizer = fluid.optimizer.SGD(learning_rate=0.5)
            optimizer = fluid.optimizer.PipelineOptimizer(optimizer)
            optimizer.minimize(loss)

            def train_reader():
                for _ in range(4):
                    x = np.random.random(size=[1]).astype('int64')
                    y = np.random.random(size=[1]).astype('int64')
                    yield x, y
            data_loader.set_sample_generator(train_reader, batch_size=1)

            place = fluid.CUDAPlace(0)
            exe = fluid.Executor(place)
            exe.run(fluid.default_startup_program())
            batch_size = 1
            data_loader.start()
            exe.train_from_dataset(
                    fluid.default_main_program())
            data_loader.reset()
    """

    def __init__(self, optimizer, num_microbatches=1, start_cpu_core_id=0):
        if framework.in_dygraph_mode():
            raise Exception("In dygraph, don't support PipelineOptimizer.")
        supported_opt_types = (Optimizer, paddle.fluid.contrib.mixed_precision.
                               decorator.OptimizerWithMixedPrecision)
        if not isinstance(optimizer, supported_opt_types):
            raise ValueError("The 'optimizer' parameter for "
                             "PipelineOptimizer must be an instance of one of "
                             "{}, but the type is {}.".format(
                                 supported_opt_types, type(optimizer)))

        self._optimizer = optimizer

        # Get the original optimizer defined by users, such as SGD
        self._origin_optimizer = self._optimizer
        while hasattr(self._origin_optimizer, "inner_opt"):
            self._origin_optimizer = self._origin_optimizer.inner_opt

        assert num_microbatches >= 1, (
            "num_microbatches must be a positive value.")
        self._num_microbatches = num_microbatches
        assert start_cpu_core_id >= 0, (
            "start_cpu_core_id must be a non-negative integer.")
        self._start_cpu_core_id = start_cpu_core_id
        self._place_list = None
        op_maker = core.op_proto_and_checker_maker
        self._op_role = op_maker.OpRole
        self._op_role_key = op_maker.kOpRoleAttrName()
        self._op_role_var_key = op_maker.kOpRoleVarAttrName()
        self._op_device_key = op_maker.kOpDeviceAttrName()
        self._param_device_map = None
        self._pipeline_pair = []
        self._pp_ring_map = dict()

    def _create_vars(self, block, ori_block):
        # Create vars for block, copied from ori_block
        used_var_set = set()
        for op_idx in range(block.desc.op_size()):
            # Whether to insert allreduce_sum or allreduce_max op?
            # For amp and global gradient clip strategies, we should
            # get the global infomation, so allreduce op is needed.
            should_insert = False

            op = block.ops[op_idx]
            # For op process vars on all devices, remove its input 
            # vars not in this block
            reserved_x = []

            if op.type == 'reduce_any' and self._is_optimize_op(op):
                should_insert = True
            if op.type == 'concat' and self._is_optimize_op(op):
                for input_name in op.desc.input("X"):
                    if block._find_var_recursive(input_name):
                        reserved_x.append(input_name)
                op.desc.set_input('X', reserved_x)
                print('reserved_x:', reserved_x)
            if op.type == 'update_loss_scaling':
                for input_name in op.desc.input("X"):
                    if block._find_var_recursive(input_name):
                        reserved_x.append(input_name)
                op.desc.set_input('X', reserved_x)
                op.desc.set_output('Out', reserved_x)
            if op.type == 'sum' and self._is_gradient_clip_op(op):
                for input_name in op.desc.input("X"):
                    if block._find_var_recursive(input_name):
                        reserved_x.append(input_name)
                op.desc.set_input('X', reserved_x)
                should_insert = True
            vars = op.desc.input_arg_names() + op.desc.output_arg_names()
            for var in vars:
                # a var whose name contains "blocking_queue" 
                # only exists in startup program 
                if var in used_var_set or "_blocking_queue" in var: continue
                used_var_set.add(var)
                if block._find_var_recursive(str(var)): continue
                source_var = ori_block._var_recursive(str(var))
                if source_var.type == core.VarDesc.VarType.READER:
                    dest_var = block.create_var(
                        name=var,
                        type=core.VarDesc.VarType.READER,
                        persistable=source_var.persistable)
                else:
                    dest_var = block._clone_variable(source_var, False)
                dest_var.stop_gradient = source_var.stop_gradient

            continue
            # TODO add allreduce_max when without sharding
            if not should_insert: continue
            out_name = op.desc.output_arg_names()[0]
            out_var = block.var(out_name)
            offset = 0
            if op.type == "reduce_any":
                # cast the bool var to int32 to use allreduce op
                temp_var_name = unique_name.generate(out_name + "_cast_int32")
                temp_var = block.create_var(
                    name=temp_var_name, shape=[1], dtype="int32")
                block._insert_op(
                    op_idx + 1 + offset,
                    type='cast',
                    inputs={'X': out_var},
                    outputs={'Out': temp_var},
                    attrs={
                        'in_dtype': out_var.dtype,
                        'out_dtype': temp_var.dtype,
                        self._op_role_key:
                        core.op_proto_and_checker_maker.OpRole.Optimize
                    })
                offset += 1
            # block._insert_op(
            #     op_idx + 1 + offset,
            #     type='c_sync_calc_stream',
            #     inputs={'X': temp_var if op.type == "reduce_any" else out_var},
            #     outputs={
            #         'Out': temp_var if op.type == "reduce_any" else out_var
            #     },
            #     attrs={
            #         OP_ROLE_KEY:
            #         core.op_proto_and_checker_maker.OpRole.Optimize,
            #     })
            # offset += 1
            block._insert_op(
                op_idx + 1 + offset,
                type='c_allreduce_max'
                if op.type == "reduce_any" else 'c_allreduce_sum',
                inputs={'X': temp_var if op.type == "reduce_any" else out_var},
                outputs={
                    'Out': temp_var if op.type == "reduce_any" else out_var
                },
                attrs={
                    'ring_id': self.ring_id,
                    self._op_role_key:
                    core.op_proto_and_checker_maker.OpRole.Optimize,
                    'use_calc_stream': True
                })
            offset += 1
            # block._insert_op(
            #     # op_idx + 1 + extra_index,
            #     op_idx + 1 + offset,
            #     type='c_sync_comm_stream',
            #     inputs={'X': temp_var if op.type == "reduce_any" else out_var},
            #     outputs={
            #         'Out': temp_var if op.type == "reduce_any" else out_var
            #     },
            #     attrs={
            #         'ring_id': self.ring_id,
            #         OP_ROLE_KEY:
            #         core.op_proto_and_checker_maker.OpRole.Optimize,
            #     })
            # offset += 1
            if op.type == "reduce_any":
                block._insert_op(
                    op_idx + 1 + offset,
                    type='cast',
                    inputs={'X': temp_var},
                    outputs={'Out': out_var},
                    attrs={
                        'in_dtype': temp_var.dtype,
                        'out_dtype': out_var.dtype,
                        self._op_role_key:
                        core.op_proto_and_checker_maker.OpRole.Optimize
                    })

    def _is_loss_grad_op(self, op):
        assert self._op_role_key in op.attr_names
        op_role = int(op.attr(self._op_role_key))
        return op_role & int(self._op_role.Backward) and op_role & int(
            self._op_role.Loss)

    def _split_program(self, main_program, devices):
        """
        Split a program into sections according to devices that ops run on.
        The op whose op_device attr is "gpu:all" is copied to all sections.

        Args:
            main_program (Program): the main program
            devices: all used devices
        """
        programs = []
        # Map from device to its corresponding section program info
        device_program_map = dict()
        for device in devices:
            p = {'program': Program()}
            device_program_map[device] = p

        block = main_program.block(0)
        for op in block.ops:
            device = op.attr(self._op_device_key)
            # Copy ops whose op_device set to "gpu:all" to all sections.
            if device == "gpu:all":
                for device in device_program_map.keys():
                    program = device_program_map[device]
                    op_desc = op.desc
                    ap_op = program["program"].block(0).desc.append_op()
                    ap_op.copy_from(op_desc)
                    ap_op._set_attr(self._op_device_key, "")
            else:
                program = device_program_map[device]
                op_desc = op.desc
                ap_op = program["program"].block(0).desc.append_op()
                ap_op.copy_from(op_desc)
                ap_op._set_attr(self._op_device_key, "")

        for key in devices:
            program = device_program_map[key]
            program['program']._sync_with_cpp()
            programs.append(program)

        return programs

    def _get_op_device_for_startup_program(self, var_name):
        """
        For adam optimizer, it will add accumulators and initialize them
        with fill_constant, and force the op device to cpu. Hence, we should
        get the real op_device attribute of the fill_constant as the device
        where the corresponding parameters on.
        """
        assert "beta1_pow_acc" in var_name or "beta2_pow_acc" in var_name
        param_name = var_name[0:var_name.index('_beta')]
        device = self._param_device_map[param_name]
        return device

    def _split_startup_program(self, startup_program, local_rank):
        block = startup_program.block(0)
        new_startup_program = Program()
        for op in block.ops:
            device = op.attr(self._op_device_key)
            if device == "cpu":
                assert op.type == "fill_constant", (
                    "For ops in startup "
                    "program that with the op_device attribute of cpu, "
                    "they must be fill_constant.")
                output_var = op.output_arg_names[0]
                device = self._get_op_device_for_startup_program(output_var)

            if device:
                device_index = int(device.split(':')[1])
            else:
                # LR related ops
                device = None
            if device and device_index != local_rank: continue
            op_desc = op.desc
            ap_op = new_startup_program.block(0).desc.append_op()
            ap_op.copy_from(op_desc)
            ap_op._set_attr(self._op_device_key, "")
        new_startup_program._sync_with_cpp()
        self._create_vars(
            new_startup_program.block(0), startup_program.global_block())
        return new_startup_program

    def _find_post_op(self, ops, cur_op, var_name):
        """
        Find the real post op that has variable named var_name as input.

        Args:
            ops (list): A list of ops.
            cur_op (Operator): Current operator which has variable named
                               var_name as output.
            var_name (string): Variable name.
        """
        # To skip the cast op added by amp which has no op_device set
        if '.cast_fp32' in var_name:
            var_name = var_name.replace('.cast_fp32', '')
        if '.cast_fp16' in var_name:
            var_name = var_name.replace('.cast_fp16', '')
        post_op = []
        before = True
        for op in ops:
            if op == cur_op:
                before = False
                continue
            if before:
                continue
            for in_var_name in op.input_arg_names:
                if in_var_name == var_name:
                    post_op.append(op)
                    break
        if post_op:
            return post_op[0]
        return None

    def _find_real_prev_op(self, ops, cur_op, var_name):
        """
        Find the real previous op that outputs variable named var_name.

        Args:
            ops (list): A list of ops.
            cur_op (Operator): Current operator which has variable named
                               var_name as input.
            var_name (string): Variable name.
        """
        prev_op = []
        for op in ops:
            if op.type == 'send_v2' or op.type == 'recv_v2' or op.type == 'c_broadcast':
                continue
            if op == cur_op:
                break
            for out_var_name in op.output_arg_names:
                if out_var_name == var_name:
                    prev_op.append(op)
        if prev_op:
            # A op may have more than one prev op,
            # e.g., for 'learning_rate', there may be multiple ops have it as
            # output.
            return prev_op[-1]
        return None

    def _rename_arg(self, op, old_name, new_name):
        op._rename_input(old_name, new_name)
        op._rename_output(old_name, new_name)

    def _create_var(self, block, ref_var, name):
        """
        Create a new var for block, which has the same type,
        shape and dtype as ref_var, then rename it with the
        name `name`.
        """
        new_var = block.create_var(
            name=name,
            shape=ref_var.shape,
            dtype=ref_var.dtype,
            type=ref_var.type,
            lod_level=ref_var.lod_level,
            persistable=ref_var.persistable,
            is_data=ref_var.is_data,
            need_check_feed=ref_var.desc.need_check_feed())
        new_var.stop_gradient = ref_var.stop_gradient
        return new_var

    def _get_data_var_info(self, block):
        """
        Get info of all vars whose is_data attribute are true.
        """
        # map of data vars to devices that that data on
        data_devices_map = dict()
        for op in block.ops:
            dev_spec = op.attr(self._op_device_key)
            for var_name in op.input_arg_names:
                if "blocking_queue" in var_name: continue
                var = block.var(var_name)
                if not var.is_data:
                    continue
                if not var_name in data_devices_map:
                    data_devices_map[var_name] = []
                if not dev_spec in data_devices_map[var_name]:
                    data_devices_map[var_name].append(dev_spec)
        return data_devices_map

    def _insert_sendrecv_for_data_var(self, main_block, programs, startup,
                                      devices):
        """
        Insert send and recv ops for data var that on other devices.

        Args:
            main_block (Block): Global block for main program
            programs (dict): Dictionary for section params
            startup (Program): Startup program
            devices (list): List of devices in the format (dev:dev_index)
        """
        main_program = main_block.program
        data_devices_map = self._get_data_var_info(main_block)

        first_prog = programs[0]['program']
        first_block = first_prog.block(0)
        insert_index = 0
        for op in first_block.ops:
            insert_index += 1
            if op.type == "read":
                break
        first_dev_spec = devices[0]
        first_dev_index = int(first_dev_spec.split(':')[1])
        for var_name in data_devices_map.keys():
            for device in data_devices_map[var_name]:
                if device == first_dev_spec: continue
                main_var = main_block.var(var_name)
                assert main_var.is_data
                if not var_name in first_block.vars:
                    self._create_var(first_block, main_var, var_name)
                dev_index = int(device.split(':')[1])
                print("dev_index:", dev_index)
                first_block._insert_op(
                    index=insert_index,
                    type='send_v2',
                    inputs={'X': first_block.var(var_name)},
                    attrs={
                        self._op_device_key: first_dev_spec,
                        self._op_role_key: self._op_role.Forward,
                        'use_calc_stream': False,
                        'peer': dev_index,
                        #'ring_id': self.ring_id,
                        'ring_id': self.ring_id
                        if dev_index > first_dev_index else self.ring_id + 2,
                    })
                # Get the device that that data on
                assert device in devices
                prog_index = devices.index(device)
                prog = programs[prog_index]['program']
                block = prog.block(0)
                index = 0
                for op in block.ops:
                    index += 1
                    if op.type == "read":
                        break
                source_var = main_program.block(0).var(var_name)
                new_var = self._create_var(block, source_var, var_name)
                block._insert_op(
                    index=index,
                    type='recv_v2',
                    outputs={'Out': [new_var]},
                    attrs={
                        'out_shape': new_var.shape,
                        'dtype': new_var.dtype,
                        self._op_device_key: device,
                        self._op_role_key: self._op_role.Forward,
                        'peer': first_dev_index,
                        'use_calc_stream': True,
                        #'ring_id': self.ring_id,
                        'ring_id': self.ring_id
                        if first_dev_index < dev_index else self.ring_id + 2,
                    })
                block._insert_op(
                    index=index + 1,
                    type='c_sync_comm_stream',
                    inputs={'X': [new_var]},
                    outputs={'Out': [new_var]},
                    attrs={
                        self._op_device_key: device,
                        self._op_role_key: self._op_role.Forward,
                        #'ring_id': self.ring_id,
                        'ring_id': self.ring_id
                        if first_dev_index > dev_index else self.ring_id + 2,
                    })

    def _strip_grad_suffix(self, name):
        """
        Strip the grad suffix from the given variable name
        """
        pos = name.find(core.grad_var_suffix())
        return name[:pos] if pos != -1 else name

    def _append_grad_suffix(self, name):
        """
        Append grad suffix to the given variable name
        """
        return name + core.grad_var_suffix()

    def _is_forward_op(self, op):
        """
        Is the op_role attribute of a op is Forward.
        """
        assert self._op_role_key in op.attr_names
        return int(op.attr(self._op_role_key)) == int(self._op_role.Forward)

    def _is_backward_op(self, op):
        """
        Is the op_role attribute of a op is Backward.
        """
        assert self._op_role_key in op.attr_names
        return int(op.attr(self._op_role_key)) == int(self._op_role.Backward)

    def _is_loss_op(self, op):
        """
        Is the op_role attribute of a op is Loss.
        """
        assert self._op_role_key in op.attr_names
        return int(op.attr(self._op_role_key)) == int(self._op_role.Loss)

    def _is_optimize_op(self, op):
        """
        Is the op_role attribute of a op is Optimize.
        """
        assert self._op_role_key in op.attr_names
        return int(op.attr(self._op_role_key)) == int(self._op_role.Optimize)

    def _is_lrsched_op(self, op):
        """
        Is the op_role attribute of a op is LRSched.
        """
        assert self._op_role_key in op.attr_names
        return int(op.attr(self._op_role_key)) == int(self._op_role.LRSched)

    def _is_update_op(self, op):
        """
        Is the op updates the parameter using gradient.
        """
        return 'Param' in op.input_names and 'Grad' in op.input_names and (
            "LearningRate" in op.input_names)

    def _get_op_device_attr(self, op):
        """
        Get the op_device attribute of a op.
        """
        device = op.attr(self._op_device_key) \
            if op.has_attr(self._op_device_key) else None
        if device:
            assert device[0:3] == 'gpu', "Now, only gpu devices are " \
                "supported in pipeline parallemism."
        return device

    def _add_op_device_attr_for_op(self, op, idx, block):
        """
        Add op_device attrribute for ops that have not that attribute set.

        We use "gpu:all" to represent the op should be put on all
        sub-programs, such as lr-related ops. Note that: "gpu:all"
        is only used by pipeline as an indicator.
        """
        lrsched_role = int(self._op_role.LRSched)
        if op.attr(self._op_role_key) == lrsched_role:
            # For LRSched ops, we should put them on all sub-programs to
            # make sure each sub-program update the lr correctly
            op._set_attr(self._op_device_key, "gpu:all")
        elif op.type == "sum" and self._is_backward_op(op):
            # For sum ops that compute the sum of @RENAMED@ vars
            for name in op.desc.input_arg_names():
                assert '@RENAME@' in name, \
                    "The op must be sum used to accumulate renamed vars."
            assert len(op.desc.output_arg_names()) == 1
            out_name = op.desc.output_arg_names()[0]
            post_op = self._find_post_op(block.ops, op, out_name)
            assert post_op.has_attr(
                'op_device'), "{} has no op_device attr for var {}".format(
                    post_op.type, out_name)
            device = post_op.attr(self._op_device_key)
            assert device, "The post op must have op_device set."
            op._set_attr(self._op_device_key, device)
        elif (op.type == "cast" or
              op.type == "scale") and self._is_backward_op(op):
            prev_op = self._find_real_prev_op(block.ops, op,
                                              op.desc.input("X")[0])
            op._set_attr('op_device', prev_op.attr('op_device'))
        elif self._is_loss_op(op):
            # For loss * loss_scaling op added by AMP
            offset = 1
            while (not block.ops[idx + offset].has_attr(self._op_device_key) or
                   not block.ops[idx + offset].attr(self._op_device_key)):
                offset += 1
            # assert block.ops[idx + 1].type == "fill_constant"
            # assert block.ops[idx + 2].type == "elementwise_mul_grad"
            # assert block.ops[idx + 3].type == "elementwise_add_grad"
            # assert block.ops[idx + 4].type == "mean_grad"
            # device = block.ops[idx + 4].attr(self._op_device_key)
            device = block.ops[idx + offset].attr(self._op_device_key)
            assert device, "Please put you program within device_guard scope."
            # op._set_attr(self._op_device_key, device)
            # block.ops[idx + 1]._set_attr(self._op_device_key, device)
            # block.ops[idx + 2]._set_attr(self._op_device_key, device)
            # block.ops[idx + 2]._set_attr(self._op_device_key, device)
            for i in range(offset):
                block.ops[idx + i]._set_attr(self._op_device_key, device)
        elif self._is_optimize_op(op) and op.type == "check_finite_and_unscale":
            #op._set_attr(self._op_device_key, "gpu:all")
            op_role_var = op.attr(self._op_role_var_key)
            param_name = op_role_var[0]
            device = self._param_device_map[param_name]
            op._set_attr(self._op_device_key, device)
        elif self._is_optimize_op(op) and op.type == "cast":
            # For fp16-->fp32 cast added by AMP
            grad_name = op.output('Out')
            assert len(grad_name) == 1
            param_name = grad_name[0].strip(core.grad_var_suffix())
            device = self._param_device_map[param_name]
            op._set_attr(self._op_device_key, device)
        elif self._is_gradient_clip_op(op) or self._is_regularization_op(op):
            # For gradient clip and regularization ops, we set their op_device
            # attribute to the device where their corresponding parameters on.
            assert self._op_role_var_key in op.attr_names, "gradient_clip " \
                "and regularization ops must have op_role_var attribute."
            op_role_var = op.attr(self._op_role_var_key)
            assert len(op_role_var) == 2, "op_role_var for gradient_clip " \
                "regularization ops must have two elements."
            param_name = op_role_var[0]
            device = self._param_device_map[param_name]
            # For sum op added by global gradient clip, it must be 
            # put on all devices
            if (op.type == 'sum' or op.type == 'sqrt' or
                    op.type == 'fill_constant' or
                    op.type == 'elementwise_max' or
                    op.type == 'elementwise_div'):
                device = "gpu:all"
            op._set_attr(self._op_device_key, device)
        else:
            other_known_ops = [
                'update_loss_scaling', 'reduce_any', 'concat', 'sum'
            ]
            assert op.type in other_known_ops, "For other ops without " \
                "op_device set, they must be one of {}, but it " \
                "is {}".format(other_known_ops, op.type)
            assert self._is_optimize_op(op)
            op._set_attr(self._op_device_key, "gpu:all")

    def _add_op_device_attr(self, block):
        """
        Add op_device attrribute for ops in block that have 
        not that attribute set.
        """
        for idx, op in enumerate(list(block.ops)):
            if (op.type == "create_py_reader" or op.type == "read" or
                    op.type == "create_double_buffer_reader"):
                # Copy read related ops to all section to make them exit 
                # after each epoch.
                # We use "gpu:all" to represent the op should be put on all
                # sub-programs, such as lr-related ops. Note that: "gpu:all"
                # is only used by pipeline as an indicator.
                op._set_attr(self._op_device_key, "gpu:all")
                continue
            # op_device attribute has been set
            if self._get_op_device_attr(op): continue
            self._add_op_device_attr_for_op(op, idx, block)

    def _check_validation(self, block):
        """
        Check whether ops in a block have the op_device attribute set.
        Then, return all devices in order.
        """
        device_list = []
        for op in block.ops:
            if not op._has_kernel(op.type):
                assert op.type == "conditional_block" and (
                    op.attr(self._op_role_key) == int(self._op_role.LRSched)), (
                        "Now, the only supported op without kernel is "
                        "conditional_block, and its op role must be LRSched.")
            assert op.has_attr(self._op_device_key), (
                "op ({}) has no {} attribute.".format(op.type,
                                                      self._op_device_key))
            device = op.attr(self._op_device_key)
            assert device, ("op_device attribute for op "
                            "{} has not been set.".format(op.type))
            if device == "gpu:all": continue
            dev_type = device.split(':')[0]
            assert dev_type == "gpu", ("Now only gpu devices are supported "
                                       "for pipeline parallelism.")
            if not device in device_list:
                device_list.append(device)
        return device_list

    def _insert_sendrecv_ops_for_boundaries(self, block):
        """
        Insert a pair of send and recv ops for every two
        consecutive ops on different devices.
        """
        extra_index = 0

        # A map from var to device where op takes it as input,
        # avoiding multiple send and recv ops.
        var_dev_map = dict()

        for index, op in enumerate(list(block.ops)):
            cur_device = op.attr(self._op_device_key)
            if cur_device == "gpu:all": continue
            for var_name in op.input_arg_names:
                # i.e., lod_tensor_blocking_queue created by DataLoader,
                # which only exists in startup program.
                # if not var_name in block.vars: continue
                var = block.var(var_name)
                # skip data, because we will process it later
                if var.is_data: continue
                prev_device = None
                if var_name in self._param_device_map:
                    prev_device = self._param_device_map[var_name]
                prev_op = self._find_real_prev_op(block.ops, op, var_name)
                if not pre_device:
                    prev_device = prev_op.attr(self._op_device_key) \
                        if prev_op else None
                if not prev_device or prev_device == 'gpu:all': continue

                if prev_device != cur_device:
                    if var_name not in var_dev_map: var_dev_map[var_name] = []
                    if cur_device in var_dev_map[var_name]: continue
                    var_dev_map[var_name].append(cur_device)

                    op_role = op.all_attrs()[self._op_role_key]
                    var = block.vars[var_name]
                    prev_device_index = int(prev_device.split(':')[1])
                    cur_device_index = int(cur_device.split(':')[1])
                    pair = (prev_device_index, cur_device_index)
                    pair_key = prev_device_index * 1000 + cur_device_index
                    if cur_device_index > prev_device_index:
                        ring_id = self.ring_id + cur_device_index - prev_device_index - 1
                    else:
                        ring_id = self.ring_id + 2 + prev_device_index - cur_device_index - 1
                    if self.schedule_mode == 0:  # GPipe
                        block._insert_op(
                            index=index + extra_index,
                            type='send_v2',
                            inputs={'X': var},
                            attrs={
                                self._op_device_key: prev_device,
                                self._op_role_key: op_role,
                                'use_calc_stream': True,
                                'peer': cur_device_index,
                                'ring_id': self.ring_id
                                if cur_device_index > prev_device_index else
                                self.ring_id + 2,
                            })
                        extra_index += 1
                        block._insert_op(
                            index=index + extra_index,
                            type='recv_v2',
                            outputs={'Out': [var]},
                            attrs={
                                'out_shape': var.shape,
                                'dtype': var.dtype,
                                self._op_device_key: cur_device,
                                self._op_role_key: op_role,
                                'use_calc_stream': True,
                                'peer': prev_device_index,
                                'ring_id': self.ring_id
                                if cur_device_index > prev_device_index else
                                self.ring_id + 2,
                            })
                        extra_index += 1
                        continue
                    assert self.schedule_mode == 1
                    if pair not in self._pipeline_pair:
                        self._pipeline_pair.append(pair)
                        self._pp_ring_map[pair_key] = self.ring_id
                        ring_id = self.ring_id
                        self.ring_id += 1
                    else:
                        ring_id = self._pp_ring_map[pair_key]
                    block._insert_op(
                        index=index + extra_index,
                        #type='send_v2',
                        type='c_broadcast',
                        inputs={'X': var},
                        outputs={'Out': var},
                        attrs={
                            self._op_device_key: prev_device,
                            self._op_role_key: op_role,
                            'use_calc_stream': False,
                            #'peer': cur_device_index,
                            #'ring_id': self.ring_id if cur_device_index > prev_device_index else self.ring_id + 2,
                            'ring_id': ring_id,
                            #'ring_id': self.ring_id,
                            #'root': prev_device_index,
                            'root': 0,
                        })
                    extra_index += 1
                    block._insert_op(
                        index=index + extra_index,
                        type='c_sync_comm_stream',
                        inputs={'X': [var]},
                        outputs={'Out': [var]},
                        attrs={
                            self._op_device_key: cur_device,
                            self._op_role_key:
                            core.op_proto_and_checker_maker.OpRole.Backward,
                            #self._op_role_key: op_role,
                            'ring_id': ring_id,
                            #'ring_id': self.ring_id if prev_device_index > cur_device_index else self.ring_id + 2,
                        })
                    extra_index += 1
                    #block._insert_op(
                    #    index=index + extra_index,
                    #    type='c_sync_comm_stream',
                    #    inputs={'X': [var]},
                    #    outputs={'Out': [var]},
                    #    attrs={
                    #        self._op_device_key: cur_device,
                    #        self._op_role_key:
                    #        core.op_proto_and_checker_maker.OpRole.Backward,
                    #        'ring_id': self.ring_id,
                    #        #'ring_id': self.ring_id if prev_device_index > cur_device_index else self.ring_id + 2,
                    #    })
                    #extra_index += 1
                    fill_shape = list(var.shape)
                    fill_shape[0] = self.pp_bz
                    block._insert_op(
                        index=index + extra_index,
                        #type='recv_v2',
                        type='fill_constant',
                        inputs={},
                        outputs={'Out': [var]},
                        attrs={
                            'shape': fill_shape,
                            'dtype': var.dtype,
                            self._op_device_key: cur_device,
                            self._op_role_key: op_role,
                            'value': float(0.0),
                        })
                    extra_index += 1
                    block._insert_op(
                        index=index + extra_index,
                        type='c_sync_comm_stream',
                        inputs={'X': [var]},
                        outputs={'Out': [var]},
                        attrs={
                            self._op_device_key: cur_device,
                            #self._op_role_key: core.op_proto_and_checker_maker.OpRole.Backward,
                            self._op_role_key: op_role,
                            'ring_id': ring_id,
                            #'ring_id': self.ring_id if prev_device_index > cur_device_index else self.ring_id + 2,
                        })
                    extra_index += 1
                    block._insert_op(
                        index=index + extra_index,
                        #type='recv_v2',
                        type='c_broadcast',
                        inputs={'X': var},
                        outputs={'Out': var},
                        attrs={
                            #'out_shape': var.shape,
                            #'dtype': var.dtype,
                            self._op_device_key: cur_device,
                            self._op_role_key: op_role,
                            'use_calc_stream': False,
                            #'peer': prev_device_index,
                            #'root': prev_device_index,
                            'root': 0,
                            #'ring_id': self.ring_id,
                            'ring_id': ring_id,
                            #'ring_id': self.ring_id if cur_device_index > prev_device_index else self.ring_id + 2,
                            #'ring_id': self.ring_id if prev_device_index < cur_device_index else self.ring_id + 2,
                        })
                    extra_index += 1
                    block._insert_op(
                        index=index + extra_index,
                        type='c_sync_comm_stream',
                        inputs={'X': [var]},
                        outputs={'Out': [var]},
                        attrs={
                            self._op_device_key: cur_device,
                            #self._op_role_key: core.op_proto_and_checker_maker.OpRole.Backward,
                            self._op_role_key: op_role,
                            'ring_id': ring_id,
                            #'ring_id': self.ring_id if prev_device_index > cur_device_index else self.ring_id + 2,
                        })
                    extra_index += 1

    def _xx_insert_sendrecv_ops_for_boundaries(self, block):
        """
        Insert a pair of send and recv ops for every two
        consecutive ops on different devices.
        """

        extra_index = 0

        # A map from var to device where op takes it as input,
        # avoiding multiple send and recv ops.
        input_var_to_device = dict()

        # A map from output var to op which generate it.
        output_var_to_op = dict()

        for index, op in enumerate(list(block.ops)):
            for var_name in op.output_arg_names:
                ops = output_var_to_op.setdefault(var_name, [])
                ops.append([op, index])

        for index, op in enumerate(list(block.ops)):
            cur_device = op.attr(self._op_device_key)
            if cur_device == "gpu:all": continue
            for var_name in op.input_arg_names:
                var = block.var(var_name)
                if var.is_data: continue

                #if var_name not in input_var_to_device:
                #    input_var_to_device[var_name] = []
                #if cur_device in input_var_to_device[var_name]:
                #    continue
                #input_var_to_device[var_name].append(cur_device)

                prev_device = None
                generate_ops = output_var_to_op.get(var_name)
                if generate_ops is None:
                    if var_name not in self._param_device_map:
                        continue
                    prev_device = self._param_device_map[var_name]

                prev_op = None
                for gen_op, gen_idx in reversed(generate_ops):
                    if gen_idx < index:
                        prev_op = gen_op
                        break

                if not prev_device:
                    prev_device = prev_op.attr(self._op_device_key) \
                        if prev_op else None

                if prev_device is None or prev_device == 'gpu:all': continue

                if prev_device == cur_device: continue

                if var_name not in input_var_to_device:
                    input_var_to_device[var_name] = []
                if (cur_device, prev_device) in input_var_to_device[var_name]:
                    continue

                device_type = cur_device.split(':')[0] + ':'

                def _insert_send_recv(cur_id, prev_id):
                    nonlocal extra_index

                    cur_dev = device_type + str(cur_id)
                    prev_dev = device_type + str(prev_id)
                    if (cur_dev, prev_dev) in input_var_to_device[var_name]:
                        return

                    if cur_id - prev_id > 1:
                        _insert_send_recv(cur_id - 1, prev_id)
                        _insert_send_recv(cur_id, cur_id - 1)
                        input_var_to_device[var_name].append(
                            (cur_dev, prev_dev))
                        return
                    elif cur_id - prev_id < -1:
                        _insert_send_recv(cur_id + 1, prev_id)
                        _insert_send_recv(cur_id, cur_id + 1)
                        input_var_to_device[var_name].append(
                            (cur_dev, prev_dev))
                        return

                    assert abs(cur_id - prev_id) == 1

                    input_var_to_device[var_name].append((cur_dev, prev_dev))

                    op_role = op.all_attrs()[self._op_role_key]
                    var = block.vars[var_name]

                    pair = (prev_id, cur_id)
                    pair_key = prev_id * 1000 + cur_id
                    if cur_id > prev_id:
                        ring_id = self.ring_id + cur_id - prev_id - 1
                    else:
                        ring_id = self.ring_id + 2 + prev_id - cur_id - 1

                    print("call xx_insert, schedule_mode:", self.schedule_mode)
                    assert self.schedule_mode == 1
                    if pair not in self._pipeline_pair:
                        self._pipeline_pair.append(pair)
                        self._pp_ring_map[pair_key] = self.ring_id
                        ring_id = self.ring_id
                        self.ring_id += 1
                    else:
                        ring_id = self._pp_ring_map[pair_key]

                    print("opt: pp_pair: {}, ring_id: {}".format(pair, ring_id))

                    block._insert_op_without_sync(
                        index=index + extra_index,
                        type='c_sync_calc_stream',
                        inputs={'X': [var]},
                        outputs={'Out': [var]},
                        attrs={
                            self._op_device_key: prev_dev,
                            self._op_role_key: op_role,
                        })
                    extra_index += 1

                    block._insert_op_without_sync(
                        index=index + extra_index,
                        type="c_broadcast",
                        inputs={'X': var},
                        outputs={'Out': var},
                        attrs={
                            self._op_device_key: prev_dev,
                            self._op_role_key: op_role,
                            'use_calc_stream': False,
                            'ring_id': ring_id,
                            'root': 0,
                        })
                    extra_index += 1

                    fill_shape = list(var.shape)
                    fill_shape[0] = self.pp_bz
                    block._insert_op_without_sync(
                        index=index + extra_index,
                        type='fill_constant',
                        inputs={},
                        outputs={'Out': [var]},
                        attrs={
                            'shape': fill_shape,
                            'dtype': var.dtype,
                            self._op_device_key: cur_dev,
                            self._op_role_key: op_role,
                            'value': float(0.0),
                        })
                    extra_index += 1
                    block._insert_op_without_sync(
                        index=index + extra_index,
                        type='c_broadcast',
                        inputs={'X': var},
                        outputs={'Out': var},
                        attrs={
                            self._op_device_key: cur_dev,
                            self._op_role_key: op_role,
                            'use_calc_stream': True,
                            'root': 0,
                            'ring_id': ring_id,
                        })
                    extra_index += 1

                    # block._insert_op_without_sync(
                    #     index=index + extra_index,
                    #     type='c_sync_comm_stream',
                    #     inputs={'X': [var]},
                    #     outputs={'Out': [var]},
                    #     attrs={
                    #         self._op_device_key: cur_dev,
                    #         self._op_role_key: op_role,
                    #         'ring_id': ring_id,
                    #     })
                    # extra_index += 1

                _insert_send_recv(
                    int(cur_device.split(':')[1]),
                    int(prev_device.split(':')[1]))

        block._sync_with_cpp()

    def _clear_gradients(self, main_block, param_names):
        """
        Clear gradients at the begining of each run of a minibatch.
        """
        # for param_name in self._param_device_map:
        print("param_names:", param_names)
        for param_name in param_names:
            # device = self._param_device_map[param_name]
            # if device != dev_spec: continue
            grad_name = self._append_grad_suffix(param_name)
            # if not main_block.has_var(grad_name): continue
            assert main_block.has_var(grad_name)
            grad_var = main_block.var(grad_name)
            grad_var.persistable = True
            main_block._insert_op(
                index=0,
                type='fill_constant',
                inputs={},
                outputs={'Out': [grad_var]},
                attrs={
                    'shape': grad_var.shape,
                    'dtype': grad_var.dtype,
                    'value': float(0),
                    # self._op_device_key: device,
                    # a trick to run this op once per mini-batch
                    self._op_role_key: self._op_role.Optimize.LRSched,
                })

    def _insert_loss_scale(self, block):
        """
        We also scale the loss corresponding to number of micro-batches as well.
        """
        if self._num_microbatches == 1: return
        for index, op in reversed(tuple(enumerate(list(block.ops)))):
            offset = index
            #device = op.attr(self._op_device_key)

            if self._is_loss_grad_op(op):
                loss_grad_var = block.vars[op.output_arg_names[0]]
                scale_factor = self._num_microbatches
                block._insert_op(
                    index=index + 1,
                    type='scale',
                    inputs={'X': loss_grad_var},
                    outputs={'Out': loss_grad_var},
                    attrs={
                        'scale': 1.0 / scale_factor,
                        #self._op_device_key: device,
                        self._op_role_key: self._op_role.Backward
                    })
                break

    def _rename_gradient_var_name(self, block):
        for index, op in enumerate(block.ops):
            if not self._is_optimize_op(op): continue
            input_names = op.input_arg_names
            output_names = op.output_arg_names
            in_out_names = input_names + output_names
            # append "MERGED" to the names of parameter gradients,
            # and mofify the op_role_var attribute (by rename_arg func).
            for name in in_out_names:
                if not core.grad_var_suffix() in name: continue
                param_name = name.strip(core.grad_var_suffix())
                new_grad_name = name + "@MERGED"
                self._rename_arg(op, name, new_grad_name)

    def _accumulate_gradients(self, block, pp_allreduce_in_optimize = False):
        """
        Create a new merged gradient for each parameter and accumulate the
        corresponding gradient to it.
        """
<<<<<<< HEAD
=======
        # the name of real grad vars that should be allreduce
        # accumulated_gradient_names = []

        first_optimize_op_index = None
        accumulated_grad_names = []
>>>>>>> 5cb536f1
        for index, op in reversed(tuple(enumerate(list(block.ops)))):
            # remove the cast op of fp16 grad to fp32 grad
            if self._is_optimize_op(op) and op.type == 'cast':
                in_name = op.input_arg_names[0]
                out_name = op.output_arg_names[0]
                if out_name.strip('@GRAD@MERGED') in self._param_device_map:
                    assert in_name.replace('.cast_fp16', '') == out_name
                    block._remove_op(index)
                    continue

            if self._is_backward_op(op) and (
                    self._op_role_var_key in op.attr_names):
                op_role_var = op.attr(self._op_role_var_key)

                if len(op_role_var) == 0:
                    continue
                assert len(op_role_var) % 2 == 0
                op._remove_attr(self._op_role_var_key)
                for i in range(0, len(op_role_var), 2):
                    offset = 1
                    param_name = op_role_var[i]
<<<<<<< HEAD
                    assert block.has_var(param_name), (
                        "parameter {} not in "
                        "current block.".format(param_name))
=======

                    if not pp_allreduce_in_optimize:
                        if not block.has_var(param_name): 
                            continue

                    if '@BroadCast' in param_name:
                        param_name = param_name[0:param_name.find('@BroadCast')]
>>>>>>> 5cb536f1
                    # clear gradient
                    assert param_name in self.origin_main_block.vars, "[{}] not in original main block".format(param_name)
                    param_grad_name = self._append_grad_suffix(param_name)
<<<<<<< HEAD
                    merged_param_grad_name = param_grad_name + '@MERGED'
                    if not block.has_var(merged_param_grad_name):
                        self._create_var(block, block.vars[param_name],
                                         merged_param_grad_name)
                    assert block.has_var(merged_param_grad_name)
=======
                    if not block.has_var(param_grad_name):
                        self._create_var(block, self.origin_main_block.vars[param_name],
                                         param_grad_name)
                    assert block.has_var(param_grad_name)
>>>>>>> 5cb536f1
                    param_grad_var = block.var(param_grad_name)
                    merged_param_grad_var = block.var(merged_param_grad_name)
                    merged_param_grad_var.persistable = True
                    block._insert_op(
                        index=index + offset,
                        type='fill_constant',
                        inputs={},
                        outputs={'Out': [merged_param_grad_var]},
                        attrs={
                            'shape': merged_param_grad_var.shape,
                            'dtype': merged_param_grad_var.dtype,
                            'value': float(0),
                            # a trick to run this op once per mini-batch
                            self._op_role_key: self._op_role.Optimize.LRSched,
                        })
                    offset += 1
                    grad_name = op_role_var[i + 1]
                    grad_var = block.vars[grad_name]
                    if not 'cast_fp16' in grad_name:
                        block._insert_op(
                            index=index + offset,
                            type='sum',
                            inputs={'X': [grad_var, merged_param_grad_var]},
                            outputs={'Out': merged_param_grad_var},
                            attrs={
                                self._op_role_key: self._op_role.Backward,
                            })
<<<<<<< HEAD
                        offset += 1
=======
                        #offset += 1
                        accumulated_grad_names.append(param_grad_var.name)
>>>>>>> 5cb536f1
                    else:
                        # cast gradient to fp32 to accumulate to merged gradient
                        cast_grad_var_name = param_grad_name + '@TMP'
                        cast_grad_var = self._create_var(block, param_grad_var,
                                                         cast_grad_var_name)
                        cast_grad_var.persistable = False
                        block._insert_op(
                            index=index + offset,
                            type='cast',
                            inputs={'X': grad_var},
                            outputs={'Out': cast_grad_var},
                            attrs={
                                'in_dtype': grad_var.dtype,
                                'out_dtype': cast_grad_var.dtype,
                                self._op_role_key: self._op_role.Backward,
                            })
                        offset += 1
                        block._insert_op(
                            index=index + offset,
                            type='sum',
                            inputs={
                                'X': [merged_param_grad_var, cast_grad_var]
                            },
                            outputs={'Out': merged_param_grad_var},
                            attrs={
                                # self._op_device_key: device,
                                self._op_role_key: self._op_role.Backward,
                                self._op_role_var_key: op_role_var
                            })
                        offset += 1
<<<<<<< HEAD
=======
                        accumulated_grad_names.append(param_grad_var.name)
                        #real_grad_name = grad_name[0:grad_name.find(
                        #    '@GRAD')] + '@GRAD'
                        #real_grad_var = block.vars[
                        #    real_grad_name]  # without _0 suffix
                        #block._insert_op(
                        #    index=first_optimize_op_index + offset,
                        #    type='cast',
                        #    inputs={'X': fp32_grad_var},
                        #    outputs={'Out': cast_var},
                        #    attrs={
                        #        'in_dtype': fp32_grad_var.dtype,
                        #        'out_dtype': cast_var.dtype,
                        #        # self._op_device_key: device,
                        #        self._op_role_key: self._op_role.Backward,
                        #        # self._op_role_var_key: op_role_var
                        #    })
                        #offset += 1
                        #block._insert_op(
                        #    index=first_optimize_op_index + offset,
                        #    type='sum',
                        #    inputs={'X': [grad_var, cast_var]},
                        #    outputs={'Out': real_grad_var},
                        #    attrs={
                        #        # self._op_device_key: device,
                        #        self._op_role_key: self._op_role.Backward,
                        #        # self._op_role_var_key: op_role_var
                        #    })
                        #offset += 1
                        #block._insert_op(
                        #    index=first_optimize_op_index + offset,
                        #    type='cast',
                        #    inputs={'X': real_grad_var},
                        #    outputs={'Out': fp32_grad_var},
                        #    attrs={
                        #        'in_dtype': real_grad_var.dtype,
                        #        'out_dtype': fp32_grad_var.dtype,
                        #        # self._op_device_key: device,
                        #        self._op_role_key: self._op_role.Backward,
                        #        # self._op_role_var_key: op_role_var
                        #    })
        return accumulated_grad_names
>>>>>>> 5cb536f1

    def _add_sub_blocks(self, main_block, program_list):
        main_program = main_block.program
        for prog_info in program_list:
            prog = prog_info['program']
            for op in prog.block(0).ops:
                if not op.has_attr('sub_block'):
                    continue
                origin_sub_block_id = op.attr('sub_block').id
                origin_sub_block = main_program.block(origin_sub_block_id)
                new_sub_block = prog._create_block(parent_idx=0)
                for op in origin_sub_block.ops:
                    op_desc = op.desc
                    ap_op = new_sub_block.desc.append_op()
                    ap_op.copy_from(op_desc)
                new_sub_block._sync_with_cpp()
                self._create_vars(new_sub_block, origin_sub_block)
                op._set_attr('sub_block:', new_sub_block)

    def _get_device_info(self, block):
        for op in block.ops:
            if not op._has_kernel(op.type): continue
            op_device = op.attr(self._op_device_key)
            return op_device

    def _process_persistable_vars_in_multi_sections(self, main_program,
                                                    startup_prog, program_list):
        """
        Special Case: process persistable vars that exist in
        multiple sections, e.g., shared weight
        """
        # var_info = {var_name: [program1, program2...]},
        # persistable var only
        var_info = dict()
        for prog_info in program_list:
            prog = prog_info['program']
            block = prog.block(0)
            for var_name in block.vars:
                if var_name == "double_buffer_0": continue
                var = block.var(var_name)
                if not var.persistable: continue
                if not var_name in var_info:
                    var_info[var_name] = []
                if not prog in var_info[var_name]:
                    var_info[var_name].append(prog)
        for var_name in list(var_info.keys()):
            if len(var_info[var_name]) == 1:
                var_info.pop(var_name)

        # write_info = {var_name: program}, where program is the only program
        # in which the var named var_name is written.
        write_info = dict()
        for var_name in var_info.keys():
            for prog in var_info[var_name]:
                block = prog.block(0)
                for op in block.ops:
                    if op.type == "recv_v2" or op.type == "create_py_reader" or \
                        op.type == "read" or op.type == "update_loss_scaling":
                        continue
                    # We have processed lr related vars
                    if op.attr(self._op_role_key) == int(
                            self._op_role.Optimize.LRSched):
                        continue
                    if var_name in op.desc.output_arg_names():
                        assert var_name not in write_info, (
                            "two sections write the same var({}): second "
                            "op {}.".format(var_name, op))
                        write_info[var_name] = prog
                        break

        for var_name in var_info.keys():
            # Case 1: read only variables, no special process
            if not var_name in write_info: continue

            # Case 2: one write multiple reads
            write_prog = write_info[var_name]
            write_block = write_prog.block(0)
            write_device = self._get_device_info(write_block)
            write_dev_index = int(write_device.split(':')[1])
            all_progs = var_info[var_name]
            for prog in all_progs:
                if prog == write_prog: continue
                read_block = prog.block(0)
                read_device = self._get_device_info(read_block)
                read_dev_index = int(read_device.split(':')[1])

                write_block._insert_op(
                    index=0,
                    type='send_v2',
                    inputs={'X': write_block.var(var_name), },
                    attrs={
                        self._op_device_key: write_device,
                        'use_calc_stream': False,
                        # A trick to make the role LRSched to avoid copy every
                        # microbatch
                        self._op_role_key: self._op_role.LRSched,
                        'peer': read_dev_index,
                        #'ring_id': self.ring_id,
                        'ring_id': self.ring_id if
                        read_dev_index > write_dev_index else self.ring_id + 2,
                    })
                read_block._insert_op(
                    index=0,
                    type='recv_v2',
                    outputs={'Out': [read_block.var(var_name)]},
                    attrs={
                        'out_shape': read_block.var(var_name).shape,
                        'dtype': read_block.var(var_name).dtype,
                        self._op_device_key: read_device,
                        'use_calc_stream': False,
                        # A trick to make the role LRSched to avoid copy every
                        # microbatch
                        self._op_role_key: self._op_role.LRSched,
                        'peer': write_dev_index,
                        #'ring_id': self.ring_id,
                        'ring_id': self.ring_id if
                        write_dev_index < read_dev_index else self.ring_id + 2,
                    })
                read_block._insert_op(
                    index=1,
                    type='c_sync_comm_stream',
                    inputs={'X': [read_block.var(var_name)]},
                    outputs={'Out': [read_block.var(var_name)]},
                    attrs={
                        self._op_device_key: read_device,
                        # A trick to make the role LRSched to avoid copy every
                        # microbatch
                        self._op_role_key: self._op_role.LRSched,
                        #'ring_id': self.ring_id,
                        'ring_id': self.ring_id if
                        write_dev_index > read_dev_index else self.ring_id + 2,
                    })

    def _is_gradient_clip_op(self, op):
        return op.desc.has_attr("op_namescope") \
            and op.desc.attr("op_namescope").startswith("/gradient_clip")

    def _is_regularization_op(self, op):
        return op.desc.has_attr("op_namescope") \
            and op.desc.attr("op_namescope").startswith("/regularization")

    def minimize(self,
                 loss,
                 startup_program=None,
                 parameter_list=None,
                 no_grad_set=None):
        main_block = loss.block
        self.origin_main_block = main_block
        if startup_program is None:
            startup_program = default_startup_program()
        optimize_ops, params_grads = self._optimizer.minimize(
            loss, startup_program, parameter_list, no_grad_set)
        self._param_device_map = self._origin_optimizer._param_device_map
        assert main_block.program._pipeline_opt \
            and 'local_rank' in main_block.program._pipeline_opt, \
            'Please use pipeline with fleet.'
        local_rank = main_block.program._pipeline_opt['local_rank']
        schedule_mode = 0
        if 'schedule_mode' in main_block.program._pipeline_opt:
            schedule_mode = main_block.program._pipeline_opt['schedule_mode']
        self.schedule_mode = schedule_mode
        self.pp_bz = main_block.program._pipeline_opt['pp_bz']

        self.use_sharding = False
        if 'use_sharding' in main_block.program._pipeline_opt:
            self.use_sharding = main_block.program._pipeline_opt['use_sharding']

        self.ring_id = 0
        if 'ring_id' in main_block.program._pipeline_opt:
            self.ring_id = main_block.program._pipeline_opt['ring_id']

        if main_block.program._pipeline_opt['global_rank'] == 0:
            with open("startup_raw", 'w') as f:
                f.writelines(str(startup_program))
            with open("main_raw", 'w') as f:
                f.writelines(str(main_block.program))

        # Step1: add default op_device attribute for ops.
        self._add_op_device_attr(main_block)
        device_list = self._check_validation(main_block)

        def device_cmp(device1, device2):
            dev1_id = int(device1.split(':')[1])
            dev2_id = int(device2.split(':')[1])
            if dev1_id < dev2_id:
                return -1
            elif dev1_id > dev2_id:
                return 1
            else:
                return 0

        sorted_device_list = sorted(device_list, key=cmp_to_key(device_cmp))
        assert sorted_device_list == device_list, (
            "With pipeline parallelism, you must use gpu devices one after "
            "another in the order of their ids.")

        # Step2: add send and recv ops between section boundaries
        self._xx_insert_sendrecv_ops_for_boundaries(main_block)

        # Step3: split program into sections and add pairs of
        # send and recv ops for data var.
        main_program = main_block.program
        program_list = self._split_program(main_program, device_list)
        #cur_device_index = 0
        #device_num = len(program_list)
        for p in program_list:
            self._create_vars(p["program"].block(0), main_block)
        #    # Add send/recv pair to sync the execution.
        #    block = p['program'].block(0)
        #    prev_device_index = cur_device_index - 1
        #    next_device_index = cur_device_index + 1
        #    add_send_for_forward = False
        #    add_send_for_backward = False
        #    add_recv_for_backward = False
        #    extra_index = 0
        #    new_var = block.create_var(
        #        name=unique_name.generate('sync'),
        #        shape=[1],
        #        dtype='float32',
        #        persistable=False,
        #        stop_gradient=True)
        #    block._insert_op(
        #        index=0,
        #        type='fill_constant',
        #        inputs={},
        #        outputs={'Out': [new_var]},
        #        attrs={
        #            'shape': [1],
        #            'dtype': new_var.dtype,
        #            self._op_role_key: self._op_role.Forward,
        #            'value': float(0.0),
        #        })
        #    extra_index += 1
        #    for op_idx, op in enumerate(list(block.ops)):
        #        if op_idx == extra_index:
        #            if cur_device_index > 0:
        #                pair_key = prev_device_index * 1000 + cur_device_index
        #                ring_id = self._pp_ring_map[pair_key]
        #                block._insert_op(
        #                    index=op_idx,
        #                    type='recv_v2',
        #                    outputs={'Out': [new_var]},
        #                    attrs={
        #                        'out_shape': new_var.shape,
        #                        'dtype': new_var.dtype,
        #                        self._op_role_key: self._op_role.Forward,
        #                        'peer': 0,
        #                        'use_calc_stream': True,
        #                        'ring_id': ring_id,
        #                    })
        #                extra_index += 1
        #            continue
        #        if op.type == "send_v2" and self._is_forward_op(op) \
        #                             and not add_send_for_forward \
        #                             and cur_device_index < device_num - 1:
        #            add_send_for_forward = True      
        #            pair_key = cur_device_index * 1000 + next_device_index
        #            ring_id = self._pp_ring_map[pair_key]
        #            block._insert_op(
        #                index=op_idx + extra_index,
        #                type='send_v2',
        #                inputs={'Out': new_var},
        #                attrs={
        #                    'out_shape': new_var.shape,
        #                    'dtype': new_var.dtype,
        #                    self._op_role_key: self._op_role.Forward,
        #                    'peer': 1,
        #                    'use_calc_stream': True,
        #                    'ring_id': ring_id,
        #                })
        #            extra_index += 1
        #        if self._is_backward_op(op) and not add_recv_for_backward \
        #                                    and cur_device_index < device_num - 1:
        #            pair_key = next_device_index * 1000 + cur_device_index
        #            add_recv_for_backward = True      
        #            ring_id = self._pp_ring_map[pair_key]
        #            block._insert_op(
        #                index=op_idx + extra_index,
        #                type='recv_v2',
        #                outputs={'Out': [new_var]},
        #                attrs={
        #                    'out_shape': new_var.shape,
        #                    'dtype': new_var.dtype,
        #                    self._op_role_key: self._op_role.Backward,
        #                    'peer': 0,
        #                    'use_calc_stream': True,
        #                    'ring_id': ring_id,
        #                })
        #        if op.type == "send_v2" and self._is_backward_op(op) \
        #                             and not add_send_for_backward \
        #                             and cur_device_index > 0:
        #            pair_key = cur_device_index * 1000 + prev_device_index
        #            add_send_for_backward = True      
        #            ring_id = self._pp_ring_map[pair_key]
        #            block._insert_op(
        #                index=op_idx + extra_index,
        #                type='send_v2',
        #                outputs={'Out': [new_var]},
        #                attrs={
        #                    'out_shape': new_var.shape,
        #                    'dtype': new_var.dtype,
        #                    self._op_role_key: self._op_role.Backward,
        #                    'peer': 1,
        #                    'use_calc_stream': True,
        #                    'ring_id': ring_id,
        #                })
        #        cur_device_index += 1
        #self._insert_sendrecv_for_data_var(main_block, program_list,
        #                                   startup_program, device_list)

        # Step4: Special Case: process persistable vars that exist in
        # multiple sections
        #self._process_persistable_vars_in_multi_sections(
        #    main_program, startup_program, program_list)

        # Step5: Add sub blocks for section programs
        self._add_sub_blocks(main_block, program_list)

        local_rank = main_program._pipeline_opt['local_rank'] % len(device_list)

        place_list = []
        for dev in device_list:
            dev_index = int(dev.split(":")[1])
            place_list.append(core.CUDAPlace(dev_index % 8))

        # Step6: Split startup program
        new_startup_program = self._split_startup_program(startup_program,
                                                          local_rank)
        startup_program._pipeline_opt = {
            "startup_program": new_startup_program,
        }

        real_block = program_list[local_rank]['program'].global_block()
        self._insert_loss_scale(real_block)
        if not self.use_sharding:
            # Step7: clear gradients before each mini-batch and 
            # accumulate gradients during backward
            param_list = []
            for param, grad in params_grads:
                if real_block.has_var(param): param_list.append(param)
            #self._clear_gradients(real_block, param_list)
            self._rename_gradient_var_name(real_block)
            real_block._sync_with_cpp()
            self._accumulate_gradients(real_block)
            real_block._sync_with_cpp()

        place_id = int(os.getenv("FLAGS_selected_gpus", "0"))
        main_program._pipeline_opt = {
            "trainer": "PipelineTrainer",
            "device_worker": "Section",
            "inner_parallelism": len(device_list),
            "num_pipeline_stages": len(device_list),
            "pipeline_stage": local_rank,
            "schedule_mode": schedule_mode,
            "section_program": program_list[local_rank],
            "place": place_list[local_rank],
            "place_id": place_id,
            "sync_steps": -1,
            "num_microbatches": self._num_microbatches,
            "start_cpu_core_id": self._start_cpu_core_id,
        }
        return optimize_ops, params_grads, program_list, self._pipeline_pair, self._pp_ring_map


class RecomputeOptimizer(Optimizer):
    """
	:api_attr: Static Graph

    Recompute Optimizer Wrapper

    Normally, a training step contains three sub-steps: first, run forward
    Operators to calculate the loss; second, run backward Operators to 
    calculate gradient of the parameters; third, apply optimization method
    to update the value of the parameters.

    In the forward computation process, all variables that are needed by 
    backward computation process will be kept in memory, which occupy a great
    amount of memory when the network becomes very deep.

    Recompute split the network to k segments. In each segment, It will 
    recompute the forward Operators, before running backward operators. It is
    very helpful for saving memory.
 
    The Variables that separate a network to segments are called as checkpoints,
    and users should set it manually. The usage is very simple:

    Args:
        optimizer (Optimizer): The optimizer that is applied to parameters.

    Examples:
        .. code-block:: python

            import paddle.fluid as fluid
            import numpy as np
            def gen_data():
                return {"x": np.random.random(size=(32, 32)).astype('float32'),
                "y": np.random.randint(2, size=(32, 1)).astype('int64')}
            def mlp(input_x, input_y, hid_dim=128, label_dim=2):
                print(input_x)
                fc_1 = fluid.layers.fc(input=input_x, size=hid_dim)
                prediction = fluid.layers.fc(input=[fc_1], size=label_dim, act='softmax')
                cost = fluid.layers.cross_entropy(input=prediction, label=input_y)
                sum_cost = fluid.layers.reduce_mean(cost)
                return sum_cost, fc_1, prediction
            input_x = fluid.layers.data(name="x", shape=[32], dtype='float32')
            input_y = fluid.layers.data(name="y", shape=[1], dtype='int64')
            cost, fc_1, pred = mlp(input_x, input_y)

            sgd = fluid.optimizer.Adam(learning_rate=0.01)
            sgd = fluid.optimizer.RecomputeOptimizer(sgd)
            sgd._set_checkpoints([fc_1, pred])
            sgd.minimize(cost)

            print("Finished optimize")
            place = fluid.CPUPlace()
            exe = fluid.Executor(place)
            exe.run(fluid.default_startup_program())
            step = 10

            for i in range(step):
                cost_val = exe.run(feed=gen_data(),
                       program=fluid.default_main_program(),
                       fetch_list=[cost.name])
                print("step=%d cost=%f" % (i, cost_val[0]))

    """

    def __init__(self, optimizer):
        if framework.in_dygraph_mode():
            raise Exception("In dygraph, don't support RecomputeOptimizer.")
        self._optimizer = optimizer
        self._checkpoints = None
        self._learning_rate = self._optimizer._learning_rate
        self._learning_rate_map = self._optimizer._learning_rate_map
        self.enable_offload = False

    def _set_checkpoints(self, checkpoints):
        """
        Args:
            checkpoints (list): List of Variable or string    
        """
        assert isinstance(
            checkpoints, list
        ), "_checkpoints should be a list of Variable or a list of String"
        for ckpt in checkpoints:
            assert (
                isinstance(ckpt, six.string_types) or isinstance(ckpt, Variable)
            ), "_checkpoints should be a list of Variable or a list of String"
        self._checkpoints = checkpoints

    # should enable offload before calling backward 
    def _enable_offload(self):
        self.enable_offload = True

    @framework.deprecate_stat_dict
    def load(self, state_dict):
        """
	    :api_attr: Static Graph

        load function is not supported by Recompute Optimizer for now.
        :return: None

        Args:
            state_dict: the dict load by load_persistable method

        Examples:
            .. code-block:: python

                import paddle.fluid as fluid
                import paddle.compat as cpt
                
                def mlp(input_x, input_y, hid_dim=128, label_dim=2):
                    fc_1 = fluid.layers.fc(input=input_x, size=hid_dim)
                    prediction = fluid.layers.fc(input=[fc_1], size=label_dim, act='softmax')
                    cost = fluid.layers.cross_entropy(input=prediction, label=input_y)
                    sum_cost = fluid.layers.reduce_mean(cost)
                    return sum_cost, fc_1, prediction
                
                input_x = fluid.layers.data(name="x", shape=[32], dtype='float32')
                input_y = fluid.layers.data(name="y", shape=[1], dtype='int64')
                cost, fc_1, pred = mlp(input_x, input_y)
                print("Finished FF")
                
                sgd = fluid.optimizer.Adam(learning_rate=0.01)
                sgd = fluid.optimizer.RecomputeOptimizer(sgd)
                sgd._set_checkpoints([fc_1, pred])
                try:
                    state_dict = {}
                    sgd.load(state_dict)
                except NotImplementedError as e:
                    print(cpt.get_exception_message(e))
        """
        raise NotImplementedError(
            "load function is not supported by Recompute Optimizer for now")

    def apply_gradients(self, params_grads):
        """
        call apply_gradients function of self._optimizer.

        Args:
            params_grads (list): list of (param, grad) pair to do optimization.

        Returns:
            list: A list of operators appended to the current program.

        Examples:
            .. code-block:: python

                import paddle.fluid as fluid
                import paddle.fluid.framework as framework

                def mlp(input_x, input_y, hid_dim=128, label_dim=2):
                    fc_1 = fluid.layers.fc(input=input_x, size=hid_dim)
                    prediction = fluid.layers.fc(input=[fc_1], size=label_dim, act='softmax')
                    cost = fluid.layers.cross_entropy(input=prediction, label=input_y)
                    sum_cost = fluid.layers.reduce_mean(cost)
                    return sum_cost, fc_1, prediction


                input_x = fluid.layers.data(name="x", shape=[32], dtype='float32')
                input_y = fluid.layers.data(name="y", shape=[1], dtype='int64')
                cost, fc_1, pred = mlp(input_x, input_y)
                print("Finished FF")

                sgd = fluid.optimizer.Adam(learning_rate=0.01)
                sgd = fluid.optimizer.RecomputeOptimizer(sgd)
                sgd._set_checkpoints([fc_1, pred])
                params_grads = sgd.backward(
                    cost,
                    startup_program=None,
                    parameter_list=None,
                    no_grad_set=None)

                program = cost.block.program
                with framework.program_guard(program, None):
                    optimize_ops = sgd.apply_gradients(params_grads)

                print("Finished apply gradients")
        """

        return self._optimizer.apply_gradients(params_grads=params_grads)

    def _creat_vars(self, varname):
        pinned_var_name = unique_name.generate(varname + "@Pinned")
        fetched_var_name = unique_name.generate(varname + "@Fetch")

        pinned_var = self._main_program.global_block().create_var(
            name=pinned_var_name,
            shape=self.checkpoint_shape,
            dtype=self._main_program.global_block().var(varname).dtype,
            persistable=False,
            stop_gradient=True)

        fetch_var = self._main_program.global_block().create_var(
            name=fetched_var_name,
            shape=self.checkpoint_shape,
            dtype=self._main_program.global_block().var(varname).dtype,
            persistable=False,
            stop_gradient=False)

        return pinned_var_name, fetched_var_name

    def _append_fill_constant_ops(self, startup_program):
        """
        add fill_constant_ops to the end of the prog

        we should fill the pinned vars before runing the main_prog
        to instantiate their tensor hold_, which could tell us whether 
        the host memory could hold all the checkpoints from all the 
        GPU devices in this node. 
        """
        op_role = 0
        block = startup_program.global_block()
        fill_constant_vars = self.checkpoint_name2pinned_name.values()
        OP_ROLE_KEY = core.op_proto_and_checker_maker.kOpRoleAttrName()
        for varname in fill_constant_vars:
            var = self._main_program.global_block().var(varname)
            # NOTE (JZ-LIANG) to pre-allocate the CUDAPinned MEM
            pinned_var = block.create_var(
                name=varname,
                shape=self.checkpoint_shape,
                dtype=self._main_program.global_block().var(var.name).dtype,
                persistable=False,
                stop_gradient=True)
            block.append_op(
                type='fill_constant',
                outputs={'Out': varname},
                attrs={
                    "shape": var.shape,
                    "dtype": var.dtype,
                    "value": 0.0,
                    "place_type": 2,
                    OP_ROLE_KEY: op_role,
                })

        return

    def _insert_async_memcpy_op(self, insert_idx, src_varname, dst_varname,
                                op_role, dst_place_type):
        OP_ROLE_KEY = core.op_proto_and_checker_maker.kOpRoleAttrName()
        self.block._insert_op_without_sync(
            insert_idx,
            type='memcpy',
            inputs={'X': [self._main_program.global_block().var(src_varname)]},
            outputs={
                'Out': [self._main_program.global_block().var(dst_varname)]
            },
            attrs={
                "dst_place_type": int(dst_place_type),
                OP_ROLE_KEY: op_role
            })

    def _insert_fetch_op(self, idx, varname):
        assert varname in self.checkpoint_name2pinned_name, "Try to fetch {} from Pinned Memory, but it is NOT a checkpoint".format(
            varname)

        pinned_varname = self.checkpoint_name2pinned_name[varname]
        fetch_varname = self.checkpoint_name2fetch_name[varname]
        self._insert_async_memcpy_op(idx, pinned_varname, fetch_varname, 1, 1)

    def _insert_offload_op(self, idx, varname):
        assert varname in self.checkpoint_name2pinned_name, "Try to offload {} to Pinned Memory, but it is NOT a checkpoint".format(
            varname)
        pinned_varname = self.checkpoint_name2pinned_name[varname]
        self._insert_async_memcpy_op(idx, varname, pinned_varname, 0, 2)

    def _insert_sync_op(self, op_idx, checkpoint_name):
        # single stream offload no need sync 
        pass

    def _record_fetch_op(self, idx):
        assert len(self.un_fetch_checkpoint_names
                   ) > 0, "Could NOT found checkpoint to fetch"
        checkpoint_name = self.un_fetch_checkpoint_names.pop(-1)
        logging.debug("Record fetch [{}]".format(checkpoint_name))
        self.idx2insertions[idx] = ("fetch", checkpoint_name)

        return checkpoint_name

    def _record_offload_op(self, idx, checkpoint_name):
        expected_checkpoint_name = self.un_offload_checkpoint_names.pop(0)
        assert checkpoint_name == expected_checkpoint_name, "expected to offload [{}] but got [{}]".format(
            expected_checkpoint_name, checkpoint_name)
        logging.debug("Record offload [{}]".format(checkpoint_name))
        self.idx2insertions[idx] = ("offload", checkpoint_name)

    def _record_sync_op(self, idx, checkpoint_name):
        assert checkpoint_name not in self.synced_checkpoints, "Try to sync the checkpoint [{}] twice".format(
            checkpoint_name)
        self.synced_checkpoints.add(checkpoint_name)
        logging.debug("Record offload sync [{}]".format(checkpoint_name))
        self.idx2insertions[idx] = ("sync", checkpoint_name)

    def _parse_backward(self):

        self.idx2insertions = {}
        # don't offload the last checkpoints, to favor throughput        
        self.un_fetch_checkpoint_names = self.sorted_checkpoint_names[:]
        self.un_fetch_checkpoint_names.pop(-1)
        need_fetch_checkpoint_names = self.un_fetch_checkpoint_names[:]
        self.checkpoint_usage_count = {}
        for checkpoint_name in self.un_fetch_checkpoint_names:
            self.checkpoint_usage_count[checkpoint_name] = 0

        self.bw_strart_op_idx = len(self.block.ops)
        for idx, op in enumerate(self.block.ops):
            if int(op.desc.attr("op_role")) == 1:
                self.bw_strart_op_idx = idx
                break

        assert self.bw_strart_op_idx < len(
            self.block.ops), "Could NOT found backword op in prog"

        # fetch second to last checkpoint at the beginning of BW
        fetched_checkpoint_varname = self._record_fetch_op(
            self.bw_strart_op_idx)
        last_last_fetch_checkpoint = None

        for i, op in enumerate(self.block.ops[self.bw_strart_op_idx:]):
            idx = self.bw_strart_op_idx + i
            input_vars = op.desc.input_arg_names()

            for input_var in input_vars:
                if input_var in need_fetch_checkpoint_names:
                    if input_var not in self.un_fetch_checkpoint_names:
                        # fetch the  offloade checkpoint when the first usage of its previous one
                        if self.checkpoint_usage_count[input_var] == 0:
                            # TODO (JZ-LIANG) sync memcpy_stream if extra stream for memcpy
                            second_to_last_fetch_checkpoint = fetched_checkpoint_varname
                            # there is NO fetch ahead the first checkpoint 
                            if input_var != self.sorted_checkpoint_names[0]:
                                fetched_checkpoint_varname = self._record_fetch_op(
                                    idx)

                        # should check the current used checkpoint is ths last fetch one 
                        assert second_to_last_fetch_checkpoint == input_var, "Current recompute segment should use [{}] BUT got [{}]".format(
                            second_to_last_fetch_checkpoint, input_var)
                        # rename
                        self.block.ops[idx]._rename_input(
                            input_var,
                            self.checkpoint_name2fetch_name[input_var])
                        self.checkpoint_usage_count[input_var] += 1
                    else:
                        raise ValueError(
                            "use checkpoint [{}] before fetch in BW".format(
                                input_var))

        assert len(self.un_fetch_checkpoint_names
                   ) == 0, "{} checkpoints have NOT been Recorded".format(
                       self.un_fetch_checkpoint_names)

    def _update_backward(self):
        if len(self.idx2insertions) == 0:
            return
        total_op = len(self.block.ops)
        for op_idx in reversed(range(self.bw_strart_op_idx, total_op)):
            if op_idx in self.idx2insertions:
                operation, checkpoint_name = self.idx2insertions[op_idx]
                if operation == "fetch":
                    self._insert_fetch_op(op_idx, checkpoint_name)
                    logging.debug("Insert [{}] fetch op.".format(
                        checkpoint_name))
                    del self.idx2insertions[op_idx]
                elif operation == "sync":
                    self._insert_sync_op(op_idx, checkpoint_name)
                    logging.debug("Sync [{}] fetch op.".format(checkpoint_name))
        self.block._sync_with_cpp()
        assert len(
            self.idx2insertions) == 0, "{} checkpoints left un-Fecthed".format(
                [ele[1] for ele in self.idx2insertions.values()])

    def _parse_forward(self):

        self.idx2insertions = {}
        # don't offload the last checkpoints, faster, less memory saving       
        self.un_offload_checkpoint_names = self.sorted_checkpoint_names[:]
        last_checkpoint = self.un_offload_checkpoint_names.pop(-1)
        need_offload_checkpoint_names = self.un_offload_checkpoint_names[:]
        self.checkpoint_usage_count_and_idx = {}
        for checkpoint_name in self.un_offload_checkpoint_names:
            self.checkpoint_usage_count_and_idx[checkpoint_name] = {
                'count': 0,
                'idx': -1
            }
        self.synced_checkpoints = set()
        self.fw_strart_op_idx = len(self.block.ops)
        for idx, op in enumerate(self.block.ops):
            if int(op.desc.attr("op_role")) == 0:
                self.fw_strart_op_idx = idx
                break

        assert self.fw_strart_op_idx < len(
            self.block.ops), "Could NOT found Forward op in prog"
        last_offload_checkpoint = None

        for i, op in enumerate(self.block.ops[self.fw_strart_op_idx:
                                              self.bw_strart_op_idx]):

            idx = self.fw_strart_op_idx + i
            output_vars = op.desc.output_arg_names()
            input_vars = op.desc.input_arg_names()

            for output_var in output_vars:
                if output_var in need_offload_checkpoint_names:
                    assert len(
                        output_vars
                    ) == 1, "chekpoint should be the only Output of a certain op, but [{}] is from [{}]".format(
                        output_var, op)

                    if output_var in self.un_offload_checkpoint_names:
                        # insert sync op if last checkpoint has not been sync
                        if last_offload_checkpoint != None:
                            if self.checkpoint_usage_count_and_idx[
                                    last_offload_checkpoint]['count'] == 0:
                                self._record_sync_op(idx,
                                                     last_offload_checkpoint)
                            else:
                                last_usage_idx = self.checkpoint_usage_count_and_idx[
                                    last_offload_checkpoint]['idx']
                                assert last_usage_idx > 0, "last_usage_idx of checkpoint [{}] should large than 0".format(
                                    last_offload_checkpoint)
                                self._record_sync_op(last_usage_idx + 1,
                                                     last_offload_checkpoint)
                        # insert offload op after the checkpoint's generation op
                        self._record_offload_op(idx + 1, output_var)
                        last_offload_checkpoint = output_var
                    else:
                        raise ValueError(
                            "There should be just ONE op that output checkpoint [{}]".
                            format(output_var))
                # need to sync the last need to offload checkpoint before the last checkpoint as output op
                if output_var == last_checkpoint:
                    assert len(
                        output_vars
                    ) == 1, "chekpoint should be the only Output of a certain op, but [{}] is from [{}]".format(
                        output_var, op)
                    assert last_offload_checkpoint == self.sorted_checkpoint_names[
                        -2], "the last offload chekpoint before [{}] is suppose to be [{}], but got [{}]".format(
                            last_checkpoint, self.sorted_checkpoint_names[-2],
                            last_offload_checkpoint)
                    # sync if last checkpoint has not been sync
                    if self.checkpoint_usage_count_and_idx[
                            last_offload_checkpoint]['idx'] == 0:
                        self._record_sync_op(idx, last_offload_checkpoint)
                    else:
                        last_usage_idx = self.checkpoint_usage_count_and_idx[
                            last_offload_checkpoint]['idx']
                        assert last_usage_idx > 0, "last_usage_idx of checkpoint [{}] should large than 0".format(
                            last_offload_checkpoint)
                        self._record_sync_op(last_usage_idx + 1,
                                             last_offload_checkpoint)
            # record checkpoint usage  
            for input_var in input_vars:
                if input_var in need_offload_checkpoint_names:
                    assert input_var not in self.synced_checkpoints, "checkpoint [{}] used after sync".format(
                        input_var)
                    self.checkpoint_usage_count_and_idx[input_var]['count'] += 1
                    self.checkpoint_usage_count_and_idx[input_var]['idx'] = idx

        assert len(self.un_offload_checkpoint_names
                   ) == 0, "{} checkpoints have NOT been Recorded".format(
                       self.un_fetch_checkpoint_names)
        assert len(self.synced_checkpoints) == len(
            need_offload_checkpoint_names
        ), "{} checkpoints have NOT been Recorded".format(
            set(need_offload_checkpoint_names) - set(self.synced_checkpoints))

    def _update_forward(self):
        if len(self.idx2insertions) == 0:
            return
        for op_idx in reversed(
                range(self.fw_strart_op_idx, self.bw_strart_op_idx)):
            if op_idx in self.idx2insertions:
                operation, checkpoint_name = self.idx2insertions[op_idx]
                if operation == "offload":
                    self._insert_offload_op(op_idx, checkpoint_name)
                    logging.debug("Insert [{}] offload op.".format(
                        checkpoint_name))
                    del self.idx2insertions[op_idx]
                elif operation == "sync":
                    self._insert_sync_op(op_idx, checkpoint_name)
                    logging.debug("Insert [{}] offload_sync op.".format(
                        checkpoint_name))
                    del self.idx2insertions[op_idx]

        self.block._sync_with_cpp()
        assert len(self.idx2insertions
                   ) == 0, "{} checkpoints left un-Offloaded".format(
                       [ele[1] for ele in self.idx2insertions.values()])

    def _check_offload_fetch(self):
        # TODO(JZ-LIANG) the single stream offload need no sync
        pass

    def _offload(self, loss, startup_program=None):
        """
        core steps for recompute offload
        1. create pinned vars and temp vars 
        2. parse & update Forward pass: offload, sync
        3. parse & update Backward pass: rename, fetch, sync
        4. verify the correctness
        """
        self._main_program = loss.block.program
        self.block = loss.block
        if startup_program == None:
            startup_program = fluid.default_startup_program()

        with program_guard(self._main_program, startup_program):
            assert len(self.checkpoint_shape) > 0, (
                "checkpoints shape {} should be an non empty list like: [12, 512, 1024]".
                format(self.checkpoint_shape))
            assert all([ele > 0 for ele in self.checkpoint_shape]), (
                "all ele in checkpoints shape {} should be a determined integer larger than 0".
                format(self.checkpoint_shape))
            self.checkpoint_name2pinned_name = dict()
            self.checkpoint_name2fetch_name = dict()
            for checkpoint_varname in self.sorted_checkpoint_names:
                pinned_var_name, fetch_var_name = self._creat_vars(
                    checkpoint_varname)
                self.checkpoint_name2pinned_name[
                    checkpoint_varname] = pinned_var_name
                self.checkpoint_name2fetch_name[
                    checkpoint_varname] = fetch_var_name
            self._append_fill_constant_ops(startup_program)
            # TODO (JZ-LIANG) to provide two offload stragtegy in future
            # step 2. parse & update FW: rename, offload, sync
            self._parse_backward()
            self._update_backward()
            # step 3. parse & update BW: rename, offload, sync
            self._parse_forward()
            self._update_forward()
            # step 4. verify the correctness
            self._check_offload_fetch()

        return

    def backward(self,
                 loss,
                 startup_program=None,
                 parameter_list=None,
                 no_grad_set=None,
                 callbacks=None):
        """
        call append_backward with checkpoints.

        Args:
            loss (Variable): loss variable to run optimizations.
            startup_program (Program): startup_program for initializing parameters
                in `parameter_list`.
            parameter_list (list): list of Variables or Variable.names to update.
            no_grad_set (set|None): set of Variables or Variables.names should be ignored.
            callbacks (list|None): list of callables to run when appending backward
                operator for one parameter.
            checkpoints (list): list of Variables as checkpoints

        Examples:
            .. code-block:: python

                import paddle.fluid as fluid
    
                def mlp(input_x, input_y, hid_dim=128, label_dim=2):
                    fc_1 = fluid.layers.fc(input=input_x, size=hid_dim)
                    prediction = fluid.layers.fc(input=[fc_1], size=label_dim, act='softmax')
                    cost = fluid.layers.cross_entropy(input=prediction, label=input_y)
                    sum_cost = fluid.layers.reduce_mean(cost)
                    return sum_cost, fc_1, prediction
    
    
                input_x = fluid.layers.data(name="x", shape=[32], dtype='float32')
                input_y = fluid.layers.data(name="y", shape=[1], dtype='int64')
                cost, fc_1, pred = mlp(input_x, input_y)
                print("Finished FF")
    
                sgd = fluid.optimizer.Adam(learning_rate=0.01)
                sgd = fluid.optimizer.RecomputeOptimizer(sgd)
                sgd._set_checkpoints([fc_1, pred])
                params_grads = sgd.backward(
                    cost,
                    startup_program=None,
                    parameter_list=None,
                    no_grad_set=None)
                print("Finished backward")
        """
        assert (self._checkpoints is not None
                ), "You should call _set_checkpoints first"

        if framework.in_dygraph_mode():
            raise NotImplementedError(
                "DyGraph current does not support recompute")

        self._dtype = loss.dtype
        program = loss.block.program
        with program_guard(program, startup_program):
            checkpoint_vars = []
            for ckpt in self._checkpoints:
                if isinstance(ckpt, Variable):
                    checkpoint_vars.append(ckpt)
                else:
                    checkpoint_vars.append(loss.block.var(ckpt))

            # allow return to non-recompute when checkpoints is empty
            if len(checkpoint_vars) > 0:
                params_grads, sorted_checkpoint_names = append_backward(
                    loss,
                    parameter_list,
                    no_grad_set,
                    checkpoints=checkpoint_vars)
            else:
                params_grads = append_backward(
                    loss,
                    parameter_list,
                    no_grad_set,
                    checkpoints=checkpoint_vars)

        if self.enable_offload:
            self.sorted_checkpoint_names = sorted_checkpoint_names
            self._offload(loss, startup_program=startup_program)

        return params_grads

    def apply_optimize(self, loss, startup_program, params_grads):
        """
        call the apply_optimize function of self._optimizer
        Args:
            loss (Variable): loss variable to run optimizations.
            startup_program (Program): startup_program for initializing parameters
                in `parameter_list`.
            params_grads (list): list of (param, grad) pair to do optimization.
        Examples:
            .. code-block:: python
                import paddle.fluid as fluid
                
                def mlp(input_x, input_y, hid_dim=128, label_dim=2):
                    fc_1 = fluid.layers.fc(input=input_x, size=hid_dim)
                    prediction = fluid.layers.fc(input=[fc_1], size=label_dim, act='softmax')
                    cost = fluid.layers.cross_entropy(input=prediction, label=input_y)
                    sum_cost = fluid.layers.reduce_mean(cost)
                    return sum_cost, fc_1, prediction                
                
                input_x = fluid.layers.data(name="x", shape=[32], dtype='float32')
                input_y = fluid.layers.data(name="y", shape=[1], dtype='int64')
                cost, fc_1, pred = mlp(input_x, input_y)
                print("Finished FF")
                
                sgd = fluid.optimizer.Adam(learning_rate=0.01)
                sgd = fluid.optimizer.RecomputeOptimizer(sgd)
                sgd._set_checkpoints([fc_1, pred])
                params_grads = sgd.backward(
                    cost,
                    startup_program=None,
                    parameter_list=None,
                    no_grad_set=None)
                
                optimize_ops = sgd.apply_optimize(
                    cost, startup_program=None, params_grads=params_grads)
                
                print("Finished apply_optimize")
        """

        return self._optimizer.apply_optimize(
            loss, startup_program=startup_program, params_grads=params_grads)

    def minimize(self,
                 loss,
                 startup_program=None,
                 parameter_list=None,
                 no_grad_set=None):
        assert isinstance(loss, Variable), "The loss should be an Variable."
        assert (self._checkpoints is not None
                ), "You should call _set_checkpoints first"
        if framework.in_dygraph_mode():
            raise NotImplementedError(
                "DyGraph current does not support recompute")
        params_grads = self.backward(
            loss,
            startup_program=startup_program,
            parameter_list=parameter_list,
            no_grad_set=no_grad_set)

        optimize_ops = self.apply_optimize(
            loss, startup_program=startup_program, params_grads=params_grads)

        return optimize_ops, params_grads


class LookaheadOptimizer(object):
    r"""
	:api_attr: Static Graph

    This implements the Lookahead optimizer of the
    paper : https://arxiv.org/abs/1907.08610.

    Lookahead keeps two sets of params: the fast_params and
    the slow_params. inner_optimizer update fast_params every 
    training step. Lookahead updates the slow_params and fast_params 
    every k training steps as follows:

    .. math::
        
        slow\_param_t &= slow\_param_{t-1} + \\alpha * (fast\_param_{t-1} - slow\_param_{t-1})
	
	fast\_param_t &=  slow\_param_t

    Args:
        inner_optimizer (Optimizer): The optimizer that update fast params step by step. 
        alpha (float): The learning rate of Lookahead.
        k (int): The slow params is updated every k steps.

    Examples:
        .. code-block:: python

            import paddle
            import paddle.fluid as fluid
            import numpy as np
            import numpy.random as random

            paddle.enable_static()
        
            x = fluid.layers.data(name='x', shape=[2], dtype='float32')
            label = fluid.layers.data(name="label", shape=[1], dtype="int64")
            y = fluid.layers.fc(input=[x], size=2, act="softmax")
            loss = fluid.layers.cross_entropy(input=y, label=label)
            loss = fluid.layers.mean(x=loss)
            sgd = fluid.optimizer.SGD(learning_rate=0.01)
            optimizer = fluid.optimizer.LookaheadOptimizer(sgd,
                                                alpha=0.5,
                                                k=5)
            optimizer.minimize(loss)
            main_program = fluid.default_main_program()
            place = fluid.CPUPlace()
            exe = fluid.Executor(place)
            exe.run(fluid.default_startup_program())

            def train_reader(limit=5):
                for i in range(limit):
                    yield random.random([2]).astype('float32'), random.random([1]).astype('int64')
            
            feeder = fluid.DataFeeder(feed_list=[x, label], place=place)
            reader = paddle.batch(paddle.reader.shuffle(train_reader, buf_size=50000),batch_size=1)
            
            for batch_data in reader():
                exe.run(fluid.default_main_program(),
                feed=feeder.feed(batch_data))

    """

    def __init__(self, inner_optimizer, alpha=0.5, k=5):

        if framework.in_dygraph_mode():
            raise Exception("In dygraph, don't support LookaheadOptimizer.")
        assert (inner_optimizer is not None), "inner optimizer can not be None"
        assert (
            0.0 <= alpha <= 1.0
        ), "alpha should be larger or equal to 0.0, and less or equal than 1.0"
        assert (isinstance(k, int) and k > 0), "k should be a positive integer"

        self.inner_optimizer = inner_optimizer
        self.alpha = alpha
        self.k = k
        self.type = "lookahead"

    def minimize(self, loss, startup_program=None):

        # Apply inner optimizer to the main_program
        mini_out = self.inner_optimizer.minimize(
            loss, startup_program=startup_program)

        # Get startup_program and main_program
        if startup_program is None:
            startup_program = default_startup_program()
        main_block = loss.block

        # add some vars to the main_program
        params = [param.name for param in main_block.all_parameters()]
        param_to_slow = {}
        for param in params:
            fast_var = main_block.var(param)
            assert (fast_var is not None)
            slow_var = main_block.create_var(
                name=param + "@SLOW",
                shape=fast_var.shape,
                dtype=fast_var.dtype,
                persistable=True)
            param_to_slow[param] = slow_var

        # add some vars to the startup_program
        startup_block = startup_program.global_block()
        for param in params:
            fast_var = startup_block.var(param)
            assert (fast_var is not None)
            slow_var = startup_block.create_var(
                name=param + "@SLOW",
                shape=fast_var.shape,
                dtype=fast_var.dtype,
                persistable=True)

            startup_block.append_op(
                type="assign",
                inputs={"X": fast_var},
                outputs={"Out": slow_var})

        with framework.program_guard(main_block.program, startup_program):
            # Add Var k to main prog and startup prog
            k = layers.create_global_var(
                name="lookahead_k",
                shape=[1],
                value=int(self.k),
                dtype='int32',
                persistable=True)

            # Add Var alpha to main prog and startup prog
            alpha = layers.create_global_var(
                name="lookahead_alpha",
                shape=[1],
                value=float(self.alpha),
                dtype='float32',
                persistable=True)

            # Add Var step
            step = layers.create_global_var(
                name="lookahead_step",
                shape=[1],
                value=int(0),
                dtype='int32',
                persistable=True)
            layers.increment(x=step, value=1.0, in_place=True)

            # lookahead
            zero_var = layers.fill_constant(
                shape=[1], dtype='float32', value=0.0)

            one_var = layers.fill_constant(
                shape=[1], dtype='float32', value=1.0)

            mod = layers.elementwise_mod(step, k)
            with layers.control_flow.Switch() as switch:
                with switch.case(step == one_var):
                    for param_name in params:
                        fast_var = main_block.var(param_name)
                        slow_var = param_to_slow[param_name]
                        layers.assign(input=fast_var, output=slow_var)
                with switch.case(mod == zero_var):
                    for param_name in params:
                        fast_var = main_block.var(param_name)
                        slow_var = param_to_slow[param_name]
                        tmp_var = layers.elementwise_add(
                            layers.elementwise_mul(fast_var, alpha),
                            layers.elementwise_mul(
                                slow_var,
                                layers.elementwise_sub(one_var, alpha)))
                        layers.assign(input=tmp_var, output=slow_var)
                        layers.assign(input=tmp_var, output=fast_var)
                with switch.default():
                    pass
        return mini_out


class GradientMergeOptimizer(object):
    """
    Gradient Merge, also called as Gradient Accumulation,
    is a training strategy for larger batches. With this strategy,
    the parameter will not be updated until specific steps.

    For each step, the forward network and the backward network
    will run to calculate the gradient of the parameters.

    For every k step, the optimization network will run,
    applying a specific optimization method (such as SGD, Adam)
    to the parameters.

    Args:
        inner_optimizer (Optimizer): The specific optimization (such as SGD, Adam)
            which update the parameters
        k_steps (int): the update period of the parameters
        avg (bool): whether to average the gradients of each mini-batch,
            the default value is `True`

    Examples:
        .. code-block:: python

        import paddle.fluid as fluid
        import numpy as np

        def gen_data(batch_size):
            return {"x": np.random.random(size=(batch_size, 32)).astype('float32'),
                    "y": np.random.random(size=(batch_size, 1)).astype('int64')}

        def mlp(input_x, input_y, hid_dim=128, label_dim=2):
            fc_1 = fluid.layers.fc(input=input_x, size=hid_dim)
            prediction = fluid.layers.fc(input=[fc_1], size=label_dim, act='softmax')
            cost = fluid.layers.cross_entropy(input=prediction, label=input_y)
            sum_cost = fluid.layers.reduce_mean(cost)
            return sum_cost, fc_1, prediction

        input_x = fluid.layers.data(name="x", shape=[32], dtype='float32')
        input_y = fluid.layers.data(name="y", shape=[1], dtype='int64')
        cost, fc_1, pred = mlp(input_x, input_y)
        sgd = fluid.optimizer.Adam(learning_rate=0.01)
        sgd = fluid.optimizer.GradientMergeOptimizer(sgd, k_steps=4, avg=True)
        sgd.minimize(cost)

        place = fluid.CPUPlace()
        exe = fluid.Executor(place)
        exe.run(fluid.default_startup_program())

        for i in range(10):
            cost_val = exe.run(feed=gen_data(32),
                       program=fluid.default_main_program(),
                       fetch_list=[cost.name])
            print("step=%d, cost=%f" % (i, cost_val[0]))
    """

    GRAD_MERGE_COND_NAME = "grad_merge_cond_name"

    def __init__(self, inner_optimizer, k_steps=1, avg=True):
        if framework.in_dygraph_mode():
            raise Exception(
                "In dygraph, we don't support GradientMergeOptimizer."
                "You can do Gradient merge by yourself with k-times forward + backward, "
                "and one-time optimizer.minimize()")

        assert (inner_optimizer is not None), "inner optimizer can not be None"
        assert (isinstance(k_steps, int) and
                k_steps > 0), "k_steps should be a positive integer"

        self.inner_optimizer = inner_optimizer
        self.k_steps = k_steps
        self.type = "gradient_merge"
        self.avg = avg
        self._optimize_ops = None

    def _set_k_steps(self, k_steps):
        self.k_steps = k_steps

    def _set_avg(self, avg):
        self.avg = avg

    def backward(self,
                 loss,
                 startup_program=None,
                 parameter_list=None,
                 no_grad_set=None,
                 callbacks=None):
        assert isinstance(loss, Variable), "The loss should be an Variable."
        assert (
            parameter_list is None
        ), "The parameter_list should be None when using GradientMergeOptimizer"
        assert (
            no_grad_set is None
        ), "The no_grad_set should be None when using GradientMergeOptimizer"

        params_grads = self.inner_optimizer.backward(
            loss, startup_program=startup_program)
        return params_grads

    def apply_optimize(self, loss, startup_program, params_grads):
        program = loss.block.program
        with program_guard(program, startup_program):
            optimize_ops = self.apply_gradients(params_grads)
        return optimize_ops

    def _is_the_backward_op(self, op):
        op_maker = core.op_proto_and_checker_maker
        backward = core.op_proto_and_checker_maker.OpRole.Bcackward
        if op_maker.kOpRoleVarAttrName() in op.attr_names and \
                int(op.all_attrs()[op_maker.kOpRoleAttrName()]) == int(backward):
            return True
        return False

    def _remove_op_role_var(self, param, grad):
        op_maker = core.op_proto_and_checker_maker
        op = grad.op
        assert self._is_the_backward_op(op), \
            'grad.op={} is not the backward op which produces the grad={}' \
            .format(op, grad.name)

        block = grad.block
        var_attr = op.all_attrs()[op_maker.kOpRoleVarAttrName()]
        assert param.name in var_attr, \
            'when using GradientMergeOptimizer, param={} must be in var_attr={}' \
            .format(param.name, var_attr)
        assert grad.name in var_attr, \
            'when using GradientMergeOptimizer, grad={} must be in var_attr={}' \
            .format(param.name, var_attr)

        # remove (param, grad) from op_role_var
        var_attr.remove(param.name)
        var_attr.remove(grad.name)
        if len(var_attr) > 1:
            op._set_attr(op_maker.kOpRoleVarAttrName(), var_attr)
        else:
            op._remove_attr(op_maker.kOpRoleVarAttrName())

    def _add_gm_op_role_var(self, op, param, grad, cond):
        grad.op = op
        op_maker = core.op_proto_and_checker_maker
        backward = op_maker.OpRole.Backward

        # NOTE(wangxi). When distributed, we will insert grad_merge_all_reduce_op_handle
        # in multi_devices_graph_pass, which will allreduce(grad) if cond is True, else
        # do nothing.
        # In this way, the gradient can be merged first, and then communicate when the
        # condition is met, reducing the number of communications to increase the
        # speed.
        op._set_attr(self.GRAD_MERGE_COND_NAME, cond.name)
        op._set_attr(op_maker.kOpRoleAttrName(), backward)
        op._set_attr(op_maker.kOpRoleVarAttrName(), [param.name, grad.name])

    def _get_gm_cond_var(self, main_block):
        # Add const var
        k_step_var = layers.create_global_var(
            name="gradient_merge_k",
            shape=[1],
            value=int(self.k_steps),
            dtype='int32',
            persistable=True,
            force_cpu=True)

        zero_var = layers.create_global_var(
            name="gradient_merge_zero",
            shape=[1],
            value=int(0),
            dtype='int32',
            persistable=True,
            force_cpu=True)

        # Add step var & cond var
        step_var = layers.create_global_var(
            name="gradient_merge_step",
            shape=[1],
            value=int(0),
            dtype='int32',
            persistable=True,
            force_cpu=True)

        cond_var = layers.create_global_var(
            name="gradient_merge_cond",
            shape=[1],
            value=bool(0),
            dtype='bool',
            persistable=True,
            force_cpu=True)

        with device_guard("cpu"):
            # step_var = (step_var + 1) % k_step
            layers.increment(x=step_var, value=1.0, in_place=True)
            main_block.append_op(
                type='elementwise_mod',
                inputs={'X': step_var,
                        'Y': k_step_var},
                outputs={'Out': step_var},
                attrs={'axis': -1,
                       'use_mkldnn': False})

            # cond_var = (step_var == 0)
            main_block.append_op(
                type='equal',
                inputs={'X': step_var,
                        'Y': zero_var},
                outputs={'Out': cond_var})

        return cond_var

    def apply_gradients(self, params_grads):
        main_program = default_main_program()
        startup_program = default_startup_program()
        main_block = main_program.global_block()
        startup_block = startup_program.global_block()

        cond = self._get_gm_cond_var(main_block)

        #TODO(mapingshuo) support sparse embedding
        # step1: remove grad.op's op_role_var
        for param, grad in params_grads:
            assert (
                param.type != core.VarDesc.VarType.SELECTED_ROWS
            ), "SELECTED_ROWS is not supported in GradientMergeOptimizer for now"

            self._remove_op_role_var(param, grad)

        param_to_grad = {k.name: v for (k, v) in params_grads}
        param_names = param_to_grad.keys()
        param_to_gradient_merge = {}

        new_params_grads = []
        # step2: create gradient_merge var and init with 0
        # and update op_role_var
        for param, grad in params_grads:
            param_name = param.name
            param_var = main_block.var(param_name)
            assert (param_var is not None)
            gradient_merge_var = main_block.create_var(
                name=param_name + "@GRAD@GradientMerge",
                shape=param_var.shape,
                dtype=param_var.dtype,
                persistable=True)
            param_to_gradient_merge[param_name] = gradient_merge_var

            startup_gradient_merge_var = startup_block.create_var(
                name=param_name + "@GRAD@GradientMerge",
                shape=param_var.shape,
                dtype=param_var.dtype,
                persistable=True)
            startup_block.append_op(
                type="fill_constant",
                outputs={"Out": startup_gradient_merge_var},
                attrs={
                    "shape": param_var.shape,
                    "dtype": param_var.dtype,
                    "value": float(0),
                })

            # grad_merge += grad
            new_grad_op = main_block.append_op(
                type="elementwise_add",
                inputs={'X': grad,
                        'Y': gradient_merge_var},
                outputs={'Out': gradient_merge_var},
                attrs={'axis': -1,
                       'use_mkldnn': False})
            self._add_gm_op_role_var(new_grad_op, param, gradient_merge_var,
                                     cond)
            new_params_grads.append([param, gradient_merge_var])

        def true_apply_gradient():
            cur_block_idx = main_program.current_block_idx
            cur_block = main_program.current_block()

            # cur_block's forward_block & backward_block is itself
            cur_block._set_forward_block_idx(cur_block_idx)

            if self.avg:
                for param, new_grad in new_params_grads:
                    # grad /= k_steps
                    cur_block.append_op(
                        type='scale',
                        inputs={'X': new_grad},
                        outputs={'Out': new_grad},
                        attrs={
                            'scale': 1.0 / self.k_steps,
                            'bias': 0.0,
                            'bias_after_scale': False
                        })

            for param, new_grad in new_params_grads:
                # NOTE. regularization will append ops to grad.block,
                # while new_grad's real block is global_block,
                # but we want append regularization ops to cur_block,
                # so we set new_grad.block = cur_block
                new_grad.block = cur_block

            self._optimize_ops = self.inner_optimizer.apply_gradients(
                new_params_grads)

            # clear gradient_merge_vars
            for param, new_grad in new_params_grads:
                layers.fill_constant(
                    shape=new_grad.shape,
                    dtype=new_grad.dtype,
                    value=0.0,
                    out=new_grad)

        # step3. apply gradient
        layers.cond(cond, true_fn=true_apply_gradient, false_fn=None)

        return self._optimize_ops

    def minimize(self,
                 loss,
                 startup_program=None,
                 parameter_list=None,
                 no_grad_set=None):
        assert isinstance(loss, Variable), "The loss should be an Variable."

        params_grads = self.backward(
            loss,
            startup_program=startup_program,
            parameter_list=parameter_list,
            no_grad_set=no_grad_set)

        optimize_ops = self.apply_optimize(
            loss, startup_program=startup_program, params_grads=params_grads)

        return optimize_ops, params_grads<|MERGE_RESOLUTION|>--- conflicted
+++ resolved
@@ -4848,19 +4848,13 @@
                 new_grad_name = name + "@MERGED"
                 self._rename_arg(op, name, new_grad_name)
 
-    def _accumulate_gradients(self, block, pp_allreduce_in_optimize = False):
+    def _accumulate_gradients(self, block, pp_allreduce_in_optimize=False):
         """
         Create a new merged gradient for each parameter and accumulate the
         corresponding gradient to it.
         """
-<<<<<<< HEAD
-=======
-        # the name of real grad vars that should be allreduce
-        # accumulated_gradient_names = []
-
-        first_optimize_op_index = None
-        accumulated_grad_names = []
->>>>>>> 5cb536f1
+        merged_gradient_names = []
+
         for index, op in reversed(tuple(enumerate(list(block.ops)))):
             # remove the cast op of fp16 grad to fp32 grad
             if self._is_optimize_op(op) and op.type == 'cast':
@@ -4882,34 +4876,15 @@
                 for i in range(0, len(op_role_var), 2):
                     offset = 1
                     param_name = op_role_var[i]
-<<<<<<< HEAD
+                    param_grad_name = param_name + core.grad_var_suffix()
                     assert block.has_var(param_name), (
                         "parameter {} not in "
                         "current block.".format(param_name))
-=======
-
-                    if not pp_allreduce_in_optimize:
-                        if not block.has_var(param_name): 
-                            continue
-
-                    if '@BroadCast' in param_name:
-                        param_name = param_name[0:param_name.find('@BroadCast')]
->>>>>>> 5cb536f1
-                    # clear gradient
-                    assert param_name in self.origin_main_block.vars, "[{}] not in original main block".format(param_name)
-                    param_grad_name = self._append_grad_suffix(param_name)
-<<<<<<< HEAD
                     merged_param_grad_name = param_grad_name + '@MERGED'
                     if not block.has_var(merged_param_grad_name):
                         self._create_var(block, block.vars[param_name],
                                          merged_param_grad_name)
                     assert block.has_var(merged_param_grad_name)
-=======
-                    if not block.has_var(param_grad_name):
-                        self._create_var(block, self.origin_main_block.vars[param_name],
-                                         param_grad_name)
-                    assert block.has_var(param_grad_name)
->>>>>>> 5cb536f1
                     param_grad_var = block.var(param_grad_name)
                     merged_param_grad_var = block.var(merged_param_grad_name)
                     merged_param_grad_var.persistable = True
@@ -4937,12 +4912,8 @@
                             attrs={
                                 self._op_role_key: self._op_role.Backward,
                             })
-<<<<<<< HEAD
                         offset += 1
-=======
-                        #offset += 1
-                        accumulated_grad_names.append(param_grad_var.name)
->>>>>>> 5cb536f1
+                        merged_grad_names.append(merged_param_grad_name)
                     else:
                         # cast gradient to fp32 to accumulate to merged gradient
                         cast_grad_var_name = param_grad_name + '@TMP'
@@ -4973,51 +4944,8 @@
                                 self._op_role_var_key: op_role_var
                             })
                         offset += 1
-<<<<<<< HEAD
-=======
-                        accumulated_grad_names.append(param_grad_var.name)
-                        #real_grad_name = grad_name[0:grad_name.find(
-                        #    '@GRAD')] + '@GRAD'
-                        #real_grad_var = block.vars[
-                        #    real_grad_name]  # without _0 suffix
-                        #block._insert_op(
-                        #    index=first_optimize_op_index + offset,
-                        #    type='cast',
-                        #    inputs={'X': fp32_grad_var},
-                        #    outputs={'Out': cast_var},
-                        #    attrs={
-                        #        'in_dtype': fp32_grad_var.dtype,
-                        #        'out_dtype': cast_var.dtype,
-                        #        # self._op_device_key: device,
-                        #        self._op_role_key: self._op_role.Backward,
-                        #        # self._op_role_var_key: op_role_var
-                        #    })
-                        #offset += 1
-                        #block._insert_op(
-                        #    index=first_optimize_op_index + offset,
-                        #    type='sum',
-                        #    inputs={'X': [grad_var, cast_var]},
-                        #    outputs={'Out': real_grad_var},
-                        #    attrs={
-                        #        # self._op_device_key: device,
-                        #        self._op_role_key: self._op_role.Backward,
-                        #        # self._op_role_var_key: op_role_var
-                        #    })
-                        #offset += 1
-                        #block._insert_op(
-                        #    index=first_optimize_op_index + offset,
-                        #    type='cast',
-                        #    inputs={'X': real_grad_var},
-                        #    outputs={'Out': fp32_grad_var},
-                        #    attrs={
-                        #        'in_dtype': real_grad_var.dtype,
-                        #        'out_dtype': fp32_grad_var.dtype,
-                        #        # self._op_device_key: device,
-                        #        self._op_role_key: self._op_role.Backward,
-                        #        # self._op_role_var_key: op_role_var
-                        #    })
-        return accumulated_grad_names
->>>>>>> 5cb536f1
+                        merged_grad_names.append(merged_param_grad_name)
+        return merged_grad_names
 
     def _add_sub_blocks(self, main_block, program_list):
         main_program = main_block.program
