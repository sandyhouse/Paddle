import unittest
import numpy as np
import paddle.v2.fluid as fluid
import paddle.v2.fluid.profiler as profiler
import paddle.v2.fluid.layers as layers


class TestProfiler(unittest.TestCase):
    def test_nvprof(self):
        if not fluid.core.is_compile_gpu():
            return
        epoc = 8
        dshape = [4, 3, 28, 28]
        data = layers.data(name='data', shape=[3, 28, 28], dtype='float32')
        conv = layers.conv2d(data, 20, 3, stride=[1, 1], padding=[1, 1])

        place = fluid.GPUPlace(0)
        exe = fluid.Executor(place)
        exe.run(fluid.default_startup_program())

<<<<<<< HEAD
        with profiler.cuda_profiler('cuda_profiler.txt', 'kvp') as nvprof:
=======
        with profiler.cuda_profiler("cuda_profiler.txt", 'csv') as nvprof:
>>>>>>> 21053c16
            for i in range(epoc):
                input = np.random.random(dshape).astype('float32')
                exe.run(fluid.default_main_program(), feed={'data': input})


if __name__ == '__main__':
    unittest.main()<|MERGE_RESOLUTION|>--- conflicted
+++ resolved
@@ -18,11 +18,7 @@
         exe = fluid.Executor(place)
         exe.run(fluid.default_startup_program())
 
-<<<<<<< HEAD
-        with profiler.cuda_profiler('cuda_profiler.txt', 'kvp') as nvprof:
-=======
         with profiler.cuda_profiler("cuda_profiler.txt", 'csv') as nvprof:
->>>>>>> 21053c16
             for i in range(epoc):
                 input = np.random.random(dshape).astype('float32')
                 exe.run(fluid.default_main_program(), feed={'data': input})
