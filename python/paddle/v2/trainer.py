import collections

import py_paddle.swig_paddle as api
from paddle.proto.ModelConfig_pb2 import ModelConfig
from data_feeder import DataFeeder

from . import event as v2_event
from . import layer as v2_layer
from . import optimizer as v2_optimizer
from . import parameters as v2_parameters

__all__ = ['ITrainer', 'SGD']


def default_event_handler(event):
    """
    Default event handler. It will print some log and save mode.

    TODO(yuyang18): Complete it!
    :param event:
    :return:
    """
    pass


class ITrainer(object):
    """
    The interface of Trainer. The only exposed method is `train`.
    """

    def train(self,
              train_data_reader,
              topology,
              parameters,
              test_data_reader=None,
              event_handler=None):
        """
        train method.

        :param train_data_reader:
        :param topology:
        :param parameters:
        :param test_data_reader:
        :param event_handler:
        :return:
        """

        raise NotImplementedError()


class SGD(ITrainer):
    def __init__(self, update_equation):
        """
        Simple SGD Trainer.

        :param update_equation: The optimizer object.
        :type update_equation: v2_optimizer.Optimizer
        """
        if not isinstance(update_equation, v2_optimizer.Optimizer):
            raise ValueError("update equation parameter must be "
                             "paddle.v2.optimizer.Optimizer")
        self.__optimizer__ = update_equation

    def train(self,
              train_data_reader,
              topology,
              parameters,
              num_passes=1,
              test_data_reader=None,
              event_handler=None,
              batch_size=32,
              data_types=None,
              reader_dict=None):
        """
        Training method. Will train num_passes of input data.

        :param train_data_reader:
        :param topology: Network Topology, use one or more Layers to represent it.
        :param parameters: The parameter pools.
        :param num_passes: The total train passes.
        :param test_data_reader:
        :param event_handler: Event handler. A method will be invoked when event
                              occurred.
        :type event_handler: (BaseEvent) => None
        :param batch_size: Not important, will be removed after data refactor.
        :param data_types: Not important, will be removed after data refactor.
        :return:
        """
        if event_handler is None:
            event_handler = default_event_handler

        topology = v2_layer.parse_network(topology)

        __check_train_args__(**locals())

        gm = api.GradientMachine.createFromConfigProto(
            topology, api.CREATE_MODE_NORMAL, self.__optimizer__.enable_types())
        assert isinstance(gm, api.GradientMachine)
        parameters.append_gradient_machine(gm)
        gm.randParameters()
        updater = self.__optimizer__.create_local_updater()
        updater.init(gm)

        gm.start()
        batch_evaluator = gm.makeEvaluator()
        assert isinstance(batch_evaluator, api.Evaluator)
        pass_evaluator = gm.makeEvaluator()
        assert isinstance(pass_evaluator, api.Evaluator)
        out_args = api.Arguments.createArguments(0)

        feeder = DataFeeder(data_types, reader_dict)

        for pass_id in xrange(num_passes):
            event_handler(v2_event.BeginPass(pass_id))
            pass_evaluator.start()
            updater.startPass()
            for batch_id, data_batch in enumerate(
                    __data_reader_to_batch__(train_data_reader, batch_size,
                                             topology)):
                batch_evaluator.start()
                event_handler(
                    v2_event.BeginIteration(
                        pass_id=pass_id, batch_id=batch_id))
                pass_type = updater.startBatch(len(data_batch))
<<<<<<< HEAD
                gm.forwardBackward(converter(data_batch), out_args, pass_type)
                gm.eval(pass_evaluator)
                gm.eval(batch_evaluator)
=======
                gm.forwardBackward(feeder(data_batch), out_args, pass_type)
>>>>>>> c3caa842
                for each_param in gm.getParameters():
                    updater.update(each_param)
                # Get cost. We use numpy to calculate total cost for this batch.
                cost_vec = out_args.getSlotValue(0)
                cost_vec = cost_vec.copyToNumpyMat()
                cost = cost_vec.sum() / len(data_batch)
                updater.finishBatch(cost)
                batch_evaluator.finish()
                event_handler(
                    v2_event.EndIteration(
                        pass_id=pass_id,
                        batch_id=batch_id,
                        cost=cost,
                        evaluator=batch_evaluator))

            updater.finishPass()
            pass_evaluator.finish()
            event_handler(v2_event.EndPass(pass_id, evaluator=pass_evaluator))
        gm.finish()


def __data_reader_to_batch__(reader, batch_size, topology):
    """
    This function is not important, and will be removed when data refactored.
    """

    def input_reorder(func):
        for item in func():
            retv = []
            for __layer_name__ in topology.input_layer_names:
                retv.append(item[__layer_name__])
            yield retv

    return __generator_to_batch__(input_reorder(reader), batch_size=batch_size)


def __generator_to_batch__(generator, batch_size):
    """
    This function is not important, and will be removed when data refactored.
    """
    ret_val = list()
    for each_item in generator:
        ret_val.append(each_item)
        if len(ret_val) == batch_size:
            yield ret_val
            ret_val = list()
    if len(ret_val) != 0:
        yield ret_val


def __check_train_args__(train_data_reader, topology, parameters,
                         test_data_reader, event_handler, **kwargs):
    """
    Check train function's argument types
    """
    if not callable(train_data_reader) or not isinstance(train_data_reader(),
                                                         collections.Iterator):
        raise ValueError('train_data_reader should be a function, '
                         'which can return a iterator')

    if test_data_reader is not None:
        if not callable(test_data_reader) or not isinstance(
                test_data_reader(), collections.Iterator):
            raise ValueError('test_data_reader should be a function, which can '
                             'return a iterator')

    if not isinstance(topology, ModelConfig):
        raise ValueError('topology should be a model config')

    if not isinstance(parameters, v2_parameters.Parameters):
        raise ValueError('parameters should be a parameter pool')

    if not callable(event_handler):
        raise ValueError('event handler should be a function')<|MERGE_RESOLUTION|>--- conflicted
+++ resolved
@@ -122,13 +122,9 @@
                     v2_event.BeginIteration(
                         pass_id=pass_id, batch_id=batch_id))
                 pass_type = updater.startBatch(len(data_batch))
-<<<<<<< HEAD
-                gm.forwardBackward(converter(data_batch), out_args, pass_type)
+                gm.forwardBackward(feeder(data_batch), out_args, pass_type)
                 gm.eval(pass_evaluator)
                 gm.eval(batch_evaluator)
-=======
-                gm.forwardBackward(feeder(data_batch), out_args, pass_type)
->>>>>>> c3caa842
                 for each_param in gm.getParameters():
                     updater.update(each_param)
                 # Get cost. We use numpy to calculate total cost for this batch.
