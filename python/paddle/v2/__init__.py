--- conflicted
+++ resolved
@@ -21,12 +21,15 @@
 import py_paddle.swig_paddle as api
 
 __all__ = [
-    'optimizer', 'layer', 'activation', 'parameters', 'init', 'trainer',
-<<<<<<< HEAD
-    'event', 'data_converter'
-=======
-    'event', 'data_type.py'
->>>>>>> 14ee4b80
+    'optimizer',
+    'layer',
+    'activation',
+    'parameters',
+    'init',
+    'trainer',
+    'event',
+    'data_type',
+    'data_feeder',
 ]
 
 
