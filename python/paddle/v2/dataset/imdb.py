# Copyright (c) 2016 PaddlePaddle Authors. All Rights Reserved
#
# Licensed under the Apache License, Version 2.0 (the "License");
# you may not use this file except in compliance with the License.
# You may obtain a copy of the License at
#
#     http://www.apache.org/licenses/LICENSE-2.0
#
# Unless required by applicable law or agreed to in writing, software
# distributed under the License is distributed on an "AS IS" BASIS,
# WITHOUT WARRANTIES OR CONDITIONS OF ANY KIND, either express or implied.
# See the License for the specific language governing permissions and
# limitations under the License.
"""
IMDB dataset.

This module download IMDB dataset from
http://ai.stanford.edu/%7Eamaas/data/sentiment/, which contains a set of 25,000
highly polar movie reviews for training, and 25,000 for testing. Besides, this
module also provides API for build dictionary and parse train set and test set
into paddle reader creators.
"""

import paddle.v2.dataset.common
import collections
import tarfile
import Queue
import re
import string
import threading

__all__ = ['build_dict', 'train', 'test']

URL = 'http://ai.stanford.edu/%7Eamaas/data/sentiment/aclImdb_v1.tar.gz'
MD5 = '7c2ac02c03563afcf9b574c7e56c153a'


def tokenize(pattern):
    """
    Read files that match pattern.  Tokenize and yield each file.
    """

    with tarfile.open(paddle.v2.dataset.common.download(URL, 'imdb',
                                                        MD5)) as tarf:
        # Note that we should use tarfile.next(), which does
        # sequential access of member files, other than
        # tarfile.extractfile, which does random access and might
        # destroy hard disks.
        tf = tarf.next()
        while tf != None:
            if bool(pattern.match(tf.name)):
                # newline and punctuations removal and ad-hoc tokenization.
                yield tarf.extractfile(tf).read().rstrip("\n\r").translate(
                    None, string.punctuation).lower().split()
            tf = tarf.next()


def build_dict(pattern, cutoff):
<<<<<<< HEAD
    """
    Build a word dictionary, the key is word, and the value is index.
    """
    word_freq = {}
=======
    word_freq = collections.defaultdict(int)
>>>>>>> caffcc83
    for doc in tokenize(pattern):
        for word in doc:
            word_freq[word] += 1

    # Not sure if we should prune less-frequent words here.
    word_freq = filter(lambda x: x[1] > cutoff, word_freq.items())

    dictionary = sorted(word_freq, key=lambda x: (-x[1], x[0]))
    words, _ = list(zip(*dictionary))
    word_idx = dict(zip(words, xrange(len(words))))
    word_idx['<unk>'] = len(words)
    return word_idx


def reader_creator(pos_pattern, neg_pattern, word_idx, buffer_size):
    UNK = word_idx['<unk>']

    qs = [Queue.Queue(maxsize=buffer_size), Queue.Queue(maxsize=buffer_size)]

    def load(pattern, queue):
        for doc in tokenize(pattern):
            queue.put(doc)
        queue.put(None)

    def reader():
        # Creates two threads that loads positive and negative samples
        # into qs.
        t0 = threading.Thread(
            target=load, args=(
                pos_pattern,
                qs[0], ))
        t0.daemon = True
        t0.start()

        t1 = threading.Thread(
            target=load, args=(
                neg_pattern,
                qs[1], ))
        t1.daemon = True
        t1.start()

        # Read alternatively from qs[0] and qs[1].
        i = 0
        doc = qs[i].get()
        while doc != None:
            yield [word_idx.get(w, UNK) for w in doc], i % 2
            i += 1
            doc = qs[i % 2].get()

        # If any queue is empty, reads from the other queue.
        i += 1
        doc = qs[i % 2].get()
        while doc != None:
            yield [word_idx.get(w, UNK) for w in doc], i % 2
            doc = qs[i % 2].get()

    return reader()


def train(word_idx):
    """
    IMDB train set creator.

    It returns a reader creator, each sample in the reader is an index
    sequence and label in [0, 1].

    :param word_idx: word dictionary
    :type word_idx: dict
    :return: Train reader creator
    :rtype: callable
    """
    return reader_creator(
        re.compile("aclImdb/train/pos/.*\.txt$"),
        re.compile("aclImdb/train/neg/.*\.txt$"), word_idx, 1000)


def test(word_idx):
    """
    IMDB test set creator.

    It returns a reader creator, each sample in the reader is an index
    sequence and label in [0, 1].

    :param word_idx: word dictionary
    :type word_idx: dict
    :return: Test reader creator
    :rtype: callable
    """
    return reader_creator(
        re.compile("aclImdb/test/pos/.*\.txt$"),
        re.compile("aclImdb/test/neg/.*\.txt$"), word_idx, 1000)


def word_dict():
    """
    Build word dictionary.

    :return: Word dictionary
    :rtype: dict
    """
    return build_dict(
        re.compile("aclImdb/((train)|(test))/((pos)|(neg))/.*\.txt$"), 150)


def fetch():
    paddle.v2.dataset.common.download(URL, 'imdb', MD5)<|MERGE_RESOLUTION|>--- conflicted
+++ resolved
@@ -56,14 +56,10 @@
 
 
 def build_dict(pattern, cutoff):
-<<<<<<< HEAD
     """
     Build a word dictionary, the key is word, and the value is index.
     """
-    word_freq = {}
-=======
     word_freq = collections.defaultdict(int)
->>>>>>> caffcc83
     for doc in tokenize(pattern):
         for word in doc:
             word_freq[word] += 1
