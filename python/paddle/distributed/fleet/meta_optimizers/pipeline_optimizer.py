#   Copyright (c) 2019 PaddlePaddle Authors. All Rights Reserved.
#
# Licensed under the Apache License, Version 2.0 (the "License");
# you may not use this file except in compliance with the License.
# You may obtain a copy of the License at
#
#     http://www.apache.org/licenses/LICENSE-2.0
#
# Unless required by applicable law or agreed to in writing, software
# distributed under the License is distributed on an "AS IS" BASIS,
# WITHOUT WARRANTIES OR CONDITIONS OF ANY KIND, either express or implied.
# See the License for the specific language governing permissions and

from __future__ import print_function
from __future__ import division

import paddle.fluid as fluid
from paddle.fluid import core, unique_name
from ..base.private_helper_function import wait_server_ready
from paddle.fluid.optimizer import PipelineOptimizer as PO
from .meta_optimizer_base import MetaOptimizerBase
from .common import OpRole, OP_ROLE_KEY, OP_ROLE_VAR_KEY, CollectiveHelper, is_update_op, is_loss_grad_op, is_backward_op, is_optimizer_op


def _get_node_num(endpoints):
    ss = set()
    for ep in endpoints:
        ip = ep.split(":")[0].strip()
        if ip not in ss:
            ss.add(ip)
    return len(ss)


class PipelineHelper(object):
    def __init__(self, role_maker, wait_port='6174'):
        self.wait_port = wait_port
        self.role_maker = role_maker

    def update_startup_program(self,
                               startup_program=None,
                               inner_parallelism=None):
        self.startup_program = startup_program

        endpoints = self.role_maker._get_trainer_endpoints()
        current_endpoint = endpoints[self.role_maker._worker_index()]
        node_num = _get_node_num(endpoints)
        assert len(endpoints) % node_num == 0
        nranks = self.role_maker._worker_num()
        rank = self.role_maker._worker_index()

        # Create ring 0 for all gpus in a pipeline
        pipeline_endpoints = []
        pipeline_rank = rank % inner_parallelism
        pipeline_id = rank // inner_parallelism
        for idx, ep in enumerate(endpoints):
            if idx // inner_parallelism == pipeline_id:
                pipeline_endpoints.append(ep)
        self._init_communicator(self.startup_program, current_endpoint,
                                pipeline_endpoints, pipeline_rank, 0,
                                self.wait_port)

        pipeline_num = len(endpoints) // inner_parallelism
        if pipeline_num == 1: return
        # Create rings for gpus with the same gpu id
        eps = []
        local_rank = self.role_maker._worker_index() % inner_parallelism
        ring_id = local_rank + 1
        for i in range(pipeline_num):
            eps.append(endpoints[i * inner_parallelism + local_rank])
        temp_rank = self.role_maker._worker_index() // inner_parallelism
        self._init_communicator(self.startup_program, current_endpoint, eps,
                                temp_rank, ring_id, self.wait_port)
        self._broadcast_params(ring_id)

    def _init_communicator(self, program, current_endpoint, endpoints, rank,
                           ring_id, wait_port):
        nranks = len(endpoints)
        other_endpoints = endpoints[:]
        other_endpoints.remove(current_endpoint)
        if rank == 0 and wait_port:
            wait_server_ready(other_endpoints)

        block = program.global_block()
        nccl_id_var = block.create_var(
            name=unique_name.generate('nccl_id'),
            persistable=True,
            type=core.VarDesc.VarType.RAW)
        block.append_op(
            type='c_gen_nccl_id',
            inputs={},
            outputs={'Out': nccl_id_var},
            attrs={
                'rank': rank,
                'endpoint': current_endpoint,
                'other_endpoints': other_endpoints,
                OP_ROLE_KEY: OpRole.Forward,
            })
        block.append_op(
            type='c_comm_init',
            inputs={'X': nccl_id_var},
            outputs={},
            attrs={
                'nranks': nranks,
                'rank': rank,
                'ring_id': ring_id,
                OP_ROLE_KEY: OpRole.Forward,
            })

    def _broadcast_params(self, ring_id):
        block = self.startup_program.global_block()
<<<<<<< HEAD
        param = None
        for var_name in block.vars:
            if "nccl_id" in var_name: continue
            param = block.var(var_name)
            if param.is_distributed or not param.persistable:
=======
        for param in block.iter_parameters():
            if param.is_distributed:
>>>>>>> 4c4d4ba5
                continue

            block.append_op(
                type='c_broadcast',
                inputs={'X': param},
                outputs={'Out': param},
                attrs={
                    'ring_id': ring_id,
                    'root': 0,
                    OP_ROLE_KEY: OpRole.Forward
                })

<<<<<<< HEAD
        if param is None: return
=======
>>>>>>> 4c4d4ba5
        block.append_op(
            type='c_sync_comm_stream',
            inputs={'X': param},
            outputs={'Out': param},
            attrs={'ring_id': ring_id,
                   OP_ROLE_KEY: OpRole.Forward})


class PipelineOptimizer(MetaOptimizerBase):
    def __init__(self, optimizer):
        super(PipelineOptimizer, self).__init__(optimizer)
        self.inner_opt = optimizer
        # we do not allow meta optimizer to be inner optimizer currently
        self.meta_optimizers_white_list = []
        self.meta_optimizers_black_list = ["GraphExecutionOptimizer", ]

    def _set_basic_info(self, loss, role_maker, user_defined_optimizer,
                        user_defined_strategy):
        super(PipelineOptimizer, self)._set_basic_info(
            loss, role_maker, user_defined_optimizer, user_defined_strategy)
        self.num_microbatches = user_defined_strategy.pipeline_configs[
            'micro_batch']

    def _can_apply(self):
        if not self.role_maker._is_collective:
            return False

        if self.user_defined_strategy.pipeline == True:
            return True
        return False

    def _disable_strategy(self, dist_strategy):
        dist_strategy.pipeline = False
        dist_strategy.pipeline_configs = {}

    def _enable_strategy(self, dist_strategy, context):
        dist_strategy.pipeline = True
        dist_strategy.pipeline_configs = {"micro_batch": 1, }

    def _get_local_rank(self, current_endpoint, endpoints):
        cur_node_endpoints = []
        cur_ip = current_endpoint.split(':')[0].strip()
        for ep in endpoints:
            if cur_ip == ep.split(':')[0].strip():
                cur_node_endpoints.append(ep)
        return cur_node_endpoints.index(current_endpoint)

    def minimize_impl(self,
                      loss,
                      startup_program=None,
                      parameter_list=None,
                      no_grad_set=None):
        endpoints = self.role_maker._get_trainer_endpoints()
        current_endpoint = endpoints[self.role_maker._worker_index()]
        self.local_rank = self._get_local_rank(current_endpoint, endpoints)
        self.wrapped_opt = PO(self.inner_opt,
                              num_microbatches=self.num_microbatches,
                              start_cpu_core_id=self.local_rank)
        node_num = _get_node_num(endpoints)
        gpus_per_node = len(endpoints) // node_num
        self.startup_program = startup_program
        self.local_rank = self._get_local_rank(current_endpoint, endpoints)
        if startup_program is None:
            self.startup_program = fluid.default_startup_program()

        loss.block.program._pipeline_opt = dict()
<<<<<<< HEAD
        loss.block.program._pipeline_opt[
            'local_rank'] = self.role_maker._worker_index()
=======
        loss.block.program._pipeline_opt['local_rank'] = self.local_rank
>>>>>>> 4c4d4ba5
        optimize_ops, params_grads, prog_list = \
            self.wrapped_opt.minimize(loss, startup_program,
                                      parameter_list, no_grad_set)

        assert prog_list
        self.main_program_list = prog_list
        self.main_program = loss.block.program
        self.inner_parallelism = loss.block.program._pipeline_opt[
            'inner_parallelism']
        nranks = len(endpoints)
        assert nranks % self.inner_parallelism == 0
        pipeline_num = nranks // self.inner_parallelism
        self.nranks = nranks
        self.nrings = len(self.main_program_list)

        self.rank = self.role_maker._worker_index()
        self.endpoints = endpoints
        self.current_endpoint = current_endpoint

        pipeline_helper = PipelineHelper(self.role_maker)
        pipeline_helper.update_startup_program(
            self.startup_program._pipeline_opt["startup_program"],
            self.inner_parallelism)

<<<<<<< HEAD
        self._transpile_main_program(loss, pipeline_num, self.inner_parallelism)
        return optimize_ops, params_grads

    def _transpile_main_program(self, loss, pipeline_num, inner_parallelism):
        if pipeline_num <= 1: return
        self._insert_loss_grad_ops(loss, pipeline_num)
        for ring_id in range(1, inner_parallelism + 1):
            self._insert_allreduce_ops(ring_id)

    def _insert_loss_grad_ops(self, loss, pipeline_num):
=======
        self._transpile_main_program(loss, node_num, gpus_per_node)
        return optimize_ops, params_grads

    def _transpile_main_program(self, loss, node_num, gpus_per_node):
        self._insert_loss_grad_ops(loss, gpus_per_node, node_num)
        for ring_id in range(1, gpus_per_node + 1):
            self._insert_allreduce_ops(ring_id)

    def _insert_loss_grad_ops(self, loss, gpus_per_node, node_num):
>>>>>>> 4c4d4ba5
        """
        In order to keep the learning rate consistent in different numbers of
        training workers, we scale the loss grad by the number of workers
        """
<<<<<<< HEAD
        block = self.main_program_list[-1]['program'].global_block()
=======
        block = self.main_program_list[gpus_per_node - 1][
            'program'].global_block()
>>>>>>> 4c4d4ba5
        for idx, op in reversed(list(enumerate(block.ops))):
            if is_loss_grad_op(op):
                loss_grad_var = block.vars[op.output_arg_names[0]]
                block._insert_op(
                    idx + 1,
                    type='scale',
                    inputs={'X': loss_grad_var},
                    outputs={'Out': loss_grad_var},
                    attrs={
<<<<<<< HEAD
                        'scale': 1.0 / pipeline_num,
=======
                        'scale': 1.0 / node_num,
>>>>>>> 4c4d4ba5
                        OP_ROLE_KEY: OpRole.Backward
                    })

    def _insert_allreduce_ops(self, ring_id):
        block = self.main_program_list[ring_id - 1]['program'].global_block()
        origin_block = self.main_program.global_block()
        grad = None
        for idx, op in reversed(list(enumerate(block.ops))):
            if is_backward_op(op) and \
                    OP_ROLE_VAR_KEY in op.attr_names:
                op_role_var = op.all_attrs()[OP_ROLE_VAR_KEY]
                if len(op_role_var) == 0:
                    continue
                assert len(op_role_var) % 2 == 0
                offset = idx
                for i in range(0, len(op_role_var), 2):
                    param = block.vars[op_role_var[i]]
                    grad = block.vars[op_role_var[i + 1]]
                    origin_param = origin_block.vars[op_role_var[i]]
                    if origin_param.is_distributed:
                        continue
                    if offset == idx:
                        offset += 1
                        block._insert_op(
                            offset,
                            type='c_sync_calc_stream',
                            inputs={'X': grad},
                            outputs={'Out': grad},
                            attrs={OP_ROLE_KEY: OpRole.Backward})
                        offset += 1

                    block._insert_op(
                        offset,
                        type='c_allreduce_sum',
                        inputs={'X': grad},
                        outputs={'Out': grad},
                        attrs={
                            'ring_id': ring_id,
                            OP_ROLE_KEY: OpRole.Backward
                        })

        if grad is None:
            return

        for idx, op in enumerate(block.ops):
            if is_optimizer_op(op):
                block._insert_op(
                    idx,
                    type='c_sync_comm_stream',
                    inputs={'X': grad},
                    outputs={'Out': grad},
                    attrs={'ring_id': ring_id,
                           OP_ROLE_KEY: OpRole.Backward})
            break<|MERGE_RESOLUTION|>--- conflicted
+++ resolved
@@ -108,16 +108,10 @@
 
     def _broadcast_params(self, ring_id):
         block = self.startup_program.global_block()
-<<<<<<< HEAD
-        param = None
         for var_name in block.vars:
             if "nccl_id" in var_name: continue
             param = block.var(var_name)
             if param.is_distributed or not param.persistable:
-=======
-        for param in block.iter_parameters():
-            if param.is_distributed:
->>>>>>> 4c4d4ba5
                 continue
 
             block.append_op(
@@ -130,10 +124,6 @@
                     OP_ROLE_KEY: OpRole.Forward
                 })
 
-<<<<<<< HEAD
-        if param is None: return
-=======
->>>>>>> 4c4d4ba5
         block.append_op(
             type='c_sync_comm_stream',
             inputs={'X': param},
@@ -200,12 +190,8 @@
             self.startup_program = fluid.default_startup_program()
 
         loss.block.program._pipeline_opt = dict()
-<<<<<<< HEAD
         loss.block.program._pipeline_opt[
             'local_rank'] = self.role_maker._worker_index()
-=======
-        loss.block.program._pipeline_opt['local_rank'] = self.local_rank
->>>>>>> 4c4d4ba5
         optimize_ops, params_grads, prog_list = \
             self.wrapped_opt.minimize(loss, startup_program,
                                       parameter_list, no_grad_set)
@@ -230,7 +216,6 @@
             self.startup_program._pipeline_opt["startup_program"],
             self.inner_parallelism)
 
-<<<<<<< HEAD
         self._transpile_main_program(loss, pipeline_num, self.inner_parallelism)
         return optimize_ops, params_grads
 
@@ -241,27 +226,11 @@
             self._insert_allreduce_ops(ring_id)
 
     def _insert_loss_grad_ops(self, loss, pipeline_num):
-=======
-        self._transpile_main_program(loss, node_num, gpus_per_node)
-        return optimize_ops, params_grads
-
-    def _transpile_main_program(self, loss, node_num, gpus_per_node):
-        self._insert_loss_grad_ops(loss, gpus_per_node, node_num)
-        for ring_id in range(1, gpus_per_node + 1):
-            self._insert_allreduce_ops(ring_id)
-
-    def _insert_loss_grad_ops(self, loss, gpus_per_node, node_num):
->>>>>>> 4c4d4ba5
         """
         In order to keep the learning rate consistent in different numbers of
         training workers, we scale the loss grad by the number of workers
         """
-<<<<<<< HEAD
         block = self.main_program_list[-1]['program'].global_block()
-=======
-        block = self.main_program_list[gpus_per_node - 1][
-            'program'].global_block()
->>>>>>> 4c4d4ba5
         for idx, op in reversed(list(enumerate(block.ops))):
             if is_loss_grad_op(op):
                 loss_grad_var = block.vars[op.output_arg_names[0]]
@@ -271,11 +240,7 @@
                     inputs={'X': loss_grad_var},
                     outputs={'Out': loss_grad_var},
                     attrs={
-<<<<<<< HEAD
                         'scale': 1.0 / pipeline_num,
-=======
-                        'scale': 1.0 / node_num,
->>>>>>> 4c4d4ba5
                         OP_ROLE_KEY: OpRole.Backward
                     })
 
