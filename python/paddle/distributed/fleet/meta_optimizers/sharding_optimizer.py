# Copyright (c) 2020 PaddlePaddle Authors. All Rights Reserved.
#
# Licensed under the Apache License, Version 2.0 (the "License");
# you may not use this file except in compliance with the License.
# You may obtain a copy of the License at
#
#     http://www.apache.org/licenses/LICENSE-2.0
#
# Unless required by applicable law or agreed to in writing, software
# distributed under the License is distributed on an "AS IS" BASIS,
# WITHOUT WARRANTIES OR CONDITIONS OF ANY KIND, either express or implied.
# See the License for the specific language governing permissions and
# limitations under the License.

from paddle.fluid import unique_name, core
import paddle.fluid as fluid

from paddle.distributed.fleet.meta_optimizers.common import OpRole, OP_ROLE_VAR_KEY, CollectiveHelper
from paddle.distributed.fleet.meta_optimizers.common import is_backward_op, is_optimizer_op, is_update_op
from paddle.distributed.fleet.meta_optimizers.meta_optimizer_base import MetaOptimizerBase
from paddle.distributed.fleet.meta_optimizers.sharding.shard import Shard, ProgramSegment
from paddle.distributed.fleet.meta_optimizers.sharding.fp16_helper import FP16Utils
from paddle.distributed.fleet.meta_optimizers.sharding.weight_decay_helper import WeightDecayHelper
from paddle.distributed.fleet.meta_optimizers.sharding.gradient_clip_helper import GradientClipHelper
from .sharding.offload_helper import OffloadHelper
from paddle.distributed.fleet.meta_optimizers.sharding.prune import ProgramDeps
from paddle.distributed.fleet.meta_optimizers.sharding.utils import *

import logging
logging.basicConfig(
    format='%(asctime)s %(levelname)-8s %(message)s',
    datefmt='%Y-%m-%d %H:%M:%S')
from functools import reduce

__all__ = ["ShardingOptimizer"]


class ShardingOptimizer(MetaOptimizerBase):
    """Sharding Optimizer."""

    def __init__(self, optimizer):
        super(ShardingOptimizer, self).__init__(optimizer)
        self.inner_opt = optimizer
        self.meta_optimizers_white_list = [
            "RecomputeOptimizer",
            "AMPOptimizer",
            "LarsOptimizer",
            "LambOptimizer",
            # "ModelParallelOptimizer",
            "PipelineOptimizer",
        ]
        self.meta_optimizers_black_list = ["GraphExecutionOptimizer", ]
        self._main_program = None
        self._startup_program = None
        self._segments = []
        # params and fp16 params is for broadcast
        self._params = set([])
        self._broadcast_vars = set([])
        # reduced grads to param name
        self._reduced_grads_to_param = {}
        self._shard = Shard()

        # use sharding as outer parallelism (e.g. inner:Megatron & outer sharding)
        self._as_outer_parallelism = False
        self._inner_parallelism_size = None

    def _can_apply(self):
        if not self.role_maker._is_collective:
            return False
        if self.role_maker._worker_num() <= 1:
            return False
        return self.user_defined_strategy.sharding

    def _disable_strategy(self, dist_strategy):
        dist_strategy.sharding = False
        dist_strategy.sharding_configs = {}

    def _enable_strategy(self, dist_strategy, context):
        dist_strategy.sharding = True
        dist_strategy.sharding_configs = {"fuse_broadcast_MB": 32}

    def minimize_impl(self,
                      loss,
                      startup_program=None,
                      parameter_list=None,
                      no_grad_set=None):
        """Implementation of minimize."""
        # TODO: (JZ-LIANG) support multiple comm in future
        # self._nrings = self.user_defined_strategy.nccl_comm_num
        logging.info("########### into sharding minimize: wait at end")
        self._nrings_sharding = 1
        self._nrings_dp = 1
        self._fuse_broadcast_MB = self.user_defined_strategy.sharding_configs[
            "fuse_broadcast_MB"]
        self.hybrid_dp = self.user_defined_strategy.sharding_configs[
            "hybrid_dp"]
        self._as_outer_parallelism = self.user_defined_strategy.sharding_configs[
            "as_outer_parallelism"]
        self._inner_parallelism_size = int(
            self.user_defined_strategy.sharding_configs["parallelism"])
        self.use_pipeline = self.user_defined_strategy.sharding_configs[
            "use_pipeline"]
        self.acc_steps = self.user_defined_strategy.sharding_configs[
            "acc_steps"]
        self.schedule_mode = self.user_defined_strategy.sharding_configs[
            "schedule_mode"]
        self.pp_bz = self.user_defined_strategy.sharding_configs["pp_bz"]
        self.pp_allreduce_in_optimize = self.user_defined_strategy.sharding_configs[
            "pp_allreduce_in_optimize"]
        self.optimize_offload = self.user_defined_strategy.sharding_configs[
            "optimize_offload"]


        if self.inner_opt is None:
            raise ValueError(
                "self.inner_opt of ShardingOptimizer should not be None.")
        if self.use_pipeline:
            pp_optimizer = fluid.optimizer.PipelineOptimizer(self.inner_opt,
                                                             self.acc_steps)
            main_program = loss.block.program
            main_program._pipeline_opt = dict()
            main_program._pipeline_opt['schedule_mode'] = self.schedule_mode
            main_program._pipeline_opt['pp_bz'] = self.pp_bz
            pp_rank = self.role_maker._worker_index() // (
                self.user_defined_strategy.sharding_configs[
                    'sharding_group_size'] * self._inner_parallelism_size)
            main_program._pipeline_opt['local_rank'] = pp_rank
            main_program._pipeline_opt[
                'global_rank'] = self.role_maker._worker_index()
            main_program._pipeline_opt['use_sharding'] = True
            main_program._pipeline_opt['ring_id'] = 20
            optimize_ops, params_grads, program_list, self.pipeline_pair, self.pp_ring_map = pp_optimizer.minimize(
                loss, startup_program, parameter_list, no_grad_set)
            self.pipeline_nodes = len(program_list)
        else:
            optimize_ops, params_grads = self.inner_opt.minimize(
                loss, startup_program, parameter_list, no_grad_set)

        if startup_program is None:
            startup_program = default_startup_program()
        if self.use_pipeline:
            startup_program = startup_program._pipeline_opt['startup_program']
            #main_program = main_program._pipeline_opt['section_program']['program']
            print("pp_rank:", pp_rank)
            main_program = program_list[pp_rank]['program']
            with open("main_%d" % self.role_maker._worker_index(), 'w') as f:
                f.writelines(str(main_program))
            main_block = main_program.global_block()
            new_params_grads = []
            for param, grad in params_grads:
                if main_block.has_var(param.name):
                    new_params_grads.append((param, grad))
            params_grads = new_params_grads

        else:
            main_block = loss.block
        startup_block = startup_program.global_block()
        self._main_program = main_block.program
        self._startup_program = startup_program

        if self.use_pipeline:
            pp_optimizer._rename_gradient_var_name(main_block)
            accumulated_grad_names = pp_optimizer._accumulate_gradients(
                main_block)
            with open("main_%d" % self.role_maker._worker_index(), 'w') as f:
                f.writelines(str(main_program))

        # step1: set_up
        self._set_up(params_grads)
        logging.info("########### after inner _set_up")

        # step2: split_program
        self._split_program(main_block)
        logging.info("########### after inner _split_program")

        # step3: add broadcast and reduce ops
        self._add_broadcast_allreduce(main_block)
        main_block._sync_with_cpp()
        startup_block._sync_with_cpp()
        logging.info("########### after inner _add_broadcast_allreduce")

        # step4: insert reduce_sum for grad
        # grad_scale_coeff = self.role_maker._worker_num()
        # if self._as_outer_parallelism:
        #     grad_scale_coeff = grad_scale_coeff / self._inner_parallelism_size
        # insert_scale_loss_grad_ops(main_block, scale=1.0 / grad_scale_coeff)
        sharding_group_size = self.user_defined_strategy.sharding_configs[
            'sharding_group_size']
        insert_scale_loss_grad_ops(main_block, scale=1.0 / sharding_group_size)
        main_block._sync_with_cpp()

        # step5: remove unneeded ops and vars from block
        self._prune_main_program(main_block)
        self._prune_startup_program(startup_block)
        if self.hybrid_dp:
            self._initialization_broadcast(startup_program)
        logging.info("########### after prune")

        if self.use_pipeline:
            # pp_optimizer._rename_gradient_var_name(main_block)
            # crop ops
            for idx, op in reversed(list(enumerate(main_block.ops))):

                if is_update_op(op):
                    op_role_var = op.attr('op_role_var')
                    param_name = op_role_var[0]
                    if not self._shard.has_param(param_name):
                        main_block._remove_op(idx)

            for idx, op in reversed(list(enumerate(main_block.ops))):
                if op.type != 'cast': continue
                in_name = op.input_arg_names[0]
                if in_name not in self._params: continue
                #if self._shard.has_param(param_name): continue
                if in_name not in main_block.vars:
                    main_block._remove_op(idx)
<<<<<<< HEAD

            pp_optimizer._accumulate_gradients(main_block)
=======
            #param_list = []
            #for param_name, grad_name in params_grads:
            #    if self._shard.has_param(param_name):
            #        param_list.append(param_name)
            #pp_optimizer._clear_gradients(main_block, param_list) 
            accumulated_grad_names = pp_optimizer._accumulate_gradients(
                main_block)
            # accumulated_grad_names = sorted(accumulated_grad_names)
            if self.pp_allreduce_in_optimize:
                print("persistable FP32 grad: ")
                print(accumulated_grad_names)
                first_optimize_op_index = get_first_check_finite_and_unscale_op_idx(
                    main_block)
                insert_reduce_ops(
                    main_block,
                    first_optimize_op_index,
                    self.sharding_ring_id,
                    accumulated_grad_names,
                    self._shard,
                    core.op_proto_and_checker_maker.OpRole.Optimize,
                    use_calc_stream=True)
            #if not self._shard.has_param(param_name): continue
            ##if not main_block.has_var(grad_name): continue
            #assert main_block.has_var(grad_name)
            #grad_var = main_block.vars[grad_name]
            #grad_var.persistable = True
            #main_block._insert_op(
            #    index=0,
            #    type='fill_constant',
            #    inputs={},
            #    outputs={'Out': [grad_var]},
            #    attrs={
            #        'shape': grad_var.shape,
            #        'dtype': grad_var.dtype,
            #        'value': float(0),
            #        #self._op_device_key: device,
            #        # a trick to run this op once per mini-batch
            #        'op_role': core.op_proto_and_checker_maker.OpRole.LRSched,
            #    })

        pass
>>>>>>> 1f55fa6f
        main_block._sync_with_cpp()

        # TODO(wangxi): add optimize offload
        if self.optimize_offload:
            logging.info("Sharding with optimize offload !")
            offload_helper = OffloadHelper()
            offload_helper.offload(main_block, startup_block)

        with open("start_sharding_%d" % self.role_maker._worker_index(),
                  'w') as f:
            f.writelines(str(startup_block.program))
        with open("main_sharding_%d" % self.role_maker._worker_index(),
                  'w') as f:
            f.writelines(str(main_block.program))
        logging.info("########### after pipeline")

        # check op dependecy
        check_broadcast(main_block)
        #check_allreduce_sum(main_block, self._shard, self.sharding_ring_id,
        #                    self.dp_ring_id)
        #check_allreduce_sum(main_block, self._shard, self.dp_ring_id)

        self._wait()
        logging.info("########### after inner wait")
        return optimize_ops, params_grads

    def _set_up(self, params_grads):
        # step 1: initialize nccl
        self.global_word_size = self.role_maker._worker_num()
        self.global_rank = self.role_maker._worker_index()
        self.endpoints = self.role_maker._get_trainer_endpoints()
        self.current_endpoint = self.endpoints[self.global_rank]
        self._collective_helper = CollectiveHelper(self.role_maker,
                                                   self._nrings_sharding)
        # config sharding & dp groups
        self._init_comm()

        # global
        if self._as_outer_parallelism:
            print("global_group_endpoints:", self.global_group_endpoints)
            print("global_rank:", self.global_rank)
            print("global_ring_id:", self.global_group_id)
            self._collective_helper._init_communicator(
                self._startup_program, self.current_endpoint,
                self.global_group_endpoints, self.global_rank,
                self.global_group_id, True)

        if self._as_outer_parallelism:
            print("mp_group_endpoints:", self.mp_group_endpoints)
            print("mp_rank:", self.mp_rank)
            print("mp_ring_id:", self.mp_group_id)
            self._collective_helper._init_communicator(
                self._startup_program, self.current_endpoint,
                self.mp_group_endpoints, self.mp_rank, self.mp_group_id, False)

        # sharding
        print("sharding_group_endpoints:", self.sharding_group_endpoints)
        print("sharding_rank:", self.sharding_rank)
        print("sharding_ring_id:", self.sharding_ring_id)
        self._collective_helper._init_communicator(
            self._startup_program, self.current_endpoint,
            self.sharding_group_endpoints, self.sharding_rank,
            self.sharding_ring_id, False)

        # # inner & outer model parallelism
        # if self._as_outer_parallelism:
        #     self._collective_helper._init_communicator(
        #         self._startup_program, self.current_endpoint,
        #         self.mp_group_endpoints, self.mp_rank,
        #         self.mp_group_id, False)

        # dp
        if self.hybrid_dp:
            self._collective_helper._init_communicator(
                self._startup_program, self.current_endpoint,
                self.dp_group_endpoints, self.dp_rank, self.dp_ring_id, False)
        # pp
        if self.use_pipeline:
            print("pp_group_endpoints:", self.pp_group_endpoints)
            print("pp_rank:", self.pp_rank)
            print("pp_ring_id:", self.pp_ring_id)
            if self.schedule_mode == 0:  # GPipe
                self._collective_helper._init_communicator(
                    self._startup_program, self.current_endpoint,
                    self.pp_group_endpoints, self.pp_rank, self.pp_ring_id,
                    False)
                self._collective_helper._init_communicator(
                    self._startup_program, self.current_endpoint,
                    self.pp_group_endpoints, self.pp_rank, self.pp_ring_id + 2,
                    False)
            else:
                for pair in self.pipeline_pair:
                    pair_key = pair[0] * 1000 + pair[1]
                    ring_id = self.pp_ring_map[pair_key]
                    print("pp pair:{}, ring_id: {}".format(pair, ring_id))
                    if self.pp_rank not in pair: continue
                    pp_group_endpoints = [
                        self.pp_group_endpoints[pair[0]],
                        self.pp_group_endpoints[pair[1]],
                    ]
                    if pair[0] < pair[1]:
                        start_ring_id = self.pp_ring_id + pair[1] - pair[0] - 1
                    else:
                        start_ring_id = self.pp_ring_id + 2 + pair[0] - pair[
                            1] - 1
                    pp_rank = 0 if self.pp_rank == pair[0] else 1
                    self._collective_helper._init_communicator(
                        self._startup_program, self.current_endpoint,
                        pp_group_endpoints, pp_rank, ring_id, False, False)

        startup_block = self._startup_program.global_block()
        startup_block._sync_with_cpp()

        # step 2: split params
        self._params = set([x[0].name for x in params_grads])
        self._shard.setup(params_grads, self.sharding_rank,
                          self.sharding_group_size)

        # step 3: get broadcast vars
        self._broadcast_vars = self._shard.find_broadcast_params(
            self._main_program.global_block())

    def _wait(self, ):
        # only the first parallelsm group that init nccl need to be wait. 
<<<<<<< HEAD
        endpoints = self.sharding_group_endpoints[:]
        current_endpoint = self.endpoints[self.role_maker._worker_index()][:]
        if self.sharding_rank == 0:
            self._collective_helper._wait(current_endpoint, endpoints)
=======
        if self._as_outer_parallelism:
            endpoints = self.role_maker._get_trainer_endpoints()
            current_endpoint = endpoints[self.role_maker._worker_index()]
        else:
            endpoints = self.sharding_group_endpoints[:]
            current_endpoint = self.sharding_group_endpoints[self.sharding_rank]

        if self._as_outer_parallelism:
            if self.role_maker._worker_index() == 0:
                self._collective_helper._wait(current_endpoint, endpoints)
        else:
            if self.sharding_rank == 0:
                self._collective_helper._wait(current_endpoint, endpoints)

    # def _wait(self, ):
    #     # only the first parallelsm group that init nccl need to be wait. 
    #     if self._as_outer_parallelism:
    #         endpoints = self.role_maker._get_trainer_endpoints()
    #     else:
    #         endpoints = self.sharding_group_endpoints[:]
    #     current_endpoint = endpoints[self.role_maker._worker_index()]

    #     if self._as_outer_parallelism:
    #         if self.role_maker._worker_index() == 0:
    #             self._collective_helper._wait(current_endpoint, endpoints)
    #     else:
    #         if self.sharding_rank == 0:
    #             self._collective_helper._wait(current_endpoint, endpoints)
>>>>>>> 1f55fa6f

    def _split_program(self, block):
        for op_idx, op in reversed(list(enumerate(block.ops))):
            if int(op.attr('op_role')) != int(OpRole.Optimize):
                last_backward_op_idx = op_idx + 1
                break
        segment = ProgramSegment(block)
        segment._end_idx = last_backward_op_idx
        for op_idx in reversed(range(last_backward_op_idx)):
            op = block.ops[op_idx]
            assert (int(op.attr('op_role')) != int(OpRole.Optimize))
            if segment._param_mem >= self._fuse_broadcast_MB:
                segment._start_idx = op_idx + 1
                self._segments.insert(0, segment)
                segment = ProgramSegment(block)
                segment._end_idx = op_idx + 1

            # find broadcast vars
            for input_name in op.desc.input_arg_names():
                if input_name not in self._broadcast_vars:
                    continue
                if input_name in segment._param2broadcast:
                    # skip broadcast because it reuse the old broadcast var
                    broadcast_name = segment._param2broadcast[input_name]
                    if input_name != broadcast_name:
                        op._rename_input(input_name, broadcast_name)
                    continue
                if self._shard.has_param(input_name):
                    broadcast_var_name = input_name
                else:
                    broadcast_var_name = unique_name.generate(input_name +
                                                              "@BroadCast")
                    segment._fill_constant_vars.append(broadcast_var_name)
                segment._param2broadcast[input_name] = broadcast_var_name
                segment._broadcast_vars.append((broadcast_var_name,
                                                self._shard.device(input_name)))
                segment._param_mem += get_var_size(
                    self._main_program.global_block().var(input_name))

            # find reduce vars
            if self.use_pipeline and self.pp_allreduce_in_optimize:
                # place pipeline gradient allreduce in optimize
                pass
            else:
                if is_backward_op(op) and \
                        OP_ROLE_VAR_KEY in op.attr_names:
                    op_role_var = op.all_attrs()[OP_ROLE_VAR_KEY]
                    if len(op_role_var) != 0:
                        assert len(op_role_var) % 2 == 0
                        for i in range(0, len(op_role_var), 2):
                            param, reduced_grad = op_role_var[i], op_role_var[
                                i + 1]
                            segment._allreduce_vars.append(reduced_grad)
                            #assert (
                            #    reduced_grad not in self._reduced_grads_to_param)
                            self._reduced_grads_to_param[reduced_grad] = param

            # find cast op
            if FP16Utils.is_fp16_cast_op(block, op, self._params):
                fp32_param = op.desc.input_arg_names()[0]
                fp16_param = op.desc.output_arg_names()[0]
                if self._shard.has_param(fp32_param):
                    segment._cast_ops[fp16_param] = fp32_param

        if segment._param_mem > 0:
            segment._start_idx = 0
            self._segments.insert(0, segment)
        return

    def _prune_main_program(self, block):
        """
        calculate deps from allredce op to optimize op,
        remove ops and vars not needed in this worker

        1. prune regularization (weight decay)
        2. prune cast_fp32_to_fp16; update amp_infine_checking
        3. prune gradient_clip related; update global_norm_sum
        4. prune optimizer op + param + gradient
            
        """
        weightdecay_helper = WeightDecayHelper()
        weightdecay_helper.prune_weight_decay(block, self._shard)
        # NOTE (JZ-LIANG) the sync of FoundInfinite should among one entire Model Parallelism
        # group. and each Data Parallelism group should have its own sync of FoundInfinite
        Model_Paramllelism_ring_id = self.sharding_ring_id
        if self._as_outer_parallelism:
            Model_Paramllelism_ring_id = self.global_group_id

        FP16Utils.prune_fp16(block, self._shard, self._reduced_grads_to_param,
                             Model_Paramllelism_ring_id)
        gradientclip_helper = GradientClipHelper(Model_Paramllelism_ring_id)
        gradientclip_helper.prune_gradient_clip(block, self._shard)

        # build prog deps
        reduced_grads = []
        for idx, op in enumerate(block.ops):
            input_names = op.desc.input_arg_names()
            output_names = op.desc.output_arg_names()
            if op.type == "c_allreduce_sum":
                assert (len(output_names) == 1)
                output_name = output_names[0]
                reduced_grads.append(output_name)

        # prune optimizer state and param
        pruned_opti_vars = []
        for var_name in list(block.vars.keys()):
            if self._shard.is_opti_var(var_name) and \
              not self._shard.has_opt_var(var_name):
                pruned_opti_vars.append(var_name)
        program_deps = ProgramDeps(block, reduced_grads, pruned_opti_vars)

        # Init
        for var_name in program_deps._end_vars:
            program_deps._should_removed_var.add(var_name)

        # Prune
        for idx, op in reversed(list(enumerate(block.ops))):
            if op.type in [
                    "c_allreduce_sum",
                    "c_sync_comm_stream",
                    "c_calc_comm_stream",
                    "c_gen_nccl_id",
                    "c_comm_init",
                    'send_v2',
                    'recv_v2',
            ]:
                pass
            elif op.type == "conditional_block":
                assert (op.desc.has_attr("sub_block"))
                subblock_idx = op.desc.attr("sub_block").id
                subblock_deps = program_deps.get_sub_block_deps(subblock_idx)
                # only prune amp subblock
                if subblock_deps is None or not self._is_amp_subblock(op):
                    continue
                # init
                reversed_output_vars = []
                for output_name in op.desc.output("Out"):
                    if output_name in program_deps._should_removed_var:
                        subblock_deps._should_removed_var.add(output_name)
                        program_deps.crop_output_var_from_op(idx, output_name)
                    else:
                        reversed_output_vars.append(output_name)
                # prune
                for sub_op_idx, _ in reversed(
                        list(enumerate(subblock_deps._block.ops))):
                    if subblock_deps.should_remove_op(sub_op_idx):
                        subblock_deps.remove_op(sub_op_idx)
                reversed_input_vars = []
                for input_name in op.desc.input('Input'):
                    if input_name not in subblock_deps._should_removed_var:
                        reversed_input_vars.append(input_name)
                    else:
                        program_deps.crop_input_var_from_op(idx, input_name)
                op.desc.set_input('Input', reversed_input_vars)
                op.desc.set_output('Out', reversed_output_vars)
            else:
                # if all outputs of this op are in _should_removed_var
                # _should_removed_var: opt state not cur shard
                if program_deps.should_remove_op(idx):
                    program_deps.remove_op(idx)

        block._sync_with_cpp()
        for idx, op in reversed(list(enumerate(block.ops))):
            if op.type == 'concat' and is_optimizer_op(op):
                # remove inputs that not on this card
                reserved_x = []
                for var_name in op.desc.input("X"):
                    if block.has_var(var_name): reserved_x.append(var_name)
                op.desc.set_input('X', reserved_x)
        block._sync_with_cpp()
        return

    def _add_broadcast_allreduce(self, block):
        """
        _add_broadcast_allreduce

        if combined with pipeline(grad accumulate), 
        the grad allreduce should be done in optimize role
        """
        if len(self._segments) < 1:
            return
        # sharding
        if self.use_pipeline and self.pp_allreduce_in_optimize:
            for idx in range(len(self._segments)):
                assert len(self._segments[idx]._allreduce_vars) == 0

        if self._segments[-1]._allreduce_vars:
            shard_allredue_vars = self._shard.filter_grads(self._segments[-1]
                                                           ._allreduce_vars)
            if self.hybrid_dp and len(shard_allredue_vars) >= 1:
                insert_sync_comm_ops(block, self._segments[-1]._end_idx,
                                     self.dp_ring_id, shard_allredue_vars)
                insert_allreduce_ops(block, self._segments[-1]._end_idx,
                                     self.dp_ring_id, shard_allredue_vars)
            insert_sync_comm_ops(block, self._segments[-1]._end_idx,
                                 self.sharding_ring_id,
                                 self._segments[-1]._allreduce_vars)
<<<<<<< HEAD
            # allreduce --> reduce 
            insert_reduce_ops(block, self._segments[-1]._end_idx,
                                 self.sharding_ring_id,
                                 self._segments[-1]._allreduce_vars, self._shard)
=======
            # allreduce --> reduce
            insert_reduce_ops(
                block,
                self._segments[-1]._end_idx,
                self.sharding_ring_id,
                self._segments[-1]._allreduce_vars,
                self._shard,
                op_role=OpRole.Backward,
                use_calc_stream=False)
>>>>>>> 1f55fa6f

        for idx, segment in reversed(list(enumerate(self._segments))):
            allreduce_vars = self._segments[
                idx - 1]._allreduce_vars if idx > 0 else []
            broadcast_vars = self._segments[idx +
                                            1]._broadcast_vars if idx < len(
                                                self._segments) - 1 else []
            fill_constant_vars = self._segments[
                idx + 2]._fill_constant_vars if idx < len(
                    self._segments) - 2 else []
            cast_ops = self._segments[idx + 2]._cast_ops if idx < len(
                self._segments) - 2 else {}

            for op_idx in reversed(range(segment._start_idx, segment._end_idx)):
                op = block.ops[op_idx]
                for input_name in op.desc.input_arg_names():
                    if input_name in segment._param2broadcast and \
                        input_name != segment._param2broadcast[input_name]:
                        op._rename_input(input_name,
                                         segment._param2broadcast[input_name])

            for param_name, broadcast_name in segment._param2broadcast.items():
                if param_name != broadcast_name:
                    block.create_var(
                        name=broadcast_name,
                        shape=self._main_program.global_block().var(
                            param_name).shape,
                        dtype=self._main_program.global_block().var(param_name)
                        .dtype,
                        persistable=False)

            # step1: remove cast ops
            block._sync_with_cpp()
            segment._end_idx += FP16Utils.remove_cast_op(block, self._params,
                                                         segment, 0)

            # step2: add Sync ops
            shard_allredue_vars = self._shard.filter_grads(allreduce_vars)
            if self.hybrid_dp and len(shard_allredue_vars) >= 1:
                insert_sync_comm_ops(block, segment._end_idx, self.dp_ring_id,
                                     shard_allredue_vars)

                broad_cast_vars = [x[0] for x in broadcast_vars]
                if len(broad_cast_vars) > 0:
                    insert_sync_comm_ops(block, segment._end_idx,
                                         self.sharding_ring_id, broad_cast_vars)
            else:
                comm_dep_vars = allreduce_vars + [x[0] for x in broadcast_vars]
                if len(comm_dep_vars) > 0:
                    insert_sync_comm_ops(block, segment._end_idx,
                                         self.sharding_ring_id, comm_dep_vars)

            calc_dep_vars = fill_constant_vars + [
                k for k, v in cast_ops.items()
            ] + self._segments[idx]._allreduce_vars

            if len(calc_dep_vars) > 0:
                insert_sync_calc_op(block, segment._end_idx,
                                    [calc_dep_vars[-1]])

            # step3: insert `fill_constant` ops 
            insert_fill_constant_ops(block, segment._end_idx,
                                     fill_constant_vars)

            # step4: add `cast` ops     
            print("cast_ops:", cast_ops)
            insert_cast_ops(block, segment._end_idx, cast_ops)

            # step5: add broadcast ops
            insert_broadcast_ops(block, segment._start_idx,
                                 self.sharding_ring_id, broadcast_vars)
            # step6: add all_reduce ops
            # dp
            if self.hybrid_dp and len(shard_allredue_vars) >= 1:
                insert_allreduce_ops(block, segment._start_idx, self.dp_ring_id,
                                     shard_allredue_vars)
                insert_sync_comm_ops(block, segment._start_idx,
                                     self.sharding_ring_id, allreduce_vars)
            # sharding
<<<<<<< HEAD
            # allreduce --> reduce 
            insert_reduce_ops(block, segment._start_idx,
                                 self.sharding_ring_id, allreduce_vars, self._shard)
=======
            # allreduce --> reduce
            insert_reduce_ops(
                block,
                segment._start_idx,
                self.sharding_ring_id,
                allreduce_vars,
                self._shard,
                op_role=OpRole.Backward,
                use_calc_stream=False)
>>>>>>> 1f55fa6f

            block._sync_with_cpp()

        if self._segments[0]._broadcast_vars:
            broadcast_vars = [x[0] for x in self._segments[0]._broadcast_vars]
            insert_sync_comm_ops(block, self._segments[0]._start_idx,
                                 self.sharding_ring_id, broadcast_vars)
            insert_broadcast_ops(block, self._segments[0]._start_idx,
                                 self.sharding_ring_id,
                                 self._segments[0]._broadcast_vars)

        fill_constant_vars = []
        for x in self._segments[:2]:
            fill_constant_vars += x._fill_constant_vars

        # Join
        cast_ops = {}
        for x in self._segments[:2]:
            for k, v in x._cast_ops.items():
                cast_ops[k] = v

        calc_deps_vars = fill_constant_vars + [k for k, v in cast_ops.items()]
        if fill_constant_vars or cast_ops:
            insert_sync_calc_op(block, self._segments[0]._start_idx,
                                [calc_deps_vars[-1]])

        if fill_constant_vars:
            insert_fill_constant_ops(block, self._segments[0]._start_idx,
                                     fill_constant_vars)

        if cast_ops:
            insert_cast_ops(block, self._segments[0]._start_idx, cast_ops)

        return

    def _prune_startup_program(self, block):
        for idx, op in reversed(list(enumerate(block.ops))):
            for output_name in op.desc.output_arg_names():
                if self._shard.has_var(output_name):
                    continue
                #TODO why do we remove op, when only one var is removed
                block._remove_op(idx, sync=False)
                break

        for var_name in list(block.vars.keys()):
            if self._shard.has_var(var_name):
                continue
            block._remove_var(var_name, sync=False)
        block._sync_with_cpp()

    def _init_comm(self):

        if self.hybrid_dp:
            assert self._as_outer_parallelism == False, "hybrid dp is conflict when using sharding as outer parallelism"
            self.sharding_group_size = self.user_defined_strategy.sharding_configs[
                "sharding_group_size"]
            self.sharding_ring_id = 0
            self.sharding_rank = self.global_rank % self.sharding_group_size

            self.dp_group_size = self.global_word_size // self.sharding_group_size
            self.dp_rank = self.global_rank // self.sharding_group_size
            self.dp_ring_id = self.sharding_rank + 1

            self.sharding_group_endpoints = [
                ep for idx, ep in enumerate(self.endpoints)
                if (idx // self.sharding_group_size) == self.dp_rank
            ]
            self.dp_group_endpoints = [
                ep for idx, ep in enumerate(self.endpoints)
                if (idx % self.sharding_group_size) == self.sharding_rank
            ]

            assert self.global_word_size > self.sharding_group_size, \
                "global_word_size: {} should be larger than sharding_group_size: {}".format(self.global_word_size, self.sharding_group_size)
            assert self.global_word_size % self.sharding_group_size == 0, \
                "global_word_size: {} should be divisible to the sharding_group_size: {}".format(self.global_word_size, self.sharding_group_size)
            assert self.dp_group_size *  self.sharding_group_size == self.global_word_size, \
                "global_word_size: {} should be equal to the product of sharding_group_size: {} and dp_group_size: {}".format(
                self.global_word_size,
                self.sharding_group_size,
                self.dp_group_size)
            self.pp_ring_id = -1
            self.pp_rank = -1
            self.pp_group_size = None
            self.pp_group_endpoints = None

            # sharding parallelism is the only model parallelism in the current setting
            self.mp_group_id = self.sharding_ring_id
            self.mp_rank = self.sharding_rank
            self.mp_group_size = self.sharding_group_size
            self.mp_group_endpoints = self.sharding_group_endpoints[:]

            # sharding parallelism is the only model parallelism in the current setting
            self.mp_group_id = self.sharding_ring_id
            self.mp_rank = self.sharding_rank
            self.mp_group_size = self.sharding_group_size
            self.mp_group_endpoints = self.sharding_group_endpoints[:]


            logging.info("Using Sharing&DP mode !")
        else:
            if self._as_outer_parallelism and not self.use_pipeline:
                self.sharding_ring_id = 1
                assert self.global_word_size > self._inner_parallelism_size, \
                    "global_word_size: {} should be larger than inner_parallelism_size: {}".format(self.global_word_size, self._inner_parallelism_size)
                assert self.global_word_size % self._inner_parallelism_size == 0, \
                    "global_word_size: {} should be divisible to the inner_parallelism_size: {}".format(self.global_word_size, self._inner_parallelism_size)
                self.sharding_rank = self.global_rank // self._inner_parallelism_size
                self.sharding_group_size = self.role_maker._worker_num(
                ) // self._inner_parallelism_size
                _offset = self.global_rank % self._inner_parallelism_size
                self.sharding_group_endpoints = [
                    ep for idx, ep in enumerate(self.endpoints)
                    if idx % self._inner_parallelism_size == _offset
                ]

                # the current entire model parallelism group is the combination of innert & sharding parallelism
                self.mp_group_id = 2
                self.mp_rank = self.global_rank
                self.mp_group_size = self.role_maker._worker_num()
                self.mp_group_endpoints = self.endpoints[:]
                logging.info("Using Sharing as Outer parallelism mode !")

                # print(
                #     "init the nccl comm for megatron paramllelism, this should be done in Megatron Metaoptimizer"
                # )
                # partition_idx = self.global_rank // self._inner_parallelism_size
                # magetron_endpoints = self.endpoints[
                #     partition_idx * self._inner_parallelism_size:partition_idx *
                #     self._inner_parallelism_size + self._inner_parallelism_size]
                # magetron_rank = self.global_rank % self._inner_parallelism_size

                # self._collective_helper._init_communicator(
                #     program=self._startup_program,
                #     current_endpoint=self.current_endpoint,
                #     endpoints=magetron_endpoints,
                #     rank=magetron_rank,
                #     ring_id=0,
                #     wait_port=True)
                # logging.info("megatron group size: {}".format(
                #     self._inner_parallelism_size))
                # logging.info("megatron rank: {}".format(magetron_rank))
                # logging.info("megatron endpoints: {}".format(
                #     magetron_endpoints))

            if self.use_pipeline:
                if self._inner_parallelism_size == 1:
                    self.sharding_ring_id = 0
                    self.sharding_group_size = self.user_defined_strategy.sharding_configs[
                        'sharding_group_size']
                    self.sharding_rank = self.global_rank % self.sharding_group_size
                    assert self.sharding_group_size * self.pipeline_nodes * self._inner_parallelism_size == self.role_maker._worker_num(
                    )
                    self.pp_ring_id = 20
                    self.pp_rank = self.global_rank // (
                        self.sharding_group_size * self._inner_parallelism_size)
                    self.sharding_group_endpoints = [
                        ep for idx, ep in enumerate(self.endpoints)
                        if (idx // self.sharding_group_size) == self.pp_rank
                    ]
                    self.pp_group_size = self.pipeline_nodes
                    self.pp_group_endpoints = [
                        ep for idx, ep in enumerate(self.endpoints) if
                        (idx % self.sharding_group_size) == self.sharding_rank
                    ]
                else:
                    self.mp_group_id = 0
                    self.sharding_ring_id = 1
                    self.pp_ring_id = 20
                    self.mp_rank = self.global_rank % self._inner_parallelism_size
                    self.mp_group = self.global_rank // self._inner_parallelism_size
                    self.mp_group_endpoints = [
                        ep for idx, ep in enumerate(self.endpoints)
                        if idx // self._inner_parallelism_size == self.mp_group
                    ]
                    print("megatron_group_endpoints:", self.mp_group_endpoints)
                    print("megatron_rank:", self.mp_rank)
                    # self.cards_per_node = 8
                    self.sharding_group_size = self.user_defined_strategy.sharding_configs[
                        'sharding_group_size']
                    self.sharding_rank = (
                        self.global_rank //
                        self._inner_parallelism_size) % self.sharding_group_size
                    self.sharding_group_id = self.global_rank // (
                        self._inner_parallelism_size * self.sharding_group_size)
                    self.megatron_rank = self.global_rank % self._inner_parallelism_size
                    self.sharding_group_endpoints = [
                        ep for idx, ep in enumerate(self.endpoints) if
                        (idx //
                         (self._inner_parallelism_size *
                          self.sharding_group_size)) == self.sharding_group_id
                        and
                        idx % self._inner_parallelism_size == self.megatron_rank
                    ]
                    print("sharding_endpoint:", self.sharding_group_endpoints)
                    print("sharding_rank:", self.sharding_rank)
                    assert self.sharding_group_size * self.pipeline_nodes * self._inner_parallelism_size == self.role_maker._worker_num(
                    )
                    self.pp_rank = self.global_rank // (
                        self.sharding_group_size *
                        self._inner_parallelism_size) % self.pipeline_nodes
                    offset = self.sharding_group_size * self._inner_parallelism_size
                    # TODO: Adjust for dp
                    idx_with_pp_0 = self.global_rank % (
                        self.sharding_group_size * self._inner_parallelism_size)
                    self.pp_group_endpoints = []
                    for i in range(self.pipeline_nodes):
                        self.pp_group_endpoints.append(self.endpoints[
                            idx_with_pp_0])
                        idx_with_pp_0 += offset
                    print("pp_group_endpoints:", self.pp_group_endpoints)
                    print("pp_rank:", self.pp_rank)

                    #self.pp_group_endpoints = [
                    #    ep for idx, ep in enumerate(self.endpoints)
                    #    if (idx % self.sharding_group_size) == self.sharding_rank
                    #]
                self.global_group_id = 3
                self.global_rank = self.global_rank
                self.global_group_size = self.role_maker._worker_num()
                self.global_group_endpoints = self.endpoints[:]
                logging.info("Using Sharing as Outer parallelism mode !")
                self.dp_ring_id = -1
                self.dp_rank = -1
                self.dp_group_size = None
                self.dp_group_endpoints = None

                logging.info("Using Sharing with pipeline !")
            #else:
            #    self.sharding_ring_id = 0
            #    self.sharding_rank = self.global_rank
            #    self.sharding_group_size = self.role_maker._worker_num()
            #    self.sharding_group_endpoints = self.endpoints

            #    # sharding parallelism is the only model parallelism in the current setting
            #    self.mp_group_id = self.sharding_ring_id
            #    self.mp_rank = self.sharding_rank
            #    self.mp_group_size = self.sharding_group_size
            #    self.mp_group_endpoints = self.sharding_group_endpoints[:]

            #    logging.info("Using Sharing alone mode !")
            self.dp_ring_id = -1
            self.dp_rank = -1
            self.dp_group_size = None
            self.dp_group_endpoints = None

            #self.pp_ring_id = -1
            #self.pp_rank = -1
            #self.pp_group_size = None
            #self.pp_group_endpoints = None
            #self.dp_ring_id = -1
            #self.dp_rank = -1
            #self.dp_group_size = None
            #self.dp_group_endpoints = None

            logging.info("Using Sharing alone mode !")

        #logging.info("global word size: {}".format(self.global_word_size))
        #logging.info("global rank: {}".format(self.global_rank))
        #logging.info("sharding group_size: {}".format(self.sharding_group_size))
        #logging.info("sharding rank: {}".format(self.sharding_rank))
        #logging.info("current model parallelism group_size: {}".format(
        #    self.mp_group_size))
        #logging.info("current model parallelism rank: {}".format(self.mp_rank))
        #logging.info("dp group size: {}".format(self.dp_group_size))
        #logging.info("dp rank: {}".format(self.dp_rank))
        #logging.info("current endpoint: {}".format(self.current_endpoint))
        #logging.info("global word endpoints: {}".format(self.endpoints))
        #logging.info("sharding group endpoints: {}".format(
        #    self.sharding_group_endpoints))
        #logging.info("current model parallelism group endpoints: {}".format(
        #    self.mp_group_endpoints))
        #logging.info("dp group endpoints: {}".format(self.dp_group_endpoints))

        return

    def _initialization_broadcast(self, startup_prog):
        """
        this funtion is to ensure the initialization between dp group to be 
        identical when hybrid-dp is used.
        """
        block = startup_prog.global_block()
        params = []
        for param in block.iter_parameters():
            params.append(param)
            block.append_op(
                type='c_broadcast',
                inputs={'X': param},
                outputs={'Out': param},
                attrs={
                    'ring_id': self.dp_ring_id,
                    'root': 0,
                    OP_ROLE_KEY: OpRole.Forward
                })
        block.append_op(
            type='c_sync_comm_stream',
            inputs={'X': params},
            outputs={'Out': params},
            attrs={'ring_id': self.dp_ring_id,
                   OP_ROLE_KEY: OpRole.Forward})<|MERGE_RESOLUTION|>--- conflicted
+++ resolved
@@ -214,10 +214,6 @@
                 #if self._shard.has_param(param_name): continue
                 if in_name not in main_block.vars:
                     main_block._remove_op(idx)
-<<<<<<< HEAD
-
-            pp_optimizer._accumulate_gradients(main_block)
-=======
             #param_list = []
             #for param_name, grad_name in params_grads:
             #    if self._shard.has_param(param_name):
@@ -259,7 +255,6 @@
             #    })
 
         pass
->>>>>>> 1f55fa6f
         main_block._sync_with_cpp()
 
         # TODO(wangxi): add optimize offload
@@ -384,12 +379,6 @@
 
     def _wait(self, ):
         # only the first parallelsm group that init nccl need to be wait. 
-<<<<<<< HEAD
-        endpoints = self.sharding_group_endpoints[:]
-        current_endpoint = self.endpoints[self.role_maker._worker_index()][:]
-        if self.sharding_rank == 0:
-            self._collective_helper._wait(current_endpoint, endpoints)
-=======
         if self._as_outer_parallelism:
             endpoints = self.role_maker._get_trainer_endpoints()
             current_endpoint = endpoints[self.role_maker._worker_index()]
@@ -418,7 +407,6 @@
     #     else:
     #         if self.sharding_rank == 0:
     #             self._collective_helper._wait(current_endpoint, endpoints)
->>>>>>> 1f55fa6f
 
     def _split_program(self, block):
         for op_idx, op in reversed(list(enumerate(block.ops))):
@@ -616,12 +604,6 @@
             insert_sync_comm_ops(block, self._segments[-1]._end_idx,
                                  self.sharding_ring_id,
                                  self._segments[-1]._allreduce_vars)
-<<<<<<< HEAD
-            # allreduce --> reduce 
-            insert_reduce_ops(block, self._segments[-1]._end_idx,
-                                 self.sharding_ring_id,
-                                 self._segments[-1]._allreduce_vars, self._shard)
-=======
             # allreduce --> reduce
             insert_reduce_ops(
                 block,
@@ -631,7 +613,6 @@
                 self._shard,
                 op_role=OpRole.Backward,
                 use_calc_stream=False)
->>>>>>> 1f55fa6f
 
         for idx, segment in reversed(list(enumerate(self._segments))):
             allreduce_vars = self._segments[
@@ -711,11 +692,6 @@
                 insert_sync_comm_ops(block, segment._start_idx,
                                      self.sharding_ring_id, allreduce_vars)
             # sharding
-<<<<<<< HEAD
-            # allreduce --> reduce 
-            insert_reduce_ops(block, segment._start_idx,
-                                 self.sharding_ring_id, allreduce_vars, self._shard)
-=======
             # allreduce --> reduce
             insert_reduce_ops(
                 block,
@@ -725,7 +701,6 @@
                 self._shard,
                 op_role=OpRole.Backward,
                 use_calc_stream=False)
->>>>>>> 1f55fa6f
 
             block._sync_with_cpp()
 
