--- conflicted
+++ resolved
@@ -44,12 +44,8 @@
             "AMPOptimizer",
             "LarsOptimizer",
             "LambOptimizer",
-<<<<<<< HEAD
-            "ModelParallelOptimizer",
-=======
             # "ModelParallelOptimizer",
             "PipelineOptimizer",
->>>>>>> 6555e5b8
         ]
         self.meta_optimizers_black_list = ["GraphExecutionOptimizer", ]
         self._main_program = None
@@ -99,10 +95,6 @@
         self._as_outer_parallelism = self.user_defined_strategy.sharding_configs[
             "as_outer_parallelism"]
         self._inner_parallelism_size = int(
-<<<<<<< HEAD
-            self.user_defined_strategy.sharding_configs[
-                "inner_parallelism_size"])
-=======
             self.user_defined_strategy.sharding_configs["parallelism"])
         self.use_pipeline = self.user_defined_strategy.sharding_configs[
             "use_pipeline"]
@@ -110,16 +102,11 @@
             "acc_steps"]
         self.schedule_mode = self.user_defined_strategy.sharding_configs[
             "schedule_mode"]
->>>>>>> 6555e5b8
+
 
         if self.inner_opt is None:
             raise ValueError(
                 "self.inner_opt of ShardingOptimizer should not be None.")
-<<<<<<< HEAD
-        optimize_ops, params_grads = self.inner_opt.minimize(
-            loss, startup_program, parameter_list, no_grad_set)
-        logging.info("########### after inner opt")
-=======
         if self.use_pipeline:
             pp_optimizer = fluid.optimizer.PipelineOptimizer(self.inner_opt,
                                                              self.acc_steps)
@@ -140,7 +127,6 @@
         else:
             optimize_ops, params_grads = self.inner_opt.minimize(
                 loss, startup_program, parameter_list, no_grad_set)
->>>>>>> 6555e5b8
 
         if startup_program is None:
             startup_program = default_startup_program()
@@ -182,12 +168,6 @@
         logging.info("########### after inner _add_broadcast_allreduce")
 
         # step4: insert reduce_sum for grad
-<<<<<<< HEAD
-        grad_scale_coeff = self.role_maker._worker_num()
-        if self._as_outer_parallelism:
-            grad_scale_coeff = grad_scale_coeff / self._inner_parallelism_size
-        insert_scale_loss_grad_ops(main_block, scale=1.0 / grad_scale_coeff)
-=======
         # grad_scale_coeff = self.role_maker._worker_num()
         # if self._as_outer_parallelism:
         #     grad_scale_coeff = grad_scale_coeff / self._inner_parallelism_size
@@ -195,7 +175,6 @@
         sharding_group_size = self.user_defined_strategy.sharding_configs[
             'sharding_group_size']
         insert_scale_loss_grad_ops(main_block, scale=1.0 / sharding_group_size)
->>>>>>> 6555e5b8
         main_block._sync_with_cpp()
 
         # step5: remove unneeded ops and vars from block
@@ -203,25 +182,12 @@
         self._prune_startup_program(startup_block)
         if self.hybrid_dp:
             self._initialization_broadcast(startup_program)
-<<<<<<< HEAD
-        logging.info("########### after inner prune")
-        # check op dependecy
-        check_broadcast(main_block)
-        check_allreduce_sum(main_block, self._shard, self.sharding_ring_id,
-                            self.dp_ring_id)
-        logging.info("########### after inner check")
-=======
+        logging.info("########### after prune")
 
         if self.use_pipeline:
             # crop ops
             for idx, op in reversed(list(enumerate(main_block.ops))):
-                # if op.type == 'fill_constant' and int(op.attr('op_role')) == 16:
-                #     out_name = op.output_arg_names[0]
-                #     if not 'GRAD' in out_name: continue
-                #     param_name = out_name.strip("@GRAD")
-                #     #if main_block.has_var(out_name): continue
-                #     if self._shard.has_param(param_name): continue
-                #     main_block._remove_op(idx)
+
                 if is_update_op(op):
                     op_role_var = op.attr('op_role_var')
                     param_name = op_role_var[0]
@@ -235,155 +201,8 @@
                 #if self._shard.has_param(param_name): continue
                 if in_name not in main_block.vars:
                     main_block._remove_op(idx)
-            #param_list = []
-            #for param_name, grad_name in params_grads:
-            #    if self._shard.has_param(param_name):
-            #        param_list.append(param_name)
-            #pp_optimizer._clear_gradients(main_block, param_list) 
+
             pp_optimizer._accumulate_gradients(main_block)
-            #if not self._shard.has_param(param_name): continue
-            ##if not main_block.has_var(grad_name): continue
-            #assert main_block.has_var(grad_name)
-            #grad_var = main_block.vars[grad_name]
-            #grad_var.persistable = True
-            #main_block._insert_op(
-            #    index=0,
-            #    type='fill_constant',
-            #    inputs={},
-            #    outputs={'Out': [grad_var]},
-            #    attrs={
-            #        'shape': grad_var.shape,
-            #        'dtype': grad_var.dtype,
-            #        'value': float(0),
-            #        #self._op_device_key: device,
-            #        # a trick to run this op once per mini-batch
-            #        'op_role': core.op_proto_and_checker_maker.OpRole.LRSched,
-            #    })
-
-        #def _create_var(block, ref_var, name):
-        #    """
-        #    Create a new var for block, which has the same type,
-        #    shape and dtype as ref_var, then rename it with the
-        #    name `name`.
-        #    """
-        #    new_var = block.create_var(
-        #        name=name,
-        #        shape=ref_var.shape,
-        #        dtype=ref_var.dtype,
-        #        type=ref_var.type,
-        #        lod_level=ref_var.lod_level,
-        #        persistable=ref_var.persistable,
-        #        is_data=ref_var.is_data,
-        #        need_check_feed=ref_var.desc.need_check_feed())
-        #    new_var.stop_gradient = ref_var.stop_gradient
-        #    return new_var
-
-        #def _rename_arg(op, old_name, new_name):
-        #    op_desc = op.desc
-        #    if isinstance(op_desc, tuple):
-        #        op_desc = op_desc[0]
-        #    op_desc._rename_input(old_name, new_name)
-        #    op_desc._rename_output(old_name, new_name)
-
-        #print("params_grads:", params_grads)
-        #for param_name, grad_name in params_grads:
-        #    if not self._shard.has_param(param_name): continue
-        #    #if not main_block.has_var(grad_name): continue
-        #    assert main_block.has_var(grad_name)
-        #    use_fp16 = False
-        #    fp16_grad_name = param_name + '.cast_fp16@GRAD'
-        #    if main_block.has_var(grad_name):
-        #        fp16_grad_var = main_block.vars[fp16_grad_name]
-        #        use_fp16 = True
-        #    grad_var = main_block.vars[grad_name]
-        #    if use_fp16:
-        #        cast_grad_var_name = paddle.fluid.unique_name.generate(
-        #            grad_name)
-        #        cast_var = _create_var(main_block, fp16_grad_var,
-        #                               cast_grad_var_name)
-        #        cast_var.persistable = False
-        #        main_block.append_op(
-        #            #index=offset + 1,
-        #            type='cast',
-        #            inputs={'X': grad_var},
-        #            outputs={'Out': cast_var},
-        #            attrs={
-        #                'in_dtype': grad_var.dtype,
-        #                'out_dtype': cast_var.dtype,
-        #                'op_role':
-        #                core.op_proto_and_checker_maker.OpRole.Backward,
-        #            })
-        #        #offset += 1
-        #        main_block.append_op(
-        #            #index=offset + 1,
-        #            type='sum',
-        #            inputs={'X': [fp16_grad_var, cast_var]},
-        #            outputs={'Out': fp16_grad_var},
-        #            attrs={
-        #                'op_role':
-        #                core.op_proto_and_checker_maker.OpRole.Backward,
-        #                'op_role_var': op_role_var
-        #            })
-
-        # for index, op in reversed(tuple(enumerate(list(main_block.ops)))):
-        #     offset = index
-        #     if is_backward_op(op) and (
-        #             'op_role_var' in op.attr_names):
-        #         op_role_var = op.all_attrs()['op_role_var']
-
-        #         if len(op_role_var) == 0:
-        #             continue
-        #         assert len(op_role_var) % 2 == 0
-        #         offset = index
-        #         for i in range(0, len(op_role_var), 2):
-        #             grad_name = op_role_var[i + 1]
-        #             if not main_block.has_var(grad_name): continue
-        #             grad_var = main_block.vars[grad_name]
-        #             if not 'cast_fp16' in grad_name:
-        #                 new_grad_var_name = paddle.fluid.unique_name.generate(grad_name)
-        #                 new_var = _create_var(main_block, grad_var,
-        #                                            new_grad_var_name)
-        #                 new_var.persistable = False
-        #                 _rename_arg(op, grad_name, new_grad_var_name)
-        #                 main_block._insert_op(
-        #                     index=offset + 1,
-        #                     type='sum',
-        #                     inputs={'X': [grad_var, new_var]},
-        #                     outputs={'Out': grad_var},
-        #                     attrs={
-        #                         'op_role': core.op_proto_and_checker_maker.OpRole.Backward,
-        #                         'op_role_var': op_role_var
-        #                     })
-        #                 offset += 1
-        #             if 'cast_fp16' in grad_name:
-        #                 param_name = op_role_var[i]
-        #                 fp32_grad_var_name = param_name + "@GRAD"
-        #                 fp32_grad_var = main_block.vars[grad_name]
-        #                 cast_grad_var_name = paddle.fluid.unique_name.generate(
-        #                     fp32_grad_var_name)
-        #                 cast_var = _create_var(main_block, grad_var,
-        #                                             cast_grad_var_name)
-        #                 cast_var.persistable = False
-        #                 main_block._insert_op(
-        #                     index=offset + 1,
-        #                     type='cast',
-        #                     inputs={'X': fp32_grad_var},
-        #                     outputs={'Out': cast_var},
-        #                     attrs={
-        #                         'in_dtype': fp32_grad_var.dtype,
-        #                         'out_dtype': cast_var.dtype,
-        #                         'op_role': core.op_proto_and_checker_maker.OpRole.Backward,
-        #                         # self._op_role_var_key: op_role_var
-        #                     })
-        #                 offset += 1
-        #                 main_block._insert_op(
-        #                     index=offset + 1,
-        #                     type='sum',
-        #                     inputs={'X': [grad_var, cast_var]},
-        #                     outputs={'Out': grad_var},
-        #                     attrs={
-        #                         'op_role': core.op_proto_and_checker_maker.OpRole.Backward,
-        #                         'op_role_var': op_role_var})
         main_block._sync_with_cpp()
 
         with open("start_sharding_%d" % self.role_maker._worker_index(),
@@ -392,13 +211,14 @@
         with open("main_sharding_%d" % self.role_maker._worker_index(),
                   'w') as f:
             f.writelines(str(main_block.program))
+        logging.info("########### after pipeline")
 
         # check op dependecy
         check_broadcast(main_block)
         #check_allreduce_sum(main_block, self._shard, self.sharding_ring_id,
         #                    self.dp_ring_id)
         #check_allreduce_sum(main_block, self._shard, self.dp_ring_id)
->>>>>>> 6555e5b8
+
         self._wait()
         logging.info("########### after inner wait")
         return optimize_ops, params_grads
@@ -441,24 +261,18 @@
             self.sharding_group_endpoints, self.sharding_rank,
             self.sharding_ring_id, False)
 
-<<<<<<< HEAD
-        # inner & outer model parallelism
-        if self._as_outer_parallelism:
-            self._collective_helper._init_communicator(
-                self._startup_program, self.current_endpoint,
-                self.mp_group_endpoints, self.mp_rank,
-                self.mp_group_id, False)
-
-=======
->>>>>>> 6555e5b8
+        # # inner & outer model parallelism
+        # if self._as_outer_parallelism:
+        #     self._collective_helper._init_communicator(
+        #         self._startup_program, self.current_endpoint,
+        #         self.mp_group_endpoints, self.mp_rank,
+        #         self.mp_group_id, False)
+
         # dp
         if self.hybrid_dp:
             self._collective_helper._init_communicator(
                 self._startup_program, self.current_endpoint,
-<<<<<<< HEAD
                 self.dp_group_endpoints, self.dp_rank, self.dp_ring_id, False)
-=======
-                self.dp_group_endpoints, self.dp_rank, self.dp_ring_id, True)
         # pp
         if self.use_pipeline:
             print("pp_group_endpoints:", self.pp_group_endpoints)
@@ -492,7 +306,6 @@
                     self._collective_helper._init_communicator(
                         self._startup_program, self.current_endpoint,
                         pp_group_endpoints, pp_rank, ring_id, False, False)
->>>>>>> 6555e5b8
 
         startup_block = self._startup_program.global_block()
         startup_block._sync_with_cpp()
@@ -509,7 +322,7 @@
     def _wait(self, ):
         # only the first parallelsm group that init nccl need to be wait. 
         endpoints = self.sharding_group_endpoints[:]
-        current_endpoint = endpoints[self.role_maker._worker_index()]
+        current_endpoint = self.endpoints[self.role_maker._worker_index()][:]
         if self.sharding_rank == 0:
             self._collective_helper._wait(current_endpoint, endpoints)
 
@@ -593,11 +406,8 @@
         # group. and each Data Parallelism group should have its own sync of FoundInfinite
         Model_Paramllelism_ring_id = self.sharding_ring_id
         if self._as_outer_parallelism:
-<<<<<<< HEAD
-            Model_Paramllelism_ring_id = self.mp_group_id
-=======
             Model_Paramllelism_ring_id = self.global_group_id
->>>>>>> 6555e5b8
+
         FP16Utils.prune_fp16(block, self._shard, self._reduced_grads_to_param,
                              Model_Paramllelism_ring_id)
         gradientclip_helper = GradientClipHelper(Model_Paramllelism_ring_id)
@@ -886,11 +696,7 @@
 
             logging.info("Using Sharing&DP mode !")
         else:
-<<<<<<< HEAD
-            if self._as_outer_parallelism:
-=======
             if self._as_outer_parallelism and not self.use_pipeline:
->>>>>>> 6555e5b8
                 self.sharding_ring_id = 1
                 assert self.global_word_size > self._inner_parallelism_size, \
                     "global_word_size: {} should be larger than inner_parallelism_size: {}".format(self.global_word_size, self._inner_parallelism_size)
@@ -933,21 +739,7 @@
                 # logging.info("megatron rank: {}".format(magetron_rank))
                 # logging.info("megatron endpoints: {}".format(
                 #     magetron_endpoints))
-<<<<<<< HEAD
-            else:
-                self.sharding_ring_id = 0
-                self.sharding_rank = self.global_rank
-                self.sharding_group_size = self.role_maker._worker_num()
-                self.sharding_group_endpoints = self.endpoints
-
-                # sharding parallelism is the only model parallelism in the current setting
-                self.mp_group_id = self.sharding_ring_id
-                self.mp_rank = self.sharding_rank
-                self.mp_group_size = self.sharding_group_size
-                self.mp_group_endpoints = self.sharding_group_endpoints[:]
-
-                logging.info("Using Sharing alone mode !")
-=======
+
             if self.use_pipeline:
                 if self._inner_parallelism_size == 1:
                     self.sharding_ring_id = 0
@@ -1044,30 +836,11 @@
             #    self.mp_group_endpoints = self.sharding_group_endpoints[:]
 
             #    logging.info("Using Sharing alone mode !")
->>>>>>> 6555e5b8
-
             self.dp_ring_id = -1
             self.dp_rank = -1
             self.dp_group_size = None
             self.dp_group_endpoints = None
 
-<<<<<<< HEAD
-        logging.info("global word size: {}".format(self.global_word_size))
-        logging.info("global rank: {}".format(self.global_rank))     
-        logging.info("sharding group_size: {}".format(self.sharding_group_size))
-        logging.info("sharding rank: {}".format(self.sharding_rank))
-        logging.info("current model parallelism group_size: {}".format(self.mp_group_size))
-        logging.info("current model parallelism rank: {}".format(self.mp_rank))  
-        logging.info("dp group size: {}".format(self.dp_group_size))
-        logging.info("dp rank: {}".format(self.dp_rank))
-        logging.info("current endpoint: {}".format(self.current_endpoint))
-        logging.info("global word endpoints: {}".format(self.endpoints))
-        logging.info("sharding group endpoints: {}".format(
-            self.sharding_group_endpoints))
-        logging.info("current model parallelism group endpoints: {}".format(
-            self.mp_group_endpoints))
-        logging.info("dp group endpoints: {}".format(self.dp_group_endpoints))
-=======
             #self.pp_ring_id = -1
             #self.pp_rank = -1
             #self.pp_group_size = None
@@ -1095,7 +868,6 @@
         #logging.info("current model parallelism group endpoints: {}".format(
         #    self.mp_group_endpoints))
         #logging.info("dp group endpoints: {}".format(self.dp_group_endpoints))
->>>>>>> 6555e5b8
 
         return
 
@@ -1122,9 +894,4 @@
             inputs={'X': params},
             outputs={'Out': params},
             attrs={'ring_id': self.dp_ring_id,
-<<<<<<< HEAD
-                   OP_ROLE_KEY: OpRole.Forward})
-
-=======
-                   OP_ROLE_KEY: OpRole.Forward})
->>>>>>> 6555e5b8
+                   OP_ROLE_KEY: OpRole.Forward})