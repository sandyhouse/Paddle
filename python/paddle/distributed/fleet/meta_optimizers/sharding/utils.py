# Copyright (c) 2020 PaddlePaddle Authors. All Rights Reserved.
#
# Licensed under the Apache License, Version 2.0 (the "License");
# you may not use this file except in compliance with the License.
# You may obtain a copy of the License at
#
#     http://www.apache.org/licenses/LICENSE-2.0
#
# Unless required by applicable law or agreed to in writing, software
# distributed under the License is distributed on an "AS IS" BASIS,
# WITHOUT WARRANTIES OR CONDITIONS OF ANY KIND, either express or implied.
# See the License for the specific language governing permissions and
# limitations under the License.
import paddle
from paddle.fluid import core
from functools import reduce
from paddle.distributed.fleet.meta_optimizers.common import is_loss_grad_op
from paddle.distributed.fleet.meta_optimizers.common import OpRole, OP_ROLE_KEY, OP_ROLE_VAR_KEY

import re
import os


def check_broadcast(block):
    """
    if a var is broadcasted, it should have a sync_comm before
    this var is used, if not, raise error.
    if the broadcasted var has a fill_constant op, the fill_constant
    op should stay forward before the broadcast op, and before a
    sync_calc op. Otherwise, raise error.

    should ignore and skip broadcast_op of inner_parallelism (e.g. Megatron)
    """
    broadcast_vars = {}
    for idx, op in enumerate(block.ops):
        if op.type == "c_broadcast":
            if op.all_attrs()["use_calc_stream"] == False:
                var_name = op.desc.input_arg_names()[0]
                if "@BroadCast" in var_name:
                    if var_name in broadcast_vars:
                        raise ValueError("var_name areadly exist: {}"
                                         "the old pos is {}, the new pos is {}".
                                         format(var_name, broadcast_vars[
                                             var_name]["broadcast_pos"], idx))
                    broadcast_vars[var_name] = {
                        "fill_constant_pos": -1,
                        "broadcast_pos": idx,
                    }

    for idx, op in enumerate(block.ops):
        if op.type == "fill_constant":
            var_name = op.desc.output_arg_names()[0]
            if var_name in broadcast_vars:
                broadcast_vars[var_name]["fill_constant_pos"] = idx
            continue

    last_sync_comm_op_idx = -1
    last_sync_calc_op_idx = -1
    for idx, op in enumerate(block.ops):
        if op.type == "c_sync_comm_stream":
            last_sync_comm_op_idx = idx
            continue
        if op.type == "c_sync_calc_stream":
            last_sync_calc_op_idx = idx
            continue
        if op.type == "c_broadcast":
            if op.all_attrs()["use_calc_stream"] == False:
                var_name = op.desc.input_arg_names()[0]
                if "@BroadCast" in var_name:
                    if broadcast_vars[var_name]["fill_constant_pos"] != -1:
                        assert (last_sync_calc_op_idx != -1)
                        assert (broadcast_vars[var_name]["fill_constant_pos"] <
                                last_sync_calc_op_idx)
                        assert (last_sync_calc_op_idx < idx)
                    continue
        for input_name in op.desc.input_arg_names():
            if input_name in broadcast_vars:
                assert (broadcast_vars[input_name]["broadcast_pos"] != -1)
                assert (broadcast_vars[input_name]["broadcast_pos"] <
                        last_sync_comm_op_idx)
                assert (last_sync_comm_op_idx < idx)
    return


def check_allreduce_sum(block, shard, sharding_ring_id, dp_ring_id=-1):
    """
    the op order should be:
        grad:
            - 0: op that generate Var
            - 1: sync_calc
            - 2: reduce_sum_sharding (allreduce --> reduce)
            - 3: sync_comm
            - 4: allreuce_sum_dp (dp_grads)
            - 5: sync_comm (dp_grads)
            - 6: op that use Var (dp_grads & sum)

    should ignore and skip allreduce_op of inner_parallelism (e.g. Megatron)
    """
    vars_status = {}
    dp_grads_status = {}
    idx_last_grad_allreduce = -1
    idx_amp_allreduce = -1
    idx_gradient_clip_allreduce = -1

    for idx, op in enumerate(block.ops):
<<<<<<< HEAD
        if op.type == "c_allreduce_sum" or op.type == "c_reduce_sum" :
=======
        if op.type == "c_allreduce_sum":
>>>>>>> 6555e5b8
            if op.all_attrs()["use_calc_stream"] == False:
                ring_id = op.desc.attr("ring_id")
                var_name = op.desc.input_arg_names()[0]
                param = var_name.split("@")[0]

                assert 'sum' in var_name or ("@GRAD" in var_name)
                if 'sum' in var_name or (not shard.has_param(param)):
                    vars_status[var_name] = -1
                else:
                    dp_grads_status[var_name] = -1

                if ring_id != sharding_ring_id:
                    assert shard.has_param(param)
                    assert ring_id == dp_ring_id

                if "sum" in var_name:
                    idx_amp_allreduce = idx
                elif "@GRAD":
                    idx_last_grad_allreduce = idx

        if op.type == "c_allreduce_max":
            idx_gradient_clip_allreduce = idx

    for op in block.ops:
        if op.type == "c_sync_calc_stream":
            for var_name in vars_status:
                if var_name in vars_status and vars_status[var_name] == 0:
                    vars_status[var_name] = 1
            for var_name in dp_grads_status:
                if var_name in dp_grads_status and dp_grads_status[
                        var_name] == 0:
                    dp_grads_status[var_name] = 1

<<<<<<< HEAD
        elif op.type == "c_allreduce_sum" or op.type == "c_reduce_sum" :
=======
        elif op.type == "c_allreduce_sum":
>>>>>>> 6555e5b8
            if op.all_attrs()["use_calc_stream"] == False:
                var_name = op.desc.input_arg_names()[0]
                ring_id = op.desc.attr("ring_id")
                if ring_id == sharding_ring_id:
<<<<<<< HEAD
                    assert op.type == "c_reduce_sum", "Grad in Sharding group should be reduce rather than allreduce"
=======
>>>>>>> 6555e5b8
                    if var_name in vars_status:
                        _status = vars_status[var_name]
                    else:
                        _status = dp_grads_status[var_name]
                    if _status == -1:
                        raise ValueError("{} is not generated, but you are"
                                         "trying to all-reduce it".format(
                                             var_name))
                    if _status == 0:
                        raise ValueError("There should be a sync_calc op "
                                         "after generate Var: {} and before the"
                                         "c_allreduce_sum op".format(var_name))
                    assert (_status == 1)
                    if var_name in vars_status:
                        vars_status[var_name] = 2
                    else:
                        dp_grads_status[var_name] = 2
                else:
                    assert ring_id == dp_ring_id
                    param = var_name.split("@")[0]
                    assert shard.has_param(param)
                    assert dp_grads_status[var_name] == 3
                    dp_grads_status[var_name] = 4

        elif op.type == "c_sync_comm_stream":
            var_name = op.desc.input_arg_names()[0]
            ring_id = op.desc.attr("ring_id")
            if ring_id == sharding_ring_id:
                for var_name in op.desc.input_arg_names():
                    if var_name in vars_status:
                        assert vars_status[var_name] == 2
                        vars_status[var_name] = 3
                    elif var_name in dp_grads_status:
                        assert dp_grads_status[var_name] == 2
                        dp_grads_status[var_name] = 3
            else:
                for var_name in op.desc.input_arg_names():
                    param = var_name.split("@")[0]
                    assert ring_id == dp_ring_id
                    assert shard.has_param(param)
                    assert dp_grads_status[var_name] == 4
                    dp_grads_status[var_name] = 5
        else:
            for input_name in op.desc.input_arg_names():
                if input_name in vars_status:
                    if vars_status[input_name] != 3:
                        raise ValueError("There should be a sync_comm op "
                                         "after allreduce the Var: {}".format(
                                             input_name))
                    raise ValueError("The reduce output grad [{}] should NOT be be used in Non-root rank.".format(
                                            input_name))
                if input_name in dp_grads_status:
                    if dp_ring_id == -1:
                        if dp_grads_status[input_name] != 3:
                            raise ValueError("There should be a sync_comm op "
                                             "after allreduce the Var: {}".
                                             format(input_name))
                    else:
                        if dp_grads_status[input_name] != 5:
                            raise ValueError(
                                "The grad in shard should be allreduce and sync"
                                "twice before usage {}".format(input_name))
                

            for output_name in op.desc.output_arg_names():
                if output_name in vars_status and \
                    vars_status[output_name] == -1:
                    vars_status[output_name] = 0
                if output_name in dp_grads_status and  \
                    dp_grads_status[output_name] == -1:
                    dp_grads_status[output_name] = 0

    # check sharding with amp
    if idx_amp_allreduce != -1:
        assert idx_amp_allreduce > idx_last_grad_allreduce

    # check sharding with gradient_clip_by_global_norm
    if idx_gradient_clip_allreduce != -1:
        assert idx_gradient_clip_allreduce > idx_last_grad_allreduce

    return


def get_valid_op_role(block, insert_idx):
    """
    return OpRole.Forward or OpRole.Backward
    """
    op_role = block.ops[insert_idx].attr('op_role')
    # if (insert_idx >= len(block.ops)) or (
    #         op_role in [int(OpRole.Backward), int(OpRole.Optimize)]):
    #     return OpRole.Backward
    # if op_role in [int(OpRole.Forward), int(OpRole.Loss)]:
    #     return OpRole.Forward

    # return get_valid_op_role(block, insert_idx + 1)
    if insert_idx >= len(block.ops): return OpRole.Optimize
    if op_role == int(OpRole.Backward): return OpRole.Backward
    if op_role == int(OpRole.Optimize): return OpRole.Optimize
    if op_role in [int(OpRole.Forward), int(OpRole.Loss)]:
        return OpRole.Forward
    return get_valid_op_role(block, insert_idx + 1)


def insert_sync_calc_op(block, insert_idx, calc_dep_vars):
    """
    _insert_sync_calc_op
    """
    op_role = get_valid_op_role(block, insert_idx)
    block._insert_op_without_sync(
        insert_idx,
        type='c_sync_calc_stream',
        inputs={'X': calc_dep_vars},
        outputs={'Out': calc_dep_vars},
        attrs={OP_ROLE_KEY: op_role})
    return


def insert_sync_comm_op(block, insert_idx, ring_id, comm_dep_vars):
    """
    insert sync_comm_op for single var
    """
    op_role = get_valid_op_role(block, insert_idx)
    block._insert_op_without_sync(
        insert_idx,
        type='c_sync_comm_stream',
        inputs={'X': comm_dep_vars},
        outputs={'Out': comm_dep_vars},
        attrs={'ring_id': ring_id,
               OP_ROLE_KEY: op_role})
    return 1


def insert_sync_comm_ops(block, insert_idx, ring_id, comm_dep_vars):
    """
    insert sync_comm_op for vars
    """
    op_role = get_valid_op_role(block, insert_idx)
    block._insert_op_without_sync(
        insert_idx,
        type='c_sync_comm_stream',
        inputs={'X': comm_dep_vars},
        outputs={'Out': comm_dep_vars},
        attrs={'ring_id': int(ring_id),
               OP_ROLE_KEY: op_role})
    return 1


def insert_fill_constant_ops(block, insert_idx, fill_constant_vars):
    """
    _add_fill_constant_ops
    """
    op_role = get_valid_op_role(block, insert_idx)
    for broadcast_name in fill_constant_vars:
        broadcast_var = block.var(broadcast_name)
        block._insert_op_without_sync(
            insert_idx,
            type="fill_constant",
            outputs={"Out": broadcast_var.name},
            attrs={
                "shape": broadcast_var.shape,
                "dtype": broadcast_var.dtype,
                "value": 0.0,
                OP_ROLE_KEY: op_role
            })
    return


def insert_cast_ops(block, insert_idx, cast_ops):
    """
    _add_cast_ops
    """
    op_role = get_valid_op_role(block, insert_idx)
    for fp16_name, fp32_name in cast_ops.items():
        block._insert_op_without_sync(
            insert_idx,
            type="cast",
            inputs={"X": fp32_name},
            outputs={"Out": fp16_name},
            attrs={
                "in_dtype": core.VarDesc.VarType.FP32,
                "out_dtype": core.VarDesc.VarType.FP16,
                OP_ROLE_KEY: op_role
            })
    return


def insert_allreduce_ops(block, insert_idx, ring_id, allreduce_vars):
    """
    _add_allreduce_ops
    """
    for var in allreduce_vars:
        block._insert_op_without_sync(
            insert_idx,
            type='c_allreduce_sum',
            inputs={'X': var},
            outputs={'Out': var},
            attrs={'ring_id': ring_id,
                   OP_ROLE_KEY: OpRole.Backward})

    return

def insert_reduce_ops(block, insert_idx, ring_id, reduce_vars, shard):
    """
    _add_allreduce_ops
    """
    for var in reduce_vars:
        root_id = get_grad_device(var, shard)
        assert root_id >= 0, "root id should be a positive int".format(var)
        block._insert_op_without_sync(
            insert_idx,
            type='c_reduce_sum',
            inputs={'X': var},
            outputs={'Out': var},
            attrs={'ring_id': ring_id,
                   'root_id': root_id,
                   OP_ROLE_KEY: OpRole.Backward})

    return



def insert_broadcast_ops(block, insert_idx, ring_id, broadcast2root):
    """
    _add_broadcast_ops
    """
    op_role = get_valid_op_role(block, insert_idx)
    for broadcast_name, root_device in broadcast2root:
        block._insert_op_without_sync(
            insert_idx,
            type='c_broadcast',
            inputs={'X': broadcast_name},
            outputs={'Out': broadcast_name},
            attrs={
                'ring_id': ring_id,
                'root': root_device,
                OP_ROLE_KEY: op_role
            })

    return


DtypeToSize = {
    core.VarDesc.VarType.FP16: 2,
    core.VarDesc.VarType.FP32: 4,
    core.VarDesc.VarType.FP64: 8,
    core.VarDesc.VarType.INT16: 2,
    core.VarDesc.VarType.INT32: 4,
    core.VarDesc.VarType.INT64: 8,
    core.VarDesc.VarType.BOOL: 1,
    core.VarDesc.VarType.UINT8: 1,
}


def get_var_size(param):
    """
    input:
        - param: var
    return:
        var size in MB
    """
    assert -1 not in param.shape
    return reduce(lambda x, y: x * y,
                  param.shape) * DtypeToSize[param.dtype] / 1024.0 / 1024.0


def insert_scale_loss_grad_ops(block, scale=1.0):
    '''
    In order to keep the learning rate consistent in different numbers of
    training workers, we scale the loss grad by the number of workers
    '''
    for idx, op in reversed(list(enumerate(block.ops))):
        if is_loss_grad_op(op):
            loss_grad_var = block.vars[op.output_arg_names[0]]
            block._insert_op_without_sync(
                idx + 1,
                type='scale',
                inputs={'X': loss_grad_var},
                outputs={'Out': loss_grad_var},
                attrs={'scale': scale,
                       OP_ROLE_KEY: OpRole.Backward})


def comm_analyse(main_program):
    """
    Analyse the parameter size that need to be broadcast/allreduce during sharding training 
    """
    reduce_vars = {}
    broadcast_vars = {}
    block = main_program.global_block()
    for op in block.ops:
        if op.type == "c_broadcast":
            var_name = op.desc.input_arg_names()[0]
            # convert MB to KB
            broadcast_vars[var_name] = get_var_size(block.var(
                var_name)) * 1024.0
        elif op.type == "c_allreduce_sum":
            var_name = op.desc.input_arg_names()[0]
            reduce_vars[var_name] = get_var_size(block.var(var_name)) * 1024.0

    varsize_count = {}
    gap = 1

    for k, v in broadcast_vars.items():
        print("broadcast: {}: {} KB".format(k, v))
        if (int(v / gap) in varsize_count):
            varsize_count[int(v / gap)] += 1
        else:
            varsize_count[int(v / gap)] = 1

    for k, v in reduce_vars.items():
        print("allreduce: {}: {} KB".format(k, v))
        if (int(v / gap) in varsize_count):
            varsize_count[int(v / gap)] += 1
        else:
            varsize_count[int(v / gap)] = 1

    with open("nccl_size.txt", 'w') as f:
        sorted_varsize = sorted(varsize_count.items(), key=lambda x: x[0])
        for varsize, count in sorted_varsize:
            print("NCCL size {}~{} KB: {}".format(varsize, varsize + 1, count))
            f.write("NCCL size {}~{} KB: {}\n".format(varsize, varsize + 1,
                                                      count))


def add_sync_comm(program, nccl_ids):
    """
    When clone a test prog by clone from the sharding main prog, 
    part of the sync_comm op maybe be pruned by mistake, this function
    add the sync_comm op for the test prog.

    """
    #NOTE (liangjianzhong): only support one comm stream by now, use more than one 
    # comm streams will cause error. should be revise in future.

    assert isinstance(
        nccl_ids, list
    ), "the second argument of this function should be a list of nccl_ids"
    block = program.global_block()
    not_sync_vars = set([])
    for op in block.ops:
        if op.type in ["c_broadcast", "c_allreduce"]:
            for input_name in op.desc.input_arg_names():
                not_sync_vars.add(input_name)
        if op.type == "c_sync_comm_stream":
            for input_name in op.desc.input_arg_names():
                not_sync_vars.remove(input_name)
    if not_sync_vars:
        for nccl_id in nccl_ids:
            block.append_op(
                type='c_sync_comm_stream',
                inputs={'X': list(not_sync_vars)},
                outputs={'Out': list(not_sync_vars)},
                attrs={
                    'ring_id': nccl_id,
                    'op_role': core.op_proto_and_checker_maker.OpRole.Forward
                })
    return


def save_persistables(exe, dirname, main_program, filename=None):
    """
    When use sharding, part of persistable vars are unique and are partitioned in different ranks,
    and part of persistable vars are duplicated and exist in all the ranks with different values.
    This function handles the model saving for sharding training.
    """

    if main_program._pipeline_opt:
        main_program = main_program._pipeline_opt['section_program']['program']

    def is_opt_vars(var):
        # NOTE(liangjianzhong): The checks should be updated when add new compatible optimizer
        # now only Momentum and adam are compatible with sharding
        checks = [
            "_moment1_0", "_moment2_0", "_beta1_pow_acc_0", "_beta2_pow_acc_0",
            "_velocity_0"
        ]
        for check in checks:
            if var.name.endswith(check):
                return True
        return False

    def is_trainable(var):
        return isinstance(var,
                          paddle.fluid.framework.Parameter) and var.trainable

    def sharding_predicate(var):
        return is_trainable(var) or is_opt_vars(var)

    if int(os.environ.get('PADDLE_TRAINER_ID', 0)) == 0:
        paddle.fluid.io.save_persistables(
            exe, dirname, main_program=main_program, filename=None)
    else:
        paddle.fluid.io.save_vars(
            exe,
            dirname,
            main_program=main_program,
            predicate=sharding_predicate,
            filename=None)

    return

def get_grad_device(grad_name, shard):
    assert "@GRAD" in grad_name, "[{}] should be a grad variable.".format(grad_name)
    base_name = None
    # mind the traversal order 
    possible_suffixes = ['.cast_fp16@GRAD', '@GRAD']
    for suffix in possible_suffixes:
        if suffix in grad_name :
            base_name = re.sub(suffix, '', grad_name)
            break

    assert base_name in shard.global_param2device, "[{}] should be a param variable.".format(base_name)

    return shard.global_param2device[base_name]
<|MERGE_RESOLUTION|>--- conflicted
+++ resolved
@@ -103,11 +103,7 @@
     idx_gradient_clip_allreduce = -1
 
     for idx, op in enumerate(block.ops):
-<<<<<<< HEAD
         if op.type == "c_allreduce_sum" or op.type == "c_reduce_sum" :
-=======
-        if op.type == "c_allreduce_sum":
->>>>>>> 6555e5b8
             if op.all_attrs()["use_calc_stream"] == False:
                 ring_id = op.desc.attr("ring_id")
                 var_name = op.desc.input_arg_names()[0]
@@ -141,19 +137,12 @@
                         var_name] == 0:
                     dp_grads_status[var_name] = 1
 
-<<<<<<< HEAD
         elif op.type == "c_allreduce_sum" or op.type == "c_reduce_sum" :
-=======
-        elif op.type == "c_allreduce_sum":
->>>>>>> 6555e5b8
             if op.all_attrs()["use_calc_stream"] == False:
                 var_name = op.desc.input_arg_names()[0]
                 ring_id = op.desc.attr("ring_id")
                 if ring_id == sharding_ring_id:
-<<<<<<< HEAD
                     assert op.type == "c_reduce_sum", "Grad in Sharding group should be reduce rather than allreduce"
-=======
->>>>>>> 6555e5b8
                     if var_name in vars_status:
                         _status = vars_status[var_name]
                     else:
