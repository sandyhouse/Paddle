# Copyright (c) 2020 PaddlePaddle Authors. All Rights Reserved.
#
# Licensed under the Apache License, Version 2.0 (the "License");
# you may not use this file except in compliance with the License.
# You may obtain a copy of the License at
#
#     http://www.apache.org/licenses/LICENSE-2.0
#
# Unless required by applicable law or agreed to in writing, software
# distributed under the License is distributed on an "AS IS" BASIS,
# WITHOUT WARRANTIES OR CONDITIONS OF ANY KIND, either express or implied.
# See the License for the specific language governing permissions and
# limitations under the License.
import paddle
from paddle.fluid import core
from functools import reduce
from paddle.distributed.fleet.meta_optimizers.common import is_loss_grad_op
from paddle.distributed.fleet.meta_optimizers.common import OpRole, OP_ROLE_KEY, OP_ROLE_VAR_KEY

import re
import os


def check_broadcast(block):
    """
    if a var is broadcasted, it should have a sync_comm before
    this var is used, if not, raise error.
    if the broadcasted var has a fill_constant op, the fill_constant
    op should stay forward before the broadcast op, and before a
    sync_calc op. Otherwise, raise error.

    should ignore and skip broadcast_op of inner_parallelism (e.g. Megatron)
    """
    broadcast_vars = {}
    for idx, op in enumerate(block.ops):
        if op.type == "c_broadcast":
            if op.all_attrs()["use_calc_stream"] == False:
                var_name = op.desc.input_arg_names()[0]
                if "@BroadCast" in var_name:
                    if var_name in broadcast_vars:
                        raise ValueError("var_name areadly exist: {}"
                                         "the old pos is {}, the new pos is {}".
                                         format(var_name, broadcast_vars[
                                             var_name]["broadcast_pos"], idx))
                    broadcast_vars[var_name] = {
                        "fill_constant_pos": -1,
                        "broadcast_pos": idx,
                    }

    for idx, op in enumerate(block.ops):
        if op.type == "fill_constant":
            var_name = op.desc.output_arg_names()[0]
            if var_name in broadcast_vars:
                broadcast_vars[var_name]["fill_constant_pos"] = idx
            continue

    last_sync_comm_op_idx = -1
    last_sync_calc_op_idx = -1
    for idx, op in enumerate(block.ops):
        if op.type == "c_sync_comm_stream":
            last_sync_comm_op_idx = idx
            continue
        if op.type == "c_sync_calc_stream":
            last_sync_calc_op_idx = idx
            continue
        if op.type == "c_broadcast":
            if op.all_attrs()["use_calc_stream"] == False:
                var_name = op.desc.input_arg_names()[0]
                if "@BroadCast" in var_name:
                    if broadcast_vars[var_name]["fill_constant_pos"] != -1:
                        assert (last_sync_calc_op_idx != -1)
                        assert (broadcast_vars[var_name]["fill_constant_pos"] <
                                last_sync_calc_op_idx)
                        assert (last_sync_calc_op_idx < idx)
                    continue
        for input_name in op.desc.input_arg_names():
            if input_name in broadcast_vars:
                assert (broadcast_vars[input_name]["broadcast_pos"] != -1)
                assert (broadcast_vars[input_name]["broadcast_pos"] <
                        last_sync_comm_op_idx)
                assert (last_sync_comm_op_idx < idx)
    return


def check_allreduce_sum(block, shard, sharding_ring_id, dp_ring_id=-1):
    """
    the op order should be:
        grad:
            - 0: op that generate Var
            - 1: sync_calc
            - 2: reduce_sum_sharding (allreduce --> reduce)
            - 3: sync_comm
            - 4: allreuce_sum_dp (dp_grads)
            - 5: sync_comm (dp_grads)
            - 6: op that use Var (dp_grads & sum)

    should ignore and skip allreduce_op of inner_parallelism (e.g. Megatron)
    """
    vars_status = {}
    dp_grads_status = {}
    idx_last_grad_allreduce = -1
    idx_amp_allreduce = -1
    idx_gradient_clip_allreduce = -1

    for idx, op in enumerate(block.ops):
<<<<<<< HEAD
        if op.type == "c_allreduce_sum" or op.type == "c_reduce_sum" :
=======
        if op.type == "c_allreduce_sum" or op.type == "c_reduce_sum":
>>>>>>> 1f55fa6f
            if op.all_attrs()["use_calc_stream"] == False:
                ring_id = op.desc.attr("ring_id")
                var_name = op.desc.input_arg_names()[0]
                param = var_name.split("@")[0]

                assert 'sum' in var_name or ("@GRAD" in var_name)
                if 'sum' in var_name or (not shard.has_param(param)):
                    vars_status[var_name] = -1
                else:
                    dp_grads_status[var_name] = -1

                if ring_id != sharding_ring_id:
                    assert shard.has_param(param)
                    assert ring_id == dp_ring_id

                if "sum" in var_name:
                    idx_amp_allreduce = idx
                elif "@GRAD":
                    idx_last_grad_allreduce = idx

        if op.type == "c_allreduce_max":
            idx_gradient_clip_allreduce = idx

    for op in block.ops:
        if op.type == "c_sync_calc_stream":
            for var_name in vars_status:
                if var_name in vars_status and vars_status[var_name] == 0:
                    vars_status[var_name] = 1
            for var_name in dp_grads_status:
                if var_name in dp_grads_status and dp_grads_status[
                        var_name] == 0:
                    dp_grads_status[var_name] = 1

<<<<<<< HEAD
        elif op.type == "c_allreduce_sum" or op.type == "c_reduce_sum" :
=======
        elif op.type == "c_allreduce_sum" or op.type == "c_reduce_sum":
>>>>>>> 1f55fa6f
            if op.all_attrs()["use_calc_stream"] == False:
                var_name = op.desc.input_arg_names()[0]
                ring_id = op.desc.attr("ring_id")
                if ring_id == sharding_ring_id:
                    assert op.type == "c_reduce_sum", "Grad in Sharding group should be reduce rather than allreduce"
                    if var_name in vars_status:
                        _status = vars_status[var_name]
                    else:
                        _status = dp_grads_status[var_name]
                    if _status == -1:
                        raise ValueError("{} is not generated, but you are"
                                         "trying to all-reduce it".format(
                                             var_name))
                    if _status == 0:
                        raise ValueError("There should be a sync_calc op "
                                         "after generate Var: {} and before the"
                                         "c_allreduce_sum op".format(var_name))
                    assert (_status == 1)
                    if var_name in vars_status:
                        vars_status[var_name] = 2
                    else:
                        dp_grads_status[var_name] = 2
                else:
                    assert ring_id == dp_ring_id
                    param = var_name.split("@")[0]
                    assert shard.has_param(param)
                    assert dp_grads_status[var_name] == 3
                    dp_grads_status[var_name] = 4

        elif op.type == "c_sync_comm_stream":
            var_name = op.desc.input_arg_names()[0]
            ring_id = op.desc.attr("ring_id")
            if ring_id == sharding_ring_id:
                for var_name in op.desc.input_arg_names():
                    if var_name in vars_status:
                        assert vars_status[var_name] == 2
                        vars_status[var_name] = 3
                    elif var_name in dp_grads_status:
                        assert dp_grads_status[var_name] == 2
                        dp_grads_status[var_name] = 3
            else:
                for var_name in op.desc.input_arg_names():
                    param = var_name.split("@")[0]
                    assert ring_id == dp_ring_id
                    assert shard.has_param(param)
                    assert dp_grads_status[var_name] == 4
                    dp_grads_status[var_name] = 5
        else:
            for input_name in op.desc.input_arg_names():
                if input_name in vars_status:
                    if vars_status[input_name] != 3:
                        raise ValueError("There should be a sync_comm op "
                                         "after allreduce the Var: {}".format(
                                             input_name))
<<<<<<< HEAD
                    raise ValueError("The reduce output grad [{}] should NOT be be used in Non-root rank.".format(
                                            input_name))
=======
                    raise ValueError(
                        "The reduce output grad [{}] should NOT be be used in Non-root rank.".
                        format(input_name))
>>>>>>> 1f55fa6f
                if input_name in dp_grads_status:
                    if dp_ring_id == -1:
                        if dp_grads_status[input_name] != 3:
                            raise ValueError("There should be a sync_comm op "
                                             "after allreduce the Var: {}".
                                             format(input_name))
                    else:
                        if dp_grads_status[input_name] != 5:
                            raise ValueError(
                                "The grad in shard should be allreduce and sync"
                                "twice before usage {}".format(input_name))
                

            for output_name in op.desc.output_arg_names():
                if output_name in vars_status and \
                    vars_status[output_name] == -1:
                    vars_status[output_name] = 0
                if output_name in dp_grads_status and  \
                    dp_grads_status[output_name] == -1:
                    dp_grads_status[output_name] = 0

    # check sharding with amp
    if idx_amp_allreduce != -1:
        assert idx_amp_allreduce > idx_last_grad_allreduce

    # check sharding with gradient_clip_by_global_norm
    if idx_gradient_clip_allreduce != -1:
        assert idx_gradient_clip_allreduce > idx_last_grad_allreduce

    return


def get_valid_op_role(block, insert_idx):
    """
    return OpRole.Forward or OpRole.Backward
    """
    op_role = block.ops[insert_idx].attr('op_role')
    # if (insert_idx >= len(block.ops)) or (
    #         op_role in [int(OpRole.Backward), int(OpRole.Optimize)]):
    #     return OpRole.Backward
    # if op_role in [int(OpRole.Forward), int(OpRole.Loss)]:
    #     return OpRole.Forward

    # return get_valid_op_role(block, insert_idx + 1)
    if insert_idx >= len(block.ops): return OpRole.Optimize
    if op_role == int(OpRole.Backward): return OpRole.Backward
    if op_role == int(OpRole.Optimize): return OpRole.Optimize
    if op_role in [int(OpRole.Forward), int(OpRole.Loss)]:
        return OpRole.Forward
    return get_valid_op_role(block, insert_idx + 1)


def insert_sync_calc_op(block, insert_idx, calc_dep_vars):
    """
    _insert_sync_calc_op
    """
    op_role = get_valid_op_role(block, insert_idx)
    block._insert_op_without_sync(
        insert_idx,
        type='c_sync_calc_stream',
        inputs={'X': calc_dep_vars},
        outputs={'Out': calc_dep_vars},
        attrs={OP_ROLE_KEY: op_role})
    return


def insert_sync_comm_op(block, insert_idx, ring_id, comm_dep_vars):
    """
    insert sync_comm_op for single var
    """
    op_role = get_valid_op_role(block, insert_idx)
    block._insert_op_without_sync(
        insert_idx,
        type='c_sync_comm_stream',
        inputs={'X': comm_dep_vars},
        outputs={'Out': comm_dep_vars},
        attrs={'ring_id': ring_id,
               OP_ROLE_KEY: op_role})
    return 1


def insert_sync_comm_ops(block, insert_idx, ring_id, comm_dep_vars):
    """
    insert sync_comm_op for vars
    """
    if len(comm_dep_vars) == 0:
        return 0

    op_role = get_valid_op_role(block, insert_idx)
    block._insert_op_without_sync(
        insert_idx,
        type='c_sync_comm_stream',
        inputs={'X': comm_dep_vars},
        outputs={'Out': comm_dep_vars},
        attrs={'ring_id': int(ring_id),
               OP_ROLE_KEY: op_role})
    return 1


def insert_fill_constant_ops(block, insert_idx, fill_constant_vars):
    """
    _add_fill_constant_ops
    """
    op_role = get_valid_op_role(block, insert_idx)
    for broadcast_name in fill_constant_vars:
        broadcast_var = block.var(broadcast_name)
        block._insert_op_without_sync(
            insert_idx,
            type="fill_constant",
            outputs={"Out": broadcast_var.name},
            attrs={
                "shape": broadcast_var.shape,
                "dtype": broadcast_var.dtype,
                "value": 0.0,
                OP_ROLE_KEY: op_role
            })
    return


def insert_cast_ops(block, insert_idx, cast_ops):
    """
    _add_cast_ops
    """
    op_role = get_valid_op_role(block, insert_idx)
    for fp16_name, fp32_name in cast_ops.items():
        block._insert_op_without_sync(
            insert_idx,
            type="cast",
            inputs={"X": fp32_name},
            outputs={"Out": fp16_name},
            attrs={
                "in_dtype": core.VarDesc.VarType.FP32,
                "out_dtype": core.VarDesc.VarType.FP16,
                OP_ROLE_KEY: op_role
            })
    return


def insert_allreduce_ops(block, insert_idx, ring_id, allreduce_vars):
    """
    _add_allreduce_ops
    """
    if len(allreduce_vars) == 0:
        return

    for var in allreduce_vars:
        block._insert_op_without_sync(
            insert_idx,
            type='c_allreduce_sum',
            inputs={'X': var},
            outputs={'Out': var},
            attrs={'ring_id': ring_id,
                   OP_ROLE_KEY: OpRole.Backward})

    return

def insert_reduce_ops(block, insert_idx, ring_id, reduce_vars, shard):
    """
    _add_allreduce_ops
    """
    for var in reduce_vars:
        root_id = get_grad_device(var, shard)
        assert root_id >= 0, "root id should be a positive int".format(var)
        block._insert_op_without_sync(
            insert_idx,
            type='c_reduce_sum',
            inputs={'X': var},
            outputs={'Out': var},
            attrs={'ring_id': ring_id,
                   'root_id': root_id,
                   OP_ROLE_KEY: OpRole.Backward})

    return



def get_grad_device(grad_name, shard):
    assert "@GRAD" in grad_name, "[{}] should be a grad variable.".format(
        grad_name)
    base_name = None
    # mind the traversal order 
    possible_suffixes = [
        '.cast_fp16@GRAD@MERGED', '.cast_fp16@GRAD', '@GRAD@MERGED', '@GRAD'
    ]
    for suffix in possible_suffixes:
        if suffix in grad_name:
            base_name = re.sub(suffix, '', grad_name)
            break

    assert base_name in shard.global_param2device, "[{}] should be a param variable.".format(
        base_name)

    return shard.global_param2device[base_name]


def insert_reduce_ops(block,
                      insert_idx,
                      ring_id,
                      reduce_vars,
                      shard,
                      op_role=OpRole.Backward,
                      use_calc_stream=False):
    """
    _add_allreduce_ops
    """
    for var in reduce_vars:

        root_id = get_grad_device(var, shard)
        assert root_id >= 0, "root id should be a positive int".format(var)
        block._insert_op_without_sync(
            insert_idx,
            type='c_reduce_sum',
            inputs={'X': var},
            outputs={'Out': var},
            attrs={
                'ring_id': ring_id,
                'root_id': root_id,
                'use_calc_stream': use_calc_stream,
                OP_ROLE_KEY: op_role
            })
    return


def get_first_check_finite_and_unscale_op_idx(block):

    for idx, op in enumerate(block.ops):
        if op.type == "check_finite_and_unscale":
            return idx

    raise ValueError("check_finite_and_unscale does not exist in block")


def insert_broadcast_ops(block, insert_idx, ring_id, broadcast2root):
    """
    _add_broadcast_ops
    """
    op_role = get_valid_op_role(block, insert_idx)
    for broadcast_name, root_device in broadcast2root:
        block._insert_op_without_sync(
            insert_idx,
            type='c_broadcast',
            inputs={'X': broadcast_name},
            outputs={'Out': broadcast_name},
            attrs={
                'ring_id': ring_id,
                'root': root_device,
                OP_ROLE_KEY: op_role
            })

    return


DtypeToSize = {
    core.VarDesc.VarType.FP16: 2,
    core.VarDesc.VarType.FP32: 4,
    core.VarDesc.VarType.FP64: 8,
    core.VarDesc.VarType.INT16: 2,
    core.VarDesc.VarType.INT32: 4,
    core.VarDesc.VarType.INT64: 8,
    core.VarDesc.VarType.BOOL: 1,
    core.VarDesc.VarType.UINT8: 1,
}


def get_var_size(param):
    """
    input:
        - param: var
    return:
        var size in MB
    """
    assert -1 not in param.shape
    return reduce(lambda x, y: x * y,
                  param.shape) * DtypeToSize[param.dtype] / 1024.0 / 1024.0


def insert_scale_loss_grad_ops(block, scale=1.0):
    '''
    In order to keep the learning rate consistent in different numbers of
    training workers, we scale the loss grad by the number of workers
    '''
    for idx, op in reversed(list(enumerate(block.ops))):
        if is_loss_grad_op(op):
            loss_grad_var = block.vars[op.output_arg_names[0]]
            block._insert_op_without_sync(
                idx + 1,
                type='scale',
                inputs={'X': loss_grad_var},
                outputs={'Out': loss_grad_var},
                attrs={'scale': scale,
                       OP_ROLE_KEY: OpRole.Backward})


def comm_analyse(main_program):
    """
    Analyse the parameter size that need to be broadcast/allreduce during sharding training 
    """
    reduce_vars = {}
    broadcast_vars = {}
    block = main_program.global_block()
    for op in block.ops:
        if op.type == "c_broadcast":
            var_name = op.desc.input_arg_names()[0]
            # convert MB to KB
            broadcast_vars[var_name] = get_var_size(block.var(
                var_name)) * 1024.0
        elif op.type == "c_allreduce_sum":
            var_name = op.desc.input_arg_names()[0]
            reduce_vars[var_name] = get_var_size(block.var(var_name)) * 1024.0

    varsize_count = {}
    gap = 1

    for k, v in broadcast_vars.items():
        print("broadcast: {}: {} KB".format(k, v))
        if (int(v / gap) in varsize_count):
            varsize_count[int(v / gap)] += 1
        else:
            varsize_count[int(v / gap)] = 1

    for k, v in reduce_vars.items():
        print("allreduce: {}: {} KB".format(k, v))
        if (int(v / gap) in varsize_count):
            varsize_count[int(v / gap)] += 1
        else:
            varsize_count[int(v / gap)] = 1

    with open("nccl_size.txt", 'w') as f:
        sorted_varsize = sorted(varsize_count.items(), key=lambda x: x[0])
        for varsize, count in sorted_varsize:
            print("NCCL size {}~{} KB: {}".format(varsize, varsize + 1, count))
            f.write("NCCL size {}~{} KB: {}\n".format(varsize, varsize + 1,
                                                      count))


def add_sync_comm(program, nccl_ids):
    """
    When clone a test prog by clone from the sharding main prog, 
    part of the sync_comm op maybe be pruned by mistake, this function
    add the sync_comm op for the test prog.

    """
    #NOTE (liangjianzhong): only support one comm stream by now, use more than one 
    # comm streams will cause error. should be revise in future.

    assert isinstance(
        nccl_ids, list
    ), "the second argument of this function should be a list of nccl_ids"
    block = program.global_block()
    not_sync_vars = set([])
    for op in block.ops:
        if op.type in ["c_broadcast", "c_allreduce"]:
            for input_name in op.desc.input_arg_names():
                not_sync_vars.add(input_name)
        if op.type == "c_sync_comm_stream":
            for input_name in op.desc.input_arg_names():
                not_sync_vars.remove(input_name)
    if not_sync_vars:
        for nccl_id in nccl_ids:
            block.append_op(
                type='c_sync_comm_stream',
                inputs={'X': list(not_sync_vars)},
                outputs={'Out': list(not_sync_vars)},
                attrs={
                    'ring_id': nccl_id,
                    'op_role': core.op_proto_and_checker_maker.OpRole.Forward
                })
    return


def save_persistables(exe, dirname, main_program, filename=None):
    """
    When use sharding, part of persistable vars are unique and are partitioned in different ranks,
    and part of persistable vars are duplicated and exist in all the ranks with different values.
    This function handles the model saving for sharding training.
    """

    if main_program._pipeline_opt:
        main_program = main_program._pipeline_opt['section_program']['program']

    def is_opt_vars(var):
        # NOTE(liangjianzhong): The checks should be updated when add new compatible optimizer
        # now only Momentum and adam are compatible with sharding
        checks = [
            "_moment1_0", "_moment2_0", "_beta1_pow_acc_0", "_beta2_pow_acc_0",
            "_velocity_0"
        ]
        for check in checks:
            if var.name.endswith(check):
                return True
        return False

    def is_trainable(var):
        return isinstance(var,
                          paddle.fluid.framework.Parameter) and var.trainable

    def sharding_predicate(var):
        return is_trainable(var) or is_opt_vars(var)

    if int(os.environ.get('PADDLE_TRAINER_ID', 0)) == 0:
        paddle.fluid.io.save_persistables(
            exe, dirname, main_program=main_program, filename=None)
    else:
        paddle.fluid.io.save_vars(
            exe,
            dirname,
            main_program=main_program,
            predicate=sharding_predicate,
            filename=None)

    return

def get_grad_device(grad_name, shard):
    assert "@GRAD" in grad_name, "[{}] should be a grad variable.".format(grad_name)
    base_name = None
    # mind the traversal order 
    possible_suffixes = ['.cast_fp16@GRAD', '@GRAD']
    for suffix in possible_suffixes:
        if suffix in grad_name :
            base_name = re.sub(suffix, '', grad_name)
            break

    assert base_name in shard.global_param2device, "[{}] should be a param variable.".format(base_name)

    return shard.global_param2device[base_name]
<|MERGE_RESOLUTION|>--- conflicted
+++ resolved
@@ -103,11 +103,7 @@
     idx_gradient_clip_allreduce = -1
 
     for idx, op in enumerate(block.ops):
-<<<<<<< HEAD
-        if op.type == "c_allreduce_sum" or op.type == "c_reduce_sum" :
-=======
         if op.type == "c_allreduce_sum" or op.type == "c_reduce_sum":
->>>>>>> 1f55fa6f
             if op.all_attrs()["use_calc_stream"] == False:
                 ring_id = op.desc.attr("ring_id")
                 var_name = op.desc.input_arg_names()[0]
@@ -141,11 +137,7 @@
                         var_name] == 0:
                     dp_grads_status[var_name] = 1
 
-<<<<<<< HEAD
-        elif op.type == "c_allreduce_sum" or op.type == "c_reduce_sum" :
-=======
         elif op.type == "c_allreduce_sum" or op.type == "c_reduce_sum":
->>>>>>> 1f55fa6f
             if op.all_attrs()["use_calc_stream"] == False:
                 var_name = op.desc.input_arg_names()[0]
                 ring_id = op.desc.attr("ring_id")
@@ -200,14 +192,9 @@
                         raise ValueError("There should be a sync_comm op "
                                          "after allreduce the Var: {}".format(
                                              input_name))
-<<<<<<< HEAD
-                    raise ValueError("The reduce output grad [{}] should NOT be be used in Non-root rank.".format(
-                                            input_name))
-=======
                     raise ValueError(
                         "The reduce output grad [{}] should NOT be be used in Non-root rank.".
                         format(input_name))
->>>>>>> 1f55fa6f
                 if input_name in dp_grads_status:
                     if dp_ring_id == -1:
                         if dp_grads_status[input_name] != 3:
