#   Copyright (c) 2020 PaddlePaddle Authors. All Rights Reserved.
#
# Licensed under the Apache License, Version 2.0 (the "License");
# you may not use this file except in compliance with the License.
# You may obtain a copy of the License at
#
#     http://www.apache.org/licenses/LICENSE-2.0
#
# Unless required by applicable law or agreed to in writing, software
# distributed under the License is distributed on an "AS IS" BASIS,
# WITHOUT WARRANTIES OR CONDITIONS OF ANY KIND, either express or implied.
# See the License for the specific language governing permissions and
# limitations under the License.

import paddle
from paddle.distributed.fleet.proto import distributed_strategy_pb2
from paddle.fluid.framework import Variable, set_flags, core
from paddle.fluid.wrapped_decorator import wrap_decorator
import google.protobuf.text_format
import google.protobuf

__all__ = ["DistributedStrategy"]

non_auto_func_called = True


def __non_auto_func_called__(func):
    def __impl__(*args, **kwargs):
        global non_auto_func_called
        non_auto_func_called = False
        return func(*args, **kwargs)

    return __impl__


is_strict_auto = wrap_decorator(__non_auto_func_called__)


def get_msg_dict(msg):
    res_dict = {}
    fields = msg.DESCRIPTOR.fields
    for f in fields:
        res_dict[f.name] = getattr(msg, f.name)
    return res_dict


def assign_configs_value(msg, config):
    fields = msg.DESCRIPTOR.fields
    for key in config:
        for f in fields:
            if key == f.name:
                # LABEL_OPTIONAL = 1
                # LABEL_REPEATED = 3
                # LABEL_REQUIRED = 2
                if f.label == 3:
                    getattr(msg, f.name).extend(config[f.name])
                elif f.label == 1 or f.label == 2:
                    setattr(msg, f.name, config[f.name])


def check_configs_key(msg, config, field_name):
    key_list = msg.DESCRIPTOR.fields_by_name.keys()
    for key in config:
        assert key in key_list, "key:{} not in {}".format(key, field_name)


class DistributedJobInfo(object):
    """
    DistributedJobInfo will serialize all distributed training information
    Just for inner use: 1) debug 2) replicate experiments
    """

    def __init__(self):
        self.job_info = distributed_strategy_pb2.DistributedJobInfo()

    def _set_worker_num(self, worker_num):
        self.job_info.worker_num = worker_num

    def _set_server_num(self, server_num):
        self.job_info.server_num = server_num

    def _set_worker_ips(self, worker_ips):
        self.job_info.worker_ips.extend(worker_ips)

    def _set_server_endpoints(self, server_endpoints):
        self.job_info.server_endpoints.extend(server_endpoints)

    def _set_origin_startup(self, origin_startup_prog):
        self.job_info.origin_startup = str(origin_startup_prog)

    def _set_origin_main(self, origin_main_prog):
        self.job_info.origin_main = str(origin_main_prog)

    def _distributed_main(self, distributed_main_prog):
        self.job_info.distributed_main = str(distributed_main_prog)

    def _optimizer_name(self, optimizer_name):
        self.job_info.optimizer_name = optimizer_name

    def _set_distributed_strategy(self, dist_strategy):
        self.job_info.strategy = dist_strategy


class DistributedStrategy(object):
    __lock_attr = False

    def __init__(self):
        """
        DistributedStrategy is the main configuration entry for distributed training of Paddle.
        All of the distributed training configurations can be configured in DistributedStrategy,
        such as automatic mixed precision (AMP), Layer-wise Adaptive Rate Scaling (LARS), 
        asynchronous update parameter server(ASGD), etc.

        DistributedStrategy can be serialized into protobuf file or deserialized from protobuf file

        Users who run local training usually configure BuildStrategy and ExecutionStrategy, and 
        DistributedStrategy supports configurations from BuildStrategy and ExecutionStrategy

        """
        self.strategy = distributed_strategy_pb2.DistributedStrategy()
        self.__lock_attr = True

    def __setattr__(self, key, value):
        if self.__lock_attr and not hasattr(self, key):
            raise TypeError("%s is not a attribute of %s" %
                            (key, self.__class__.__name__))
        object.__setattr__(self, key, value)

    def save_to_prototxt(self, output):
        """
        Serialize current DistributedStrategy to string and save to output file

        Examples:

          .. code-block:: python

            import paddle.distributed.fleet as fleet
            strategy = fleet.DistributedStrategy()
            strategy.dgc = True
            strategy.recompute = True
            strategy.recompute_configs = {"checkpoints": ["x"]}
            strategy.save_to_prototxt("dist_strategy.prototxt")
        """
        with open(output, "w") as fout:
            fout.write(str(self.strategy))

    def load_from_prototxt(self, pb_file):
        """
        Load from prototxt file for DistributedStrategy initialization

        Examples:

          .. code-block:: python

            import paddle.distributed.fleet as fleet
            strategy = fleet.DistributedStrategy()
            strategy.load_from_prototxt("dist_strategy.prototxt")
        """
        with open(pb_file, 'r') as f:
            self.strategy = google.protobuf.text_format.Merge(
                str(f.read()), self.strategy)

    @property
    def execution_strategy(self):
        """
        Configure ExecutionStrategy for DistributedStrategy

        Examples:

          .. code-block:: python

            import paddle
            exe_strategy = paddle.static.ExecutionStrategy()
            exe_strategy.num_threads = 10
            exe_strategy.num_iteration_per_drop_scope = 10
            exe_strategy.num_iteration_per_run = 10

            strategy = paddle.distributed.fleet.DistributedStrategy()
            strategy.execution_strategy = exe_strategy
        """
        execution_strategy = paddle.fluid.ExecutionStrategy()
        fields = self.strategy.execution_strategy.DESCRIPTOR.fields
        for f in fields:
            setattr(execution_strategy, f.name,
                    getattr(self.strategy.execution_strategy, f.name))
        return execution_strategy

    @execution_strategy.setter
    @is_strict_auto
    def execution_strategy(self, strategy):
        fields = self.strategy.execution_strategy.DESCRIPTOR.fields
        for f in fields:
            setattr(self.strategy.execution_strategy, f.name,
                    getattr(strategy, f.name))

    @property
    def build_strategy(self):
        """
        Configure BuildStrategy for DistributedStrategy
        Note that the properties of BuildStrategy are valid in DistributedStrategy
        only if the property is non-distributed strategy.

        Examples:

          .. code-block:: python

            import paddle
            build_strategy = paddle.static.BuildStrategy()
            build_strategy.enable_sequential_execution = True
            build_strategy.fuse_elewise_add_act_ops = True
            build_strategy.fuse_bn_act_ops = True
            build_strategy.enable_auto_fusion = True
            build_strategy.fuse_relu_depthwise_conv = True
            build_strategy.fuse_broadcast_ops = True
            build_strategy.fuse_all_optimizer_ops = True
            build_strategy.enable_inplace = True

            strategy = paddle.distributed.fleet.DistributedStrategy()
            strategy.build_strategy = build_strategy
        """

        build_strategy = paddle.fluid.BuildStrategy()
        fields = self.strategy.build_strategy.DESCRIPTOR.fields
        for f in fields:
            setattr(build_strategy, f.name,
                    getattr(self.strategy.build_strategy, f.name))
        return build_strategy

    @build_strategy.setter
    @is_strict_auto
    def build_strategy(self, strategy):
        fields = self.strategy.build_strategy.DESCRIPTOR.fields
        for f in fields:
            if f.label == 1 or f.label == 2:  # optional and required field
                setattr(self.strategy.build_strategy, f.name,
                        getattr(strategy, f.name))
            elif f.label == 3:  # repeated field
                getattr(self.strategy.build_strategy,
                        f.name).extend(getattr(strategy, f.name))

    @property
    def a_sync(self):
        """
        Indicating whether we are using asynchronous stocastic gradient descent updates
        for training. This property is valid when we are using parameter server training, 
        which is implied by setting approperate RoleMaker
        Default value: True

        Examples:

          .. code-block:: python

            import paddle.distributed.fleet as fleet
            role_maker = fleet.PaddleCloudRoleMaker()
            fleet.init(role_maker)

            strategy = fleet.DistributedStrategy()
            strategy.a_sync = True  # by default this is True

            # code block for defining loss and local optimizer
            # sgd = fleet.distributed_optimizer(optimizer, strategy)
        """
        return self.strategy.a_sync

    @a_sync.setter
    @is_strict_auto
    def a_sync(self, flag):
        if isinstance(flag, bool):
            self.strategy.a_sync = flag
            self.a_sync_configs = {"k_steps": 0}
        else:
            raise ValueError(
                "The type of `flag` is invalid, expected type is bool, but received %s".
                format(type(flag)))

    @property
    def a_sync_configs(self):
        """
        Set a_sync update configurations. In general, asynchronous parameter server
        training has serveral configurable settings that can be configured through
        a dict.

        **Notes**:
            k_step(int): number of local optimization updates before communication

            max_merge_var_num(int): maximum number of merged gradients before communication

            send_queue_size(int): a buffer size of worker communication

            independent_recv_thread(bool): if we are using independent recv thread for communication

            thread_pool_size(int): number of thread pool

            send_wait_times(int): waiting time for sending gradients

            runtime_split_send_recv(bool): if we are using Tensor split for send and recv during runtime

        Examples:

          .. code-block:: python

            import paddle.distributed.fleet as fleet
            role_maker = fleet.PaddleCloudRoleMaker()
            fleet.init(role_maker)

            strategy = fleet.DistributedStrategy()
            strategy.a_sync = True  # by default this is True
            configs = {"k_steps": 1024, "send_queue_size": 32}
            strategy.a_sync_configs = configs

            # code block for defining loss and local optimizer
            # sgd = fleet.distributed_optimizer(optimizer, strategy)

        """
        return get_msg_dict(self.strategy.a_sync_configs)

    @a_sync_configs.setter
    @is_strict_auto
    def a_sync_configs(self, configs):
        check_configs_key(self.strategy.a_sync_configs, configs,
                          "a_sync_configs")
        assign_configs_value(self.strategy.a_sync_configs, configs)

    @property
    def amp(self):
        """
        Indicating whether we are using automatic mixed precision training
        Default Value: False

        Examples:

          .. code-block:: python

            import paddle.distributed.fleet as fleet
            strategy = fleet.DistributedStrategy()
            strategy.amp = True # by default this is false

        """
        return self.strategy.amp

    @amp.setter
    @is_strict_auto
    def amp(self, flag):
        if isinstance(flag, bool):
            self.strategy.amp = flag
        else:
            print("WARNING: amp should have value of bool type")

    @property
    def amp_configs(self):
        """
        Set automatic mixed precision training configurations. In general, amp has serveral configurable
        settings that can be configured through a dict.

        **Notes**:
            init_loss_scaling(float): The initial loss scaling factor. Default 32768.

            use_dynamic_loss_scaling(bool): Whether to use dynamic loss scaling. Default True.

            incr_every_n_steps(int): Increases loss scaling every n consecutive steps with finite gradients. Default 1000.

            decr_every_n_nan_or_inf(int): Decreases loss scaling every n accumulated steps with nan or inf gradients. Default 2.

            incr_ratio(float): The multiplier to use when increasing the loss scaling. Default 2.0.

            decr_ratio(float): The less-than-one-multiplier to use when decreasing the loss scaling. Default 0.5.

            custom_white_list(list[str]): Users' custom white list which always execution fp16.

            custom_black_list(list[str]): Users' custom black list which forbidden execution fp16.

            custom_black_varnames(list[str]): Users' custom black varibles' names.

            use_pure_fp16(bool): Whether to use the pure fp16 training. Default False.

            use_fp16_guard(bool): Whether to use `fp16_guard` when constructing the program.
                   Default True. Only takes effect when `use_pure_fp16` is turned on.

        Examples 1:

          .. code-block:: python

            import paddle.distributed.fleet as fleet
            strategy = fleet.DistributedStrategy()
            strategy.amp = True
            strategy.amp_configs = {
                "init_loss_scaling": 32768,
                "custom_white_list": ['conv2d']}

        Examples 2:

          .. code-block:: python

            import paddle.distributed.fleet as fleet
            strategy = fleet.DistributedStrategy()
            strategy.amp = True
            # pure fp16
            strategy.amp_configs = {
                "init_loss_scaling": 32768,
                "use_pure_fp16": True
            }
        """
        return get_msg_dict(self.strategy.amp_configs)

    @amp_configs.setter
    @is_strict_auto
    def amp_configs(self, configs):
        check_configs_key(self.strategy.amp_configs, configs, "amp_configs")
        assign_configs_value(self.strategy.amp_configs, configs)

    @property
    def recompute(self):
        """
        Indicating whether we are using forward recomputation for memory optimization
        Default value: False

        Examples:

          .. code-block:: python

            import paddle.distributed.fleet as fleet
            strategy = fleet.DistributedStrategy()
            strategy.recompute = True
            # suppose x and y are names of checkpoint tensors for recomputation
            strategy.recompute_configs = {"checkpoints": ["x", "y"]}
        """
        return self.strategy.recompute

    @property
    def sync_nccl_allreduce(self):
        """
        Indicating whether we are using synchronized all reduce in each communication thread
        We note that system overhead is usually lower when sync_nccl_allreduce = True

        Examples:

          .. code-block:: python

            import paddle.distributed.fleet as fleet
            strategy = fleet.DistributedStrategy()
            strategy.sync_nccl_allreduce = True
        """
        return self.strategy.sync_nccl_allreduce

    @sync_nccl_allreduce.setter
    @is_strict_auto
    def sync_nccl_allreduce(self, flag):
        if isinstance(flag, bool):
            self.strategy.sync_nccl_allreduce = flag
        else:
            print("WARNING: sync_nccl_allreduce should have value of bool type")

    @property
    def use_hierarchical_allreduce(self):
        """
        Indicating whether we are using hierarchical allreduce in collective communication
        Hierarchical allreduce often does allreduce within a certain node group and then do
        allreduce among the leaders of each group

        Examples:

          .. code-block:: python

            import paddle.distributed.fleet as fleet
            strategy = fleet.DistributedStrategy()
            strategy.use_hierarchical_allreduce = True
        """
        return self.strategy.use_hierarchical_allreduce

    @use_hierarchical_allreduce.setter
    @is_strict_auto
    def use_hierarchical_allreduce(self, flag):
        if isinstance(flag, bool):
            self.strategy.use_hierarchical_allreduce = flag
        else:
            print(
                "WARNING: use_hierarchical_allreduce should have value of bool type"
            )

    @property
    def hierarchical_allreduce_inter_nranks(self):
        """
        Number of ranks for low level node groups in hierarchical allreduce
        Default value: number of GPU cards on each single GPU machine

        Example:

          .. code-block:: python

            import paddle.distributed.fleet as fleet
            strategy = fleet.DistributedStrategy()
            strategy.hierarchical_allreduce_inter_nranks = 8
        """
        return self.strategy.hierarchical_allreduce_inter_nranks

    @hierarchical_allreduce_inter_nranks.setter
    @is_strict_auto
    def hierarchical_allreduce_inter_nranks(self, value):
        if isinstance(value, int):
            self.strategy.hierarchical_allreduce_inter_nranks = value
        else:
            print(
                "WARNING: hierarchical_allreduce_inter_nranks should have value of int type"
            )

    @property
    def sync_batch_norm(self):
        """
        Indicating whether we are using sync_batch_norm to do synchronous batch normalization among all training nodes.

        Default value: False

        Examples:

          .. code-block:: python

            import paddle.distributed.fleet as fleet
            strategy = fleet.DistributedStrategy()
            strategy.sync_batch_norm = True
        """

        return self.strategy.sync_batch_norm

    @sync_batch_norm.setter
    @is_strict_auto
    def sync_batch_norm(self, flag):
        if isinstance(flag, bool):
            self.strategy.sync_batch_norm = flag
        else:
            print("WARNING: sync_batch_norm should have value of bool type")

    @property
    def fuse_all_reduce_ops(self):
        """
        Indicating whether we are using fuse_all_reduce_ops for gradient fusion during backward phase of training
        Default value: True

        Examples:

          .. code-block:: python

            import paddle.distributed.fleet as fleet
            strategy = fleet.DistributedStrategy()
            strategy.fuse_all_reduce_ops = False
        """
        return self.strategy.fuse_all_reduce_ops

    @fuse_all_reduce_ops.setter
    @is_strict_auto
    def fuse_all_reduce_ops(self, flag):
        if isinstance(flag, bool):
            self.strategy.fuse_all_reduce_ops = flag
        else:
            print("WARNING: fuse_all_reduce_ops should have value of bool type")

    @property
    def fuse_grad_size_in_MB(self):
        """
        Specifying the size of gradient to fuse in Mega-Bytes

        Default value: 32

        Examples:

          .. code-block:: python

            import paddle.distributed.fleet as fleet
            strategy = fleet.DistributedStrategy()
            strategy.fuse_grad_size_in_MB = 50
        """
        return self.strategy.fuse_grad_size_in_MB

    @fuse_grad_size_in_MB.setter
    @is_strict_auto
    def fuse_grad_size_in_MB(self, value):
        if isinstance(value, int):
            self.strategy.fuse_grad_size_in_MB = value
        else:
            print("WARNING: fuse_grad_size_in_MB should have value of int type")

    @property
    def last_comm_group_size_MB(self):
        """
        Specifying the size of gradient to fuse in Mega-Bytes when 
        the last group of each batch communicates. Making the last group 
        small is useful to improve performance. 

        Default value: 1

        Examples:
          .. code-block:: python
        
            import paddle.distributed.fleet as fleet
            strategy = fleet.DistributedStrategy()
            strategy.last_comm_group_size_MB = 2
        """
        return self.strategy.last_comm_group_size_MB

    @last_comm_group_size_MB.setter
    @is_strict_auto
    def last_comm_group_size_MB(self, value):
        if value > 0:
            self.strategy.last_comm_group_size_MB = value
        else:
            raise ValueError("last_comm_group_size_MB should be greater than 0")

    @property
    def _fuse_grad_size_in_TFLOPS(self):
        return self.strategy.fuse_grad_size_in_TFLOPS

    @_fuse_grad_size_in_TFLOPS.setter
    @is_strict_auto
    def _fuse_grad_size_in_TFLOPS(self, value):
        if isinstance(value, float):
            self.strategy.fuse_grad_size_in_TFLOPS = value
        else:
            print(
                "WARNING: fuse_grad_size_in_TFLOPS should have value of float type"
            )

    @property
    def nccl_comm_num(self):
        """
        Specifying the number of NCCL communicator

        Default value: 1

        Examples:

          .. code-block:: python

            import paddle.distributed.fleet as fleet
            strategy = fleet.DistributedStrategy()
            strategy.nccl_comm_num = 2
        """

        return self.strategy.nccl_comm_num

    @nccl_comm_num.setter
    @is_strict_auto
    def nccl_comm_num(self, value):
        if isinstance(value, int):
            self.strategy.nccl_comm_num = value
        else:
            print("WARNING: nccl_comm_num should have value of int type")

    @recompute.setter
    @is_strict_auto
    def recompute(self, flag):
        if isinstance(flag, bool):
            self.strategy.recompute = flag
        else:
            print("WARNING: recompute should have value of bool type")

    @property
    def recompute_configs(self):
        """
        Set recompute configurations. 
        
        **Note**:
        checkpoints(list): list of string name of checkpoints. In general, the recompute
        strategy of current implementation should have some manually assign checkpoints.

        enable_offload(bool): enable recompute checkpoints offload feature. this feature 
        will offload the checkpoint to host memory to allow even larger batch size. since
        the memcpy from host to device takes time, it is a trade off between larger batch
        size and training speed.

        checkpoint_shape(list): list of int that specific the shape of checkpoint. so far
        recompute-offload requires that all checkpoint to be same shape, and every dimension
        specific here should be determined ("-1" is not allowed). 

        Examples:

          .. code-block:: python

            import paddle.distributed.fleet as fleet
            strategy = fleet.DistributedStrategy()
            strategy.recompute = True
            strategy.recompute_configs = {
                "checkpoints": ["x", "y"],
                "enable_offload": True,
                "checkpoint_shape": [100, 512, 1024] }

        """
        return get_msg_dict(self.strategy.recompute_configs)

    @recompute_configs.setter
    @is_strict_auto
    def recompute_configs(self, configs):
        check_configs_key(self.strategy.recompute_configs, configs,
                          "checkpoint_configs")
        assign_configs_value(self.strategy.recompute_configs, configs)

    @property
    def sharding(self):
        """
        Indicating whether we are using sharding Optimizer for memory
        optimization. We implement the sharding optimizer following the ZeRO-DP 
        idea from [ZeRO: Memory Optimizations Toward Training Trillion Parameter Models](https://arxiv.org/abs/1910.02054).
        Model parameters and Optimizer State are sharded into different ranks allowing to fit larger model.

        Default value: False

        Examples:

          .. code-block:: python

            import paddle.fleet as fleet
            strategy = fleet.DistributedStrategy()
            strategy.sharding = True
        """
        return self.strategy.sharding

    @sharding.setter
    @is_strict_auto
    def sharding(self, flag):
        if isinstance(flag, bool):
            self.strategy.sharding = flag
        else:
            print("WARNING: sharding should have value of bool type")

    @property
    def sharding_configs(self):
        """
        Set sharding configurations. 

        **Note**:
            fuse_broadcast_MB(float): size of a fused group of broadcasted parameters. 
            This configuration will affect the communication speed in sharding training, 
            and should be an empirical value decided by your model size and network topology.

            hybrid_dp(bool): enable hybrid data parallelism above the sharding parallelism. 
            you are supposed to have at least double the number of gpu you have in normal sharding 
            training to enable this feature.

            sharding_group_size(int): attribute of hybrid_dp. specific the the number of gpus within
            each sharding group; and therefore, the number of hybrid data parallelism ways will be equal
            to (global_size / sharding_group_size).

        Examples:

          .. code-block:: python

            import paddle.distributed.fleet as fleet
            strategy = fleet.DistributedStrategy()
            strategy.sharding = True
            strategy.sharding_configs = {
                "fuse_broadcast_MB": 32,
                "hybrid_dp": True,
                "sharding_group_size": 8}
        """
        return get_msg_dict(self.strategy.sharding_configs)

    @sharding_configs.setter
    @is_strict_auto
    def sharding_configs(self, configs):
        check_configs_key(self.strategy.sharding_configs, configs,
                          "sharding_configs")
        assign_configs_value(self.strategy.sharding_configs, configs)

    @property
    def model_parallel(self):
        """
<<<<<<< HEAD
        Indicating whether we are using model_parallel parallelism for distributed training.
=======
        Indicating whether we are using model parallel parallelism for distributed training.
>>>>>>> 6555e5b8

        Examples:

          .. code-block:: python

            import paddle.distributed.fleet as fleet
            strategy = fleet.DistributedStrategy()
            strategy.model_parallel = True

        """
        return self.strategy.model_parallel

    @model_parallel.setter
    @is_strict_auto
    def model_parallel(self, flag):
        if isinstance(flag, bool):
            self.strategy.model_parallel = flag
        else:
            print("WARNING: model_parallel should have value of bool type")

    @property
    def model_parallel_configs(self):
        """
<<<<<<< HEAD
        Set model parallel configurations. It configures how many devices
        are used in a model parallel group.
=======
        Set model_parallel parallelism configurations.
>>>>>>> 6555e5b8

        **Notes**:
            **Detailed arguments for model_parallel_configs**

<<<<<<< HEAD
            **parallelism**: number of devices are used in a model parallel group.
=======
            **parallelism**: degree of model parallel
>>>>>>> 6555e5b8

        Examples:

          .. code-block:: python

            import paddle.distributed.fleet as fleet
            strategy = fleet.DistributedStrategy()
            strategy.model_parallel = True
<<<<<<< HEAD
            strategy.model_parallel_configs = {"parallelism": 8}
=======
            strategy.model_parallel_configs = {"parallelism": 12}
>>>>>>> 6555e5b8

        """

        return get_msg_dict(self.strategy.model_parallel_configs)

    @model_parallel_configs.setter
    @is_strict_auto
    def model_parallel_configs(self, configs):
        check_configs_key(self.strategy.model_parallel_configs, configs,
                          "model_parallel_configs")
        assign_configs_value(self.strategy.model_parallel_configs, configs)

    @property
    def pipeline(self):
        """
        Indicating whether we are using pipeline parallelism for distributed training.
        Current implementation mainly focus on single GPU machine pipeline parallelism and
        data parallelism across GPU machine. The pipeline information is indicated through
        device_guard information in user-defined program.

        Examples:

          .. code-block:: python

            import paddle.distributed.fleet as fleet
            strategy = fleet.DistributedStrategy()
            strategy.pipeline = True

        """
        return self.strategy.pipeline

    @pipeline.setter
    @is_strict_auto
    def pipeline(self, flag):
        if isinstance(flag, bool):
            self.strategy.pipeline = flag
        else:
            print("WARNING: pipeline should have value of bool type")

    @property
    def pipeline_configs(self):
        """
        Set pipeline parallelism configurations. In pipeline parallelism,
        different parts of neural networks are running on different GPUS.
        There are Tensor queue buffer between each pair of neighborhood GPUS 
        that are responsible for synchronizing hidden Tensor results between
        GPUs. Pipeline parallelism consists of serveral producer-consumer style
        hardware pairs, such as GPU-GPU, CPU-GPU, GPU-XPU. The best way to speedup
        pipeline parallelism is to make the size of Tensor in Tensor queue smaller, 
        so that we will have a faster producer for downstream consumers.

        **Notes**:
            **Detailed arguments for pipeline_configs**

            **micro_batch**: the number of small batches in each user defined batch

        Examples:

          .. code-block:: python

            import paddle.distributed.fleet as fleet
            strategy = fleet.DistributedStrategy()
            strategy.pipeline = True
            strategy.pipeline_configs = {"micro_batch": 12}

        """

        return get_msg_dict(self.strategy.pipeline_configs)

    @pipeline_configs.setter
    @is_strict_auto
    def pipeline_configs(self, configs):
        check_configs_key(self.strategy.pipeline_configs, configs,
                          "pipeline_configs")
        assign_configs_value(self.strategy.pipeline_configs, configs)

    @property
    def localsgd(self):
        """
        Indicating whether we are using Local SGD training. Default Value: False
        For more details, please refer to
        `Don't Use Large Mini-Batches, Use Local SGD <https://arxiv.org/pdf/1808.07217.pdf>`_.


        Examples:

          .. code-block:: python

            import paddle.distributed.fleet as fleet
            strategy = fleet.DistributedStrategy()
            strategy.localsgd = True # by default this is false

        """
        return self.strategy.localsgd

    @localsgd.setter
    @is_strict_auto
    def localsgd(self, flag):
        if isinstance(flag, bool):
            self.strategy.localsgd = flag
        else:
            print("WARNING: localsgd should have value of bool type")

    @property
    def localsgd_configs(self):
        """
        Set LocalSGD training configurations. LocalSGD has a configurable
        setting that can be configured through a dict.

        **Notes**:
            k_steps(int) The local steps for training before parameter synchronization. Default 1.
            begin_step(int) The step of begining training by localsgd. Default 1.

        Examples:

          .. code-block:: python

            import paddle.distributed.fleet as fleet
            strategy = fleet.DistributedStrategy()
            strategy.localsgd = True
            strategy.localsgd_configs = {"k_steps": 4,
                                         "begin_step": 30}
        """

        return get_msg_dict(self.strategy.localsgd_configs)

    @localsgd_configs.setter
    @is_strict_auto
    def localsgd_configs(self, configs):
        check_configs_key(self.strategy.localsgd_configs, configs,
                          "localsgd_configs")
        assign_configs_value(self.strategy.localsgd_configs, configs)

    @property
    def adaptive_localsgd(self):
        """
        Indicating whether we are using Adaptive Local SGD training. Default Value: False
        For more details, please refer to `Adaptive Communication Strategies to Achieve 
        the Best Error-Runtime Trade-off in Local-Update SGD <https://arxiv.org/pdf/1810.08313.pdf>`_.


        Examples:

          .. code-block:: python

            import paddle.distributed.fleet as fleet
            strategy = fleet.DistributedStrategy()
            strategy.adaptive_localsgd = True # by default this is false

        """
        return self.strategy.adaptive_localsgd

    @adaptive_localsgd.setter
    @is_strict_auto
    def adaptive_localsgd(self, flag):
        if isinstance(flag, bool):
            self.strategy.adaptive_localsgd = flag
        else:
            print("WARNING: adaptive_localsgd should have value of bool type")

    @property
    def adaptive_localsgd_configs(self):
        """
        Set AdaptiveLocalSGD training configurations. AdaptiveLocalSGD has a configurable
        setting that can be configured through a dict.

        **Notes**:
            init_k_steps(int) The initial steps for training before adaptive localsgd.
                              Then, the adaptive localsgd method will modify init_k_steps automatically.
                              Default 1.
            begin_step(int) The step of begining training by adaptive localsgd. Default 1.

        Examples:

          .. code-block:: python

            import paddle.distributed.fleet as fleet
            strategy = fleet.DistributedStrategy()
            strategy.adaptive_localsgd = True
            strategy.adaptive_localsgd_configs = {"init_k_steps": 1,
                                                  "begin_step": 30}
        """

        return get_msg_dict(self.strategy.adaptive_localsgd_configs)

    @adaptive_localsgd_configs.setter
    @is_strict_auto
    def adaptive_localsgd_configs(self, configs):
        check_configs_key(self.strategy.adaptive_localsgd_configs, configs,
                          "adaptive_localsgd_configs")
        assign_configs_value(self.strategy.adaptive_localsgd_configs, configs)

    @property
    def dgc(self):
        """
        Indicating whether we are using Deep Gradient Compression training. For more details, please refer to
        [Deep Gradient Compression](https://arxiv.org/abs/1712.01887).

        Default Value: False

        Examples:

          .. code-block:: python

            import paddle.distributed.fleet as fleet
            strategy = fleet.DistributedStrategy()
            strategy.dgc = True # by default this is false

        """
        return self.strategy.dgc

    @dgc.setter
    @is_strict_auto
    def dgc(self, flag):
        if isinstance(flag, bool):
            self.strategy.dgc = flag
        else:
            print("WARNING: dgc should have value of bool type")

    @property
    def dgc_configs(self):
        r"""
        Set Deep Gradient Compression training configurations. In general, dgc has serveral configurable
        settings that can be configured through a dict.

        **Notes**:
            rampup_begin_step(int): The beginning step from which gradient compression is implemented. Default 0.

            rampup_step(int): Time steps used in sparsity warm-up periods. Default is 1. \
                    For example, if the sparsity is [0.75, 0.9375, 0.984375, 0.996, 0.999], and the rampup_step is 100, \
                    it will use 0.75 at 0~19 steps, and 0.9375 at 20~39 steps, and so on. And when reach sparsity array \
                    ends, it will use 0.999 then and after.

            sparsity(list[float]): Get top important element from gradient tensor, the ratio is (1 - sparsity). \
                    Default is [0.999]. For example, if the sparsity is [0.99, 0.999], the top [1%, 0.1%] important \
                    element will be transmitted.

        Examples:

          .. code-block:: python

            import paddle.distributed.fleet as fleet
            strategy = fleet.DistributedStrategy()
            strategy.dgc = True
            strategy.dgc_configs = {"rampup_begin_step": 1252}
        """
        return get_msg_dict(self.strategy.dgc_configs)

    @dgc_configs.setter
    @is_strict_auto
    def dgc_configs(self, configs):
        check_configs_key(self.strategy.dgc_configs, configs, "dgc_configs")
        assign_configs_value(self.strategy.dgc_configs, configs)

    @property
    def fp16_allreduce(self):
        """
        Indicating whether we are using fp16 gradient allreduce training
        Default Value: False

        Examples:

          .. code-block:: python

            import paddle.distributed.fleet as fleet
            strategy = fleet.DistributedStrategy()
            strategy.fp16_allreduce = True # by default this is false

        """
        return self.strategy.fp16_allreduce

    @fp16_allreduce.setter
    @is_strict_auto
    def fp16_allreduce(self, flag):
        if not isinstance(flag, bool):
            raise TypeError('fp16_allreduce must be value of bool type')
        self.strategy.fp16_allreduce = flag

    @property
    def gradient_merge(self):
        """
        Gradient Merge, also called as Gradient Accumulation,
        is a strategy for large batch training. With this strategy,
        model parameter will not be updated until user-defined steps.
        For each step, the forward network and the backward network
        will run to calculate the gradient of model parameters.
        For every k step, the optimization network will run,
        applying a specific optimization method (such as SGD, Adam)
        to model parameters.

        Examples:

          .. code-block:: python

            import paddle.distributed.fleet as fleet
            strategy = fleet.DistributedStrategy()
            strategy.gradient_merge = True
            strategy.gradient_merge_configs = {"k_steps": 4, "avg": True}
        """
        return self.strategy.gradient_merge

    @gradient_merge.setter
    @is_strict_auto
    def gradient_merge(self, flag):
        if isinstance(flag, bool):
            self.strategy.gradient_merge = flag
        else:
            print("WARNING: gradient_merge should have value of bool type")

    @property
    def gradient_merge_configs(self):
        """
        the key-value configs of distribute_strategy

        **Note**:
            k_steps(int): the update period of the parameters.

            avg(bool): whether to average the gradients of each mini-batch, the default value is `True`

        Examples:

          .. code-block:: python

            import paddle.distributed.fleet as fleet
            strategy = fleet.DistributedStrategy()
            strategy.gradient_merge = True
            strategy.gradient_merge_configs = {"k_steps": 4, "avg": True}
        """
        return get_msg_dict(self.strategy.gradient_merge_configs)

    @gradient_merge_configs.setter
    @is_strict_auto
    def gradient_merge_configs(self, configs):
        check_configs_key(self.strategy.gradient_merge_configs, configs,
                          "gradient_configs")
        assign_configs_value(self.strategy.gradient_merge_configs, configs)

    @property
    def lars(self):
        """
        Set lars configurations. lars is used to deal with the convergence problems when the global 
        batch size is larger than 8k.  For more details, please refer to 
        [Large Batch Training of Convolutional Networks](https://arxiv.org/abs/1708.03888).

        Default Value: False

        Examples:

          .. code-block:: python

            import paddle.distributed.fleet as fleet
            strategy = fleet.DistributedStrategy()
            strategy.lars = True # by default this is false
        """
        return self.strategy.lars

    @lars.setter
    @is_strict_auto
    def lars(self, flag):
        if isinstance(flag, bool):
            self.strategy.lars = flag
        else:
            print("WARNING: lars should have value of bool type")

    @property
    def lars_configs(self):
        """
        Set Lars training configurations.

        **Notes**:
        **lars_coeff (float)**: trust ratio in lars formula.
        **lars_weight_decay** (float): weight decay coefficient in lars formula.
        **epsilon (float)**: argument is used to avoid potential devision-by-zero 
        when compute the local lr; 
        **exclude_from_weight_decay ([string])**: is a list of name strings of layers which
        will be exclude from weight decay in lars formula.

        Examples:

          .. code-block:: python

            import paddle.distributed.fleet as fleet
            strategy = fleet.DistributedStrategy()
            strategy.lars = True
            strategy.lars_configs = {
                        "lars_coeff": 0.01,
                        "lars_weight_decay": 0.0005,
                        "epsilon": 0,
                        "exclude_from_weight_decay": ['batch_norm', '.b_0']
                    }
        """
        return get_msg_dict(self.strategy.lars_configs)

    @lars_configs.setter
    @is_strict_auto
    def lars_configs(self, configs):
        check_configs_key(self.strategy.lars_configs, configs, "lars_configs")
        assign_configs_value(self.strategy.lars_configs, configs)

    @property
    def lamb(self):
        """
        Set lamb configurations. lamb is used to deal with the convergence problems for large 
        batch size training, specially for attention-related model like BERT. For more details, 
        please refer to 
        [Large Batch Optimization for Deep Learning: Training BERT in 76 minutes](https://arxiv.org/abs/1904.00962).

        Default Value: False

        Examples:

          .. code-block:: python

            import paddle.distributed.fleet as fleet
            strategy = fleet.DistributedStrategy()
            strategy.lamb = True # by default this is false
        """

        return self.strategy.lamb

    @lamb.setter
    @is_strict_auto
    def lamb(self, flag):
        if isinstance(flag, bool):
            self.strategy.lamb = flag
        else:
            print("WARNING: lamb should have value of bool type")

    @property
    def lamb_configs(self):
        """
        Set Lars training configurations.

        **Notes**:
        **lamb_weight_decay** (float): weight decay coefficient in lamb formula.
        **exclude_from_weight_decay ([string])**: is a list of name strings of layers which
        will be exclude from weight decay in lamb formula.

        Examples:

          .. code-block:: python

            import paddle.distributed.fleet as fleet
            strategy = fleet.DistributedStrategy()
            strategy.lamb = True
            strategy.lamb_configs = {
                    'lamb_weight_decay': 0.01,
                    'exclude_from_weight_decay': [],
                }
        """
        return get_msg_dict(self.strategy.lamb_configs)

    @lamb_configs.setter
    @is_strict_auto
    def lamb_configs(self, configs):
        check_configs_key(self.strategy.lamb_configs, configs, "lamb_configs")
        assign_configs_value(self.strategy.lamb_configs, configs)

    @property
    def elastic(self):
        """
        Indicating whether we want to do current distributed training on clusters with elastic resources.
        Currently, this is configuration is not valid.
        """
        return self.strategy.elastic

    @elastic.setter
    @is_strict_auto
    def elastic(self, flag):
        if isinstance(flag, bool):
            self.strategy.elastic = flag
        else:
            print("WARNING: elastic should have value of bool type")

    @property
    def auto(self):
        """
        Indicating whether we are using auto-parallel configuration
        This feature is currently an experimental feature. Currently, 
        auto-parallelism can be used only when a user does not set any other
        strategy configs except auto. For details, please reference the following
        code example
        Default Value: False

        Examples:

          .. code-block:: python

            import paddle
            paddle.enable_static()
            import paddle.distributed.fleet as fleet

            strategy = fleet.DistributedStrategy()
            strategy.auto = True
            # if set other strategy at the same time, auto will not apply
            # strategy.amp = True

            optimizer = paddle.optimizer.SGD(learning_rate=0.01)
            optimizer = fleet.distributed_optimizer(optimizer, strategy)
        """
        return self.strategy.auto

    @auto.setter
    def auto(self, flag):
        if isinstance(flag, bool):
            self.strategy.auto = flag
        else:
            print("WARNING: auto should have value of bool type")

    @property
    def cudnn_exhaustive_search(self):
        """
        Indicating whether to use exhaustive search method to choose convolution algorithms.
        Exhaustive search attempts all cuDNN algorithms to choose the fastest algorithm.
        This method is time-consuming, the choosed algorithm will be cached for the given layer specifications.
        Once the layer specifications (like batch size, feature map size) are changed, it will search again.
        Default Value: True

        Examples:

          .. code-block:: python

            import paddle
            paddle.enable_static()
            import paddle.distributed.fleet as fleet
            strategy = fleet.DistributedStrategy()
            strategy.cudnn_exhaustive_search = False

            optimizer = paddle.optimizer.SGD(learning_rate=0.01)
            optimizer = fleet.distributed_optimizer(optimizer, strategy)
        """
        return self.strategy.cudnn_exhaustive_search

    @cudnn_exhaustive_search.setter
    @is_strict_auto
    def cudnn_exhaustive_search(self, flag):
        if isinstance(flag, bool):
            self.strategy.cudnn_exhaustive_search = flag
        else:
            print(
                "WARNING: cudnn_exhaustive_search should have value of bool type"
            )

    @property
    def conv_workspace_size_limit(self):
        """
        The workspace limit size in MB unit for choosing cuDNN convolution algorithms.
        The inner funciton of cuDNN obtain the fastest suited algorithm that fits within this memory limit.
        Usually, large workspace size may lead to choose faster algorithms,
        but significant increasing memory workspace. Users need to trade-off between memory and speed.
        Default Value: 4000

        Examples:

          .. code-block:: python

            import paddle
            paddle.enable_static()
            import paddle.distributed.fleet as fleet
            strategy = fleet.DistributedStrategy()
            strategy.conv_workspace_size_limit = 1024

            optimizer = paddle.optimizer.SGD(learning_rate=0.01)
            optimizer = fleet.distributed_optimizer(optimizer, strategy)

        """
        return self.strategy.conv_workspace_size_limit

    @conv_workspace_size_limit.setter
    @is_strict_auto
    def conv_workspace_size_limit(self, value):
        if isinstance(value, int):
            self.strategy.conv_workspace_size_limit = value
        else:
            print(
                "WARNING: conv_workspace_size_limit should have value of int type"
            )

    @property
    def cudnn_batchnorm_spatial_persistent(self):
        """
        Indicates whether to use the mode CUDNN_BATCHNORM_SPATIAL_PERSISTENT function in batchnorm.
        This is only useful in cudnn.
        Default Value: True

        Examples:

          .. code-block:: python

            import paddle
            paddle.enable_static()
            import paddle.distributed.fleet as fleet
            strategy = fleet.DistributedStrategy()
            strategy.cudnn_batchnorm_spatial_persistent = True

            optimizer = paddle.optimizer.SGD(learning_rate=0.01)
            optimizer = fleet.distributed_optimizer(optimizer, strategy)

        """
        return self.strategy.cudnn_batchnorm_spatial_persistent

    @cudnn_batchnorm_spatial_persistent.setter
    @is_strict_auto
    def cudnn_batchnorm_spatial_persistent(self, flag):
        if isinstance(flag, bool):
            self.strategy.cudnn_batchnorm_spatial_persistent = flag
        else:
            print(
                "WARNING: cudnn_batchnorm_spatial_persistent should have value of bool type"
            )

    def _enable_env(self):
        strategy = self.strategy
        keys = [
            "FLAGS_cudnn_batchnorm_spatial_persistent",
            "FLAGS_conv_workspace_size_limit",
            "FLAGS_cudnn_exhaustive_search",
            "FLAGS_sync_nccl_allreduce",
            "FLAGS_fuse_parameter_memory_size",
            "FLAGS_fuse_parameter_groups_size",
        ]
        values = [
            bool(strategy.cudnn_batchnorm_spatial_persistent),
            int(strategy.conv_workspace_size_limit),
            bool(strategy.cudnn_exhaustive_search),
            bool(strategy.sync_nccl_allreduce),
            int(strategy.fuse_grad_size_in_MB),
            int(strategy.fuse_grad_size_in_TFLOPS),
        ]

        for i, key in enumerate(keys):
            if core.globals().is_public(key):
                core.globals()[key] = values[i]

    def _is_strict_auto(self):
        global non_auto_func_called
        if self.strategy.auto and non_auto_func_called:
            return True
        return False

    def __repr__(self):
        spacing = 2
        max_k = 38
        max_v = 38

        length = max_k + max_v + spacing

        h1_format = "    " + "|{{:^{}s}}|\n".format(length)
        h2_format = "    " + "|{{:>{}s}}{}{{:^{}s}}|\n".format(max_k, " " *
                                                               spacing, max_v)

        border = "    +" + "".join(["="] * length) + "+"
        line = "    +" + "".join(["-"] * length) + "+"

        draws = border + "\n"
        draws += h1_format.format("")
        draws += h1_format.format("DistributedStrategy Overview")
        draws += h1_format.format("")

        fields = self.strategy.DESCRIPTOR.fields
        str_res = ""

        env_draws = line + "\n"
        for f in fields:
            if "build_strategy" in f.name or "execution_strategy" in f.name:
                continue
            if "_configs" in f.name:
                continue
            else:
                if isinstance(getattr(self.strategy, f.name), bool):
                    if hasattr(self.strategy, f.name + "_configs"):
                        if getattr(self.strategy, f.name):
                            draws += border + "\n"
                            draws += h1_format.format(
                                "{}=True <-> {}_configs".format(f.name, f.name))
                            draws += line + "\n"
                            my_configs = getattr(self.strategy,
                                                 f.name + "_configs")
                            config_fields = my_configs.DESCRIPTOR.fields
                            for ff in config_fields:
                                if isinstance(
                                        getattr(my_configs, ff.name),
                                        google.protobuf.pyext._message.
                                        RepeatedScalarContainer):
                                    values = getattr(my_configs, ff.name)
                                    for i, v in enumerate(values):
                                        if i == 0:
                                            draws += h2_format.format(ff.name,
                                                                      str(v))
                                        else:
                                            draws += h2_format.format("",
                                                                      str(v))
                                else:
                                    draws += h2_format.format(
                                        ff.name,
                                        str(getattr(my_configs, ff.name)))
                    else:
                        env_draws += h2_format.format(
                            f.name, str(getattr(self.strategy, f.name)))
                else:
                    env_draws += h2_format.format(
                        f.name, str(getattr(self.strategy, f.name)))

        result_res = draws + border + "\n" + h1_format.format(
            "Environment Flags, Communication Flags")
        result_res += env_draws

        build_strategy_str = border + "\n"
        build_strategy_str += h1_format.format("Build Strategy")
        build_strategy_str += line + "\n"

        fields = self.strategy.build_strategy.DESCRIPTOR.fields
        for f in fields:
            build_strategy_str += h2_format.format(
                f.name, str(getattr(self.strategy.build_strategy, f.name)))
        build_strategy_str += border + "\n"

        execution_strategy_str = h1_format.format("Execution Strategy")
        execution_strategy_str += line + "\n"

        fields = self.strategy.execution_strategy.DESCRIPTOR.fields
        for f in fields:
            execution_strategy_str += h2_format.format(
                f.name, str(getattr(self.strategy.execution_strategy, f.name)))
        execution_strategy_str += border + "\n"

        result_res += build_strategy_str + execution_strategy_str
        return result_res<|MERGE_RESOLUTION|>--- conflicted
+++ resolved
@@ -762,11 +762,7 @@
     @property
     def model_parallel(self):
         """
-<<<<<<< HEAD
-        Indicating whether we are using model_parallel parallelism for distributed training.
-=======
         Indicating whether we are using model parallel parallelism for distributed training.
->>>>>>> 6555e5b8
 
         Examples:
 
@@ -790,21 +786,11 @@
     @property
     def model_parallel_configs(self):
         """
-<<<<<<< HEAD
-        Set model parallel configurations. It configures how many devices
-        are used in a model parallel group.
-=======
         Set model_parallel parallelism configurations.
->>>>>>> 6555e5b8
 
         **Notes**:
             **Detailed arguments for model_parallel_configs**
-
-<<<<<<< HEAD
-            **parallelism**: number of devices are used in a model parallel group.
-=======
             **parallelism**: degree of model parallel
->>>>>>> 6555e5b8
 
         Examples:
 
@@ -813,12 +799,7 @@
             import paddle.distributed.fleet as fleet
             strategy = fleet.DistributedStrategy()
             strategy.model_parallel = True
-<<<<<<< HEAD
-            strategy.model_parallel_configs = {"parallelism": 8}
-=======
             strategy.model_parallel_configs = {"parallelism": 12}
->>>>>>> 6555e5b8
-
         """
 
         return get_msg_dict(self.strategy.model_parallel_configs)
